/* GStreamer
 * Copyright (C) 2008 Nokia Corporation. All rights reserved.
 *   Contact: Stefan Kost <stefan.kost@nokia.com>
 * Copyright (C) 2008 Sebastian Dröge <sebastian.droege@collabora.co.uk>.
 *
 * This library is free software; you can redistribute it and/or
 * modify it under the terms of the GNU Library General Public
 * License as published by the Free Software Foundation; either
 * version 2 of the License, or (at your option) any later version.
 *
 * This library is distributed in the hope that it will be useful,
 * but WITHOUT ANY WARRANTY; without even the implied warranty of
 * MERCHANTABILITY or FITNESS FOR A PARTICULAR PURPOSE.  See the GNU
 * Library General Public License for more details.
 *
 * You should have received a copy of the GNU Library General Public
 * License along with this library; if not, write to the
 * Free Software Foundation, Inc., 59 Temple Place - Suite 330,
 * Boston, MA 02111-1307, USA.
 */

/**
 * SECTION:gstbaseparse
 * @short_description: Base class for stream parsers
 * @see_also: #GstBaseTransform
 *
 * This base class is for parser elements that process data and splits it
 * into separate audio/video/whatever frames.
 *
 * It provides for:
 * <itemizedlist>
 *   <listitem><para>provides one sink pad and one source pad</para></listitem>
 *   <listitem><para>handles state changes</para></listitem>
 *   <listitem><para>can operate in pull mode or push mode</para></listitem>
 *   <listitem><para>handles seeking in both modes</para></listitem>
 *   <listitem><para>handles events (NEWSEGMENT/EOS/FLUSH)</para></listitem>
 *   <listitem><para>
 *        handles queries (POSITION/DURATION/SEEKING/FORMAT/CONVERT)
 *   </para></listitem>
 *   <listitem><para>handles flushing</para></listitem>
 * </itemizedlist>
 *
 * The purpose of this base class is to provide the basic functionality of
 * a parser and share a lot of rather complex code.
 *
 * Description of the parsing mechanism:
 * <orderedlist>
 * <listitem>
 *   <itemizedlist><title>Set-up phase</title>
 *   <listitem><para>
 *     GstBaseParse class calls @set_sink_caps to inform the subclass about
 *     incoming sinkpad caps. Subclass should set the srcpad caps accordingly.
 *   </para></listitem>
 *   <listitem><para>
 *     GstBaseParse calls @start to inform subclass that data processing is
 *     about to start now.
 *   </para></listitem>
 *   <listitem><para>
 *      At least at this point subclass needs to tell the GstBaseParse class
 *      how big data chunks it wants to receive (min_frame_size). It can do
 *      this with gst_base_parse_set_min_frame_size().
 *   </para></listitem>
 *   <listitem><para>
 *      GstBaseParse class sets up appropriate data passing mode (pull/push)
 *      and starts to process the data.
 *   </para></listitem>
 *   </itemizedlist>
 * </listitem>
 * <listitem>
 *   <itemizedlist>
 *   <title>Parsing phase</title>
 *     <listitem><para>
 *       GstBaseParse gathers at least min_frame_size bytes of data either
 *       by pulling it from upstream or collecting buffers in an internal
 *       #GstAdapter.
 *     </para></listitem>
 *     <listitem><para>
 *       A buffer of (at least) min_frame_size bytes is passed to subclass with
 *       @check_valid_frame. Subclass checks the contents and returns TRUE
 *       if the buffer contains a valid frame. It also needs to set the
 *       @framesize according to the detected frame size. If buffer didn't
 *       contain a valid frame, this call must return FALSE and optionally
 *       set the @skipsize value to inform base class that how many bytes
 *       it needs to skip in order to find a valid frame. @framesize can always
 *       indicate a new minimum for current frame parsing.  Indicating G_MAXUINT
 *       for requested amount means subclass simply needs best available
 *       subsequent data.  In push mode this amounts to an additional input buffer
 *       (thus minimal additional latency), in pull mode this amounts to some
 *       arbitrary reasonable buffer size increase.  The passed buffer
 *       is read-only.  Note that @check_valid_frame might receive any small
 *       amount of input data when leftover data is being drained (e.g. at EOS).
 *     </para></listitem>
 *     <listitem><para>
 *       After valid frame is found, it will be passed again to subclass with
 *       @parse_frame call. Now subclass is responsible for parsing the
 *       frame contents and setting the caps, and buffer metadata (e.g.
 *       buffer timestamp and duration, or keyframe if applicable).
 *       (although the latter can also be done by GstBaseParse if it is
 *       appropriately configured, see below).  Frame is provided with
 *       timestamp derived from upstream (as much as generally possible),
 *       duration obtained from configuration (see below), and offset
 *       if meaningful (in pull mode).
 *     </para></listitem>
 *     <listitem><para>
 *       Finally the buffer can be pushed downstream and the parsing loop starts
 *       over again.  Just prior to actually pushing the buffer in question,
 *       it is passed to @pre_push_buffer which gives subclass yet one
 *       last chance to examine buffer metadata, or to send some custom (tag)
 *       events, or to perform custom (segment) filtering.
 *     </para></listitem>
 *     <listitem><para>
 *       During the parsing process GstBaseParseClass will handle both srcpad
 *       and sinkpad events. They will be passed to subclass if @event or
 *       @src_event callbacks have been provided.
 *     </para></listitem>
 *   </itemizedlist>
 * </listitem>
 * <listitem>
 *   <itemizedlist><title>Shutdown phase</title>
 *   <listitem><para>
 *     GstBaseParse class calls @stop to inform the subclass that data
 *     parsing will be stopped.
 *   </para></listitem>
 *   </itemizedlist>
 * </listitem>
 * </orderedlist>
 *
 * Subclass is responsible for providing pad template caps for
 * source and sink pads. The pads need to be named "sink" and "src". It also
 * needs to set the fixed caps on srcpad, when the format is ensured (e.g.
 * when base class calls subclass' @set_sink_caps function).
 *
 * This base class uses #GST_FORMAT_DEFAULT as a meaning of frames. So,
 * subclass conversion routine needs to know that conversion from
 * #GST_FORMAT_TIME to #GST_FORMAT_DEFAULT must return the
 * frame number that can be found from the given byte position.
 *
 * GstBaseParse uses subclasses conversion methods also for seeking (or
 * otherwise uses its own default one, see also below).
 *
 * Subclass @start and @stop functions will be called to inform the beginning
 * and end of data processing.
 *
 * Things that subclass need to take care of:
 * <itemizedlist>
 *   <listitem><para>Provide pad templates</para></listitem>
 *   <listitem><para>
 *      Fixate the source pad caps when appropriate
 *   </para></listitem>
 *   <listitem><para>
 *      Inform base class how big data chunks should be retrieved. This is
 *      done with gst_base_parse_set_min_frame_size() function.
 *   </para></listitem>
 *   <listitem><para>
 *      Examine data chunks passed to subclass with @check_valid_frame
 *      and tell if they contain a valid frame
 *   </para></listitem>
 *   <listitem><para>
 *      Set the caps and timestamp to frame that is passed to subclass with
 *      @parse_frame function.
 *   </para></listitem>
 *   <listitem><para>Provide conversion functions</para></listitem>
 *   <listitem><para>
 *      Update the duration information with gst_base_parse_set_duration()
 *   </para></listitem>
 *   <listitem><para>
 *      Optionally passthrough using gst_base_parse_set_passthrough()
 *   </para></listitem>
 *   <listitem><para>
 *      Configure various baseparse parameters using
 *      gst_base_parse_set_average_bitrate(), gst_base_parse_set_syncable()
 *      and gst_base_parse_set_frame_rate().
 *   </para></listitem>
 *   <listitem><para>
 *      In particular, if subclass is unable to determine a duration, but
 *      parsing (or specs) yields a frames per seconds rate, then this can be
 *      provided to GstBaseParse to enable it to cater for
 *      buffer time metadata (which will be taken from upstream as much as
 *      possible). Internally keeping track of frame durations and respective
 *      sizes that have been pushed provides GstBaseParse with an estimated
 *      bitrate. A default @convert (used if not overriden) will then use these
 *      rates to perform obvious conversions.  These rates are also used to
 *      update (estimated) duration at regular frame intervals.
 *   </para></listitem>
 * </itemizedlist>
 *
 */

/* TODO:
 *  - In push mode provide a queue of adapter-"queued" buffers for upstream
 *    buffer metadata
 *  - Queue buffers/events until caps are set
 */

#ifdef HAVE_CONFIG_H
#  include "config.h"
#endif

#include <stdlib.h>
#include <string.h>

#include <gst/base/gstadapter.h>

#include "gstbaseparse.h"

#define GST_BASE_PARSE_FRAME_PRIVATE_FLAG_NOALLOC  (1 << 0)

#define MIN_FRAMES_TO_POST_BITRATE 10
#define TARGET_DIFFERENCE          (20 * GST_SECOND)

GST_DEBUG_CATEGORY_STATIC (gst_base_parse_debug);
#define GST_CAT_DEFAULT gst_base_parse_debug

/* Supported formats */
static const GstFormat fmtlist[] = {
  GST_FORMAT_DEFAULT,
  GST_FORMAT_BYTES,
  GST_FORMAT_TIME,
  0
};

#define GST_BASE_PARSE_GET_PRIVATE(obj)  \
    (G_TYPE_INSTANCE_GET_PRIVATE ((obj), GST_TYPE_BASE_PARSE, GstBaseParsePrivate))

struct _GstBaseParsePrivate
{
  GstActivateMode pad_mode;

  GstAdapter *adapter;

  gint64 duration;
  GstFormat duration_fmt;
  gint64 estimated_duration;

  guint min_frame_size;
  gboolean passthrough;
  gboolean syncable;
  gboolean has_timing_info;
  guint fps_num, fps_den;
  gint update_interval;
  guint bitrate;
  guint lead_in, lead_out;
  GstClockTime lead_in_ts, lead_out_ts;
  GstClockTime min_latency, max_latency;

  gboolean discont;
  gboolean flushing;
  gboolean drain;

  gint64 offset;
  gint64 sync_offset;
  GstClockTime next_ts;
  GstClockTime prev_ts;
  GstClockTime frame_duration;
  gboolean seen_keyframe;
  gboolean is_video;

  guint64 framecount;
  guint64 bytecount;
  guint64 data_bytecount;
  guint64 acc_duration;
  GstClockTime first_frame_ts;
  gint64 first_frame_offset;

  gboolean post_min_bitrate;
  gboolean post_avg_bitrate;
  gboolean post_max_bitrate;
  guint min_bitrate;
  guint avg_bitrate;
  guint max_bitrate;
  guint posted_avg_bitrate;

  GList *pending_events;

  /* frames/buffers that are queued and ready to go on OK */
  GQueue queued_frames;

  GstBuffer *cache;

  /* index entry storage, either ours or provided */
  GstIndex *index;
  gint index_id;
  gboolean own_index;
  GStaticMutex index_lock;

  /* seek table entries only maintained if upstream is BYTE seekable */
  gboolean upstream_seekable;
  gboolean upstream_has_duration;
  gint64 upstream_size;
  /* minimum distance between two index entries */
  GstClockTimeDiff idx_interval;
  /* ts and offset of last entry added */
  GstClockTime index_last_ts;
  gint64 index_last_offset;
  gboolean index_last_valid;

  /* timestamps currently produced are accurate, e.g. started from 0 onwards */
  gboolean exact_position;
  /* seek events are temporarily kept to match them with newsegments */
  GSList *pending_seeks;

  /* reverse playback */
  GSList *buffers_pending;
  GSList *buffers_queued;
  GSList *buffers_send;
  GstClockTime last_ts;
  gint64 last_offset;

  /* Newsegment event to be sent after SEEK */
  GstEvent *pending_segment;

  /* Segment event that closes the running segment prior to SEEK */
  GstEvent *close_segment;

  /* push mode helper frame */
  GstBaseParseFrame frame;
};

typedef struct _GstBaseParseSeek
{
  GstSegment segment;
  gboolean accurate;
  gint64 offset;
  GstClockTime start_ts;
} GstBaseParseSeek;

static GstElementClass *parent_class = NULL;

static void gst_base_parse_class_init (GstBaseParseClass * klass);
static void gst_base_parse_init (GstBaseParse * parse,
    GstBaseParseClass * klass);

GType
gst_base_parse_get_type (void)
{
  static volatile gsize base_parse_type = 0;

  if (g_once_init_enter (&base_parse_type)) {
    static const GTypeInfo base_parse_info = {
      sizeof (GstBaseParseClass),
      (GBaseInitFunc) NULL,
      (GBaseFinalizeFunc) NULL,
      (GClassInitFunc) gst_base_parse_class_init,
      NULL,
      NULL,
      sizeof (GstBaseParse),
      0,
      (GInstanceInitFunc) gst_base_parse_init,
    };
    GType _type;

    _type = g_type_register_static (GST_TYPE_ELEMENT,
        "GstBaseParse", &base_parse_info, G_TYPE_FLAG_ABSTRACT);
    g_once_init_leave (&base_parse_type, _type);
  }
  return (GType) base_parse_type;
}

static void gst_base_parse_finalize (GObject * object);

static GstStateChangeReturn gst_base_parse_change_state (GstElement * element,
    GstStateChange transition);
static void gst_base_parse_reset (GstBaseParse * parse);

static void gst_base_parse_set_index (GstElement * element, GstIndex * index);
static GstIndex *gst_base_parse_get_index (GstElement * element);

static gboolean gst_base_parse_sink_activate (GstPad * sinkpad);
static gboolean gst_base_parse_sink_activate_push (GstPad * pad,
    gboolean active);
static gboolean gst_base_parse_sink_activate_pull (GstPad * pad,
    gboolean active);
static gboolean gst_base_parse_handle_seek (GstBaseParse * parse,
    GstEvent * event);
static void gst_base_parse_handle_tag (GstBaseParse * parse, GstEvent * event);

static gboolean gst_base_parse_src_event (GstPad * pad, GstEvent * event);
static gboolean gst_base_parse_sink_event (GstPad * pad, GstEvent * event);
static gboolean gst_base_parse_query (GstPad * pad, GstQuery * query);
static gboolean gst_base_parse_sink_setcaps (GstPad * pad, GstCaps * caps);
static const GstQueryType *gst_base_parse_get_querytypes (GstPad * pad);

static GstFlowReturn gst_base_parse_chain (GstPad * pad, GstBuffer * buffer);
static void gst_base_parse_loop (GstPad * pad);

static gboolean gst_base_parse_check_frame (GstBaseParse * parse,
    GstBaseParseFrame * frame, guint * framesize, gint * skipsize);
static GstFlowReturn gst_base_parse_parse_frame (GstBaseParse * parse,
    GstBaseParseFrame * frame);

static gboolean gst_base_parse_sink_eventfunc (GstBaseParse * parse,
    GstEvent * event);

static gboolean gst_base_parse_src_eventfunc (GstBaseParse * parse,
    GstEvent * event);

static void gst_base_parse_drain (GstBaseParse * parse);

static void gst_base_parse_post_bitrates (GstBaseParse * parse,
    gboolean post_min, gboolean post_avg, gboolean post_max);

static gint64 gst_base_parse_find_offset (GstBaseParse * parse,
    GstClockTime time, gboolean before, GstClockTime * _ts);
static GstFlowReturn gst_base_parse_locate_time (GstBaseParse * parse,
    GstClockTime * _time, gint64 * _offset);

static GstFlowReturn gst_base_parse_process_fragment (GstBaseParse * parse,
    gboolean push_only);

static gboolean gst_base_parse_is_seekable (GstBaseParse * parse);

static void
gst_base_parse_clear_queues (GstBaseParse * parse)
{
  g_slist_foreach (parse->priv->buffers_queued, (GFunc) gst_buffer_unref, NULL);
  g_slist_free (parse->priv->buffers_queued);
  parse->priv->buffers_queued = NULL;
  g_slist_foreach (parse->priv->buffers_pending, (GFunc) gst_buffer_unref,
      NULL);
  g_slist_free (parse->priv->buffers_pending);
  parse->priv->buffers_pending = NULL;
  g_slist_foreach (parse->priv->buffers_send, (GFunc) gst_buffer_unref, NULL);
  g_slist_free (parse->priv->buffers_send);
  parse->priv->buffers_send = NULL;
}

static void
gst_base_parse_finalize (GObject * object)
{
  GstBaseParse *parse = GST_BASE_PARSE (object);
  GstEvent **p_ev;

  g_object_unref (parse->priv->adapter);

  if (parse->priv->pending_segment) {
    p_ev = &parse->priv->pending_segment;
    gst_event_replace (p_ev, NULL);
  }
  if (parse->priv->close_segment) {
    p_ev = &parse->priv->close_segment;
    gst_event_replace (p_ev, NULL);
  }

  if (parse->priv->cache) {
    gst_buffer_unref (parse->priv->cache);
    parse->priv->cache = NULL;
  }

  g_list_foreach (parse->priv->pending_events, (GFunc) gst_mini_object_unref,
      NULL);
  g_list_free (parse->priv->pending_events);
  parse->priv->pending_events = NULL;

  g_queue_foreach (&parse->priv->queued_frames,
      (GFunc) gst_base_parse_frame_free, NULL);
  g_queue_clear (&parse->priv->queued_frames);

  if (parse->priv->index) {
    gst_object_unref (parse->priv->index);
    parse->priv->index = NULL;
  }

  g_static_mutex_free (&parse->priv->index_lock);

  gst_base_parse_clear_queues (parse);

  G_OBJECT_CLASS (parent_class)->finalize (object);
}

static void
gst_base_parse_class_init (GstBaseParseClass * klass)
{
  GObjectClass *gobject_class;
  GstElementClass *gstelement_class;

  gobject_class = G_OBJECT_CLASS (klass);
  g_type_class_add_private (klass, sizeof (GstBaseParsePrivate));
  parent_class = g_type_class_peek_parent (klass);
  gobject_class->finalize = GST_DEBUG_FUNCPTR (gst_base_parse_finalize);

  gstelement_class = (GstElementClass *) klass;
  gstelement_class->change_state =
      GST_DEBUG_FUNCPTR (gst_base_parse_change_state);
  gstelement_class->set_index = GST_DEBUG_FUNCPTR (gst_base_parse_set_index);
  gstelement_class->get_index = GST_DEBUG_FUNCPTR (gst_base_parse_get_index);

  /* Default handlers */
  klass->check_valid_frame = gst_base_parse_check_frame;
  klass->parse_frame = gst_base_parse_parse_frame;
  klass->src_event = gst_base_parse_src_eventfunc;
  klass->convert = gst_base_parse_convert_default;

  GST_DEBUG_CATEGORY_INIT (gst_base_parse_debug, "baseparse", 0,
      "baseparse element");
}

static void
gst_base_parse_init (GstBaseParse * parse, GstBaseParseClass * bclass)
{
  GstPadTemplate *pad_template;

  GST_DEBUG_OBJECT (parse, "gst_base_parse_init");

  parse->priv = GST_BASE_PARSE_GET_PRIVATE (parse);

  pad_template =
      gst_element_class_get_pad_template (GST_ELEMENT_CLASS (bclass), "sink");
  g_return_if_fail (pad_template != NULL);
  parse->sinkpad = gst_pad_new_from_template (pad_template, "sink");
  gst_pad_set_event_function (parse->sinkpad,
      GST_DEBUG_FUNCPTR (gst_base_parse_sink_event));
  gst_pad_set_setcaps_function (parse->sinkpad,
      GST_DEBUG_FUNCPTR (gst_base_parse_sink_setcaps));
  gst_pad_set_chain_function (parse->sinkpad,
      GST_DEBUG_FUNCPTR (gst_base_parse_chain));
  gst_pad_set_activate_function (parse->sinkpad,
      GST_DEBUG_FUNCPTR (gst_base_parse_sink_activate));
  gst_pad_set_activatepush_function (parse->sinkpad,
      GST_DEBUG_FUNCPTR (gst_base_parse_sink_activate_push));
  gst_pad_set_activatepull_function (parse->sinkpad,
      GST_DEBUG_FUNCPTR (gst_base_parse_sink_activate_pull));
  gst_element_add_pad (GST_ELEMENT (parse), parse->sinkpad);

  GST_DEBUG_OBJECT (parse, "sinkpad created");

  pad_template =
      gst_element_class_get_pad_template (GST_ELEMENT_CLASS (bclass), "src");
  g_return_if_fail (pad_template != NULL);
  parse->srcpad = gst_pad_new_from_template (pad_template, "src");
  gst_pad_set_event_function (parse->srcpad,
      GST_DEBUG_FUNCPTR (gst_base_parse_src_event));
  gst_pad_set_query_type_function (parse->srcpad,
      GST_DEBUG_FUNCPTR (gst_base_parse_get_querytypes));
  gst_pad_set_query_function (parse->srcpad,
      GST_DEBUG_FUNCPTR (gst_base_parse_query));
  gst_pad_use_fixed_caps (parse->srcpad);
  gst_element_add_pad (GST_ELEMENT (parse), parse->srcpad);
  GST_DEBUG_OBJECT (parse, "src created");

  g_queue_init (&parse->priv->queued_frames);

  parse->priv->adapter = gst_adapter_new ();

  parse->priv->pad_mode = GST_ACTIVATE_NONE;

  g_static_mutex_init (&parse->priv->index_lock);

  /* init state */
  gst_base_parse_reset (parse);
  GST_DEBUG_OBJECT (parse, "init ok");
}

static GstBaseParseFrame *
gst_base_parse_frame_copy (GstBaseParseFrame * frame)
{
  GstBaseParseFrame *copy;

  copy = g_slice_dup (GstBaseParseFrame, frame);
  copy->buffer = gst_buffer_ref (frame->buffer);
  copy->_private_flags &= ~GST_BASE_PARSE_FRAME_PRIVATE_FLAG_NOALLOC;

  GST_TRACE ("copied frame %p -> %p", frame, copy);

  return copy;
}

void
gst_base_parse_frame_free (GstBaseParseFrame * frame)
{
  GST_TRACE ("freeing frame %p", frame);

  if (frame->buffer) {
    gst_buffer_unref (frame->buffer);
    frame->buffer = NULL;
  }

  if (!(frame->_private_flags & GST_BASE_PARSE_FRAME_PRIVATE_FLAG_NOALLOC)) {
    g_slice_free (GstBaseParseFrame, frame);
  } else {
    memset (frame, 0, sizeof (*frame));
  }
}

GType
gst_base_parse_frame_get_type (void)
{
  static volatile gsize frame_type = 0;

  if (g_once_init_enter (&frame_type)) {
    GType _type;

    _type = g_boxed_type_register_static ("GstBaseParseFrame",
        (GBoxedCopyFunc) gst_base_parse_frame_copy,
        (GBoxedFreeFunc) gst_base_parse_frame_free);
    g_once_init_leave (&frame_type, _type);
  }
  return (GType) frame_type;
}

/**
 * gst_base_parse_frame_init:
 * @frame: #GstBaseParseFrame.
 *
 * Sets a #GstBaseParseFrame to initial state.  Currently this means
 * all public fields are zero-ed and a private flag is set to make
 * sure gst_base_parse_frame_free() only frees the contents but not
 * the actual frame. Use this function to initialise a #GstBaseParseFrame
 * allocated on the stack.
 *
 * Since: 0.10.33
 */
void
gst_base_parse_frame_init (GstBaseParseFrame * frame)
{
  memset (frame, 0, sizeof (GstBaseParseFrame));
  frame->_private_flags = GST_BASE_PARSE_FRAME_PRIVATE_FLAG_NOALLOC;
  GST_TRACE ("inited frame %p", frame);
}

/**
 * gst_base_parse_frame_new:
 * @buffer: (transfer none): a #GstBuffer
 * @flags: the flags
 * @overhead: number of bytes in this frame which should be counted as
 *     metadata overhead, ie. not used to calculate the average bitrate.
 *     Set to -1 to mark the entire frame as metadata. If in doubt, set to 0.
 *
 * Allocates a new #GstBaseParseFrame. This function is mainly for bindings,
 * elements written in C should usually allocate the frame on the stack and
 * then use gst_base_parse_frame_init() to initialise it.
 *
 * Returns: a newly-allocated #GstBaseParseFrame. Free with
 *     gst_base_parse_frame_free() when no longer needed, unless you gave
 *     away ownership to gst_base_parse_push_frame().
 *
 * Since: 0.10.33
 */
GstBaseParseFrame *
gst_base_parse_frame_new (GstBuffer * buffer, GstBaseParseFrameFlags flags,
    gint overhead)
{
  GstBaseParseFrame *frame;

  frame = g_slice_new0 (GstBaseParseFrame);
  frame->buffer = gst_buffer_ref (buffer);

  GST_TRACE ("created frame %p", frame);
  return frame;
}

static inline void
gst_base_parse_frame_update (GstBaseParse * parse, GstBaseParseFrame * frame,
    GstBuffer * buf)
{
  gst_buffer_replace (&frame->buffer, buf);

  parse->flags = 0;

  /* set flags one by one for clarity */
  if (G_UNLIKELY (parse->priv->drain))
    parse->flags |= GST_BASE_PARSE_FLAG_DRAINING;

  /* losing sync is pretty much a discont (and vice versa), no ? */
  if (G_UNLIKELY (parse->priv->discont))
    parse->flags |= GST_BASE_PARSE_FLAG_LOST_SYNC;
}

static void
gst_base_parse_reset (GstBaseParse * parse)
{
  GST_OBJECT_LOCK (parse);
  gst_segment_init (&parse->segment, GST_FORMAT_TIME);
  parse->priv->duration = -1;
  parse->priv->min_frame_size = 1;
  parse->priv->discont = TRUE;
  parse->priv->flushing = FALSE;
  parse->priv->offset = 0;
  parse->priv->sync_offset = 0;
  parse->priv->update_interval = -1;
  parse->priv->fps_num = parse->priv->fps_den = 0;
  parse->priv->frame_duration = GST_CLOCK_TIME_NONE;
  parse->priv->lead_in = parse->priv->lead_out = 0;
  parse->priv->lead_in_ts = parse->priv->lead_out_ts = 0;
  parse->priv->bitrate = 0;
  parse->priv->framecount = 0;
  parse->priv->bytecount = 0;
  parse->priv->acc_duration = 0;
  parse->priv->first_frame_ts = GST_CLOCK_TIME_NONE;
  parse->priv->first_frame_offset = -1;
  parse->priv->estimated_duration = -1;
  parse->priv->next_ts = 0;
  parse->priv->syncable = TRUE;
  parse->priv->passthrough = FALSE;
  parse->priv->has_timing_info = FALSE;
  parse->priv->post_min_bitrate = TRUE;
  parse->priv->post_avg_bitrate = TRUE;
  parse->priv->post_max_bitrate = TRUE;
  parse->priv->min_bitrate = G_MAXUINT;
  parse->priv->max_bitrate = 0;
  parse->priv->avg_bitrate = 0;
  parse->priv->posted_avg_bitrate = 0;

  parse->priv->index_last_ts = GST_CLOCK_TIME_NONE;
  parse->priv->index_last_offset = -1;
  parse->priv->index_last_valid = TRUE;
  parse->priv->upstream_seekable = FALSE;
  parse->priv->upstream_size = 0;
  parse->priv->upstream_has_duration = FALSE;
  parse->priv->idx_interval = 0;
  parse->priv->exact_position = TRUE;
  parse->priv->seen_keyframe = FALSE;

  parse->priv->last_ts = GST_CLOCK_TIME_NONE;
  parse->priv->last_offset = 0;

  if (parse->priv->pending_segment) {
    gst_event_unref (parse->priv->pending_segment);
    parse->priv->pending_segment = NULL;
  }

  g_list_foreach (parse->priv->pending_events, (GFunc) gst_mini_object_unref,
      NULL);
  g_list_free (parse->priv->pending_events);
  parse->priv->pending_events = NULL;

  if (parse->priv->cache) {
    gst_buffer_unref (parse->priv->cache);
    parse->priv->cache = NULL;
  }

  g_slist_foreach (parse->priv->pending_seeks, (GFunc) g_free, NULL);
  g_slist_free (parse->priv->pending_seeks);
  parse->priv->pending_seeks = NULL;

  /* we know it is not alloc'ed, but maybe other stuff to free, some day ... */
  parse->priv->frame._private_flags |=
      GST_BASE_PARSE_FRAME_PRIVATE_FLAG_NOALLOC;
  gst_base_parse_frame_free (&parse->priv->frame);
  GST_OBJECT_UNLOCK (parse);
}

/* gst_base_parse_check_frame:
 * @parse: #GstBaseParse.
 * @buffer: GstBuffer.
 * @framesize: This will be set to tell the found frame size in bytes.
 * @skipsize: Output parameter that tells how much data needs to be skipped
 *            in order to find the following frame header.
 *
 * Default callback for check_valid_frame.
 *
 * Returns: Always TRUE.
 */
static gboolean
gst_base_parse_check_frame (GstBaseParse * parse,
    GstBaseParseFrame * frame, guint * framesize, gint * skipsize)
{
  *framesize = gst_buffer_get_size (frame->buffer);
  *skipsize = 0;
  return TRUE;
}


/* gst_base_parse_parse_frame:
 * @parse: #GstBaseParse.
 * @buffer: #GstBuffer.
 *
 * Default callback for parse_frame.
 */
static GstFlowReturn
gst_base_parse_parse_frame (GstBaseParse * parse, GstBaseParseFrame * frame)
{
  GstBuffer *buffer = frame->buffer;

  if (!GST_BUFFER_TIMESTAMP_IS_VALID (buffer) &&
      GST_CLOCK_TIME_IS_VALID (parse->priv->next_ts)) {
    GST_BUFFER_TIMESTAMP (buffer) = parse->priv->next_ts;
  }
  if (!GST_BUFFER_DURATION_IS_VALID (buffer) &&
      GST_CLOCK_TIME_IS_VALID (parse->priv->frame_duration)) {
    GST_BUFFER_DURATION (buffer) = parse->priv->frame_duration;
  }
  return GST_FLOW_OK;
}

/* gst_base_parse_convert:
 * @parse: #GstBaseParse.
 * @src_format: #GstFormat describing the source format.
 * @src_value: Source value to be converted.
 * @dest_format: #GstFormat defining the converted format.
 * @dest_value: Pointer where the conversion result will be put.
 *
 * Converts using configured "convert" vmethod in #GstBaseParse class.
 *
 * Returns: TRUE if conversion was successful.
 */
static gboolean
gst_base_parse_convert (GstBaseParse * parse,
    GstFormat src_format,
    gint64 src_value, GstFormat dest_format, gint64 * dest_value)
{
  GstBaseParseClass *klass = GST_BASE_PARSE_GET_CLASS (parse);
  gboolean ret;

  g_return_val_if_fail (dest_value != NULL, FALSE);

  if (!klass->convert)
    return FALSE;

  ret = klass->convert (parse, src_format, src_value, dest_format, dest_value);

#ifndef GST_DISABLE_GST_DEBUG
  {
    if (ret) {
      if (src_format == GST_FORMAT_TIME && dest_format == GST_FORMAT_BYTES) {
        GST_LOG_OBJECT (parse,
            "TIME -> BYTES: %" GST_TIME_FORMAT " -> %" G_GINT64_FORMAT,
            GST_TIME_ARGS (src_value), *dest_value);
      } else if (dest_format == GST_FORMAT_TIME &&
          src_format == GST_FORMAT_BYTES) {
        GST_LOG_OBJECT (parse,
            "BYTES -> TIME: %" G_GINT64_FORMAT " -> %" GST_TIME_FORMAT,
            src_value, GST_TIME_ARGS (*dest_value));
      } else {
        GST_LOG_OBJECT (parse,
            "%s -> %s: %" G_GINT64_FORMAT " -> %" G_GINT64_FORMAT,
            GST_STR_NULL (gst_format_get_name (src_format)),
            GST_STR_NULL (gst_format_get_name (dest_format)),
            src_value, *dest_value);
      }
    } else {
      GST_DEBUG_OBJECT (parse, "conversion failed");
    }
  }
#endif

  return ret;
}

/* gst_base_parse_sink_event:
 * @pad: #GstPad that received the event.
 * @event: #GstEvent to be handled.
 *
 * Handler for sink pad events.
 *
 * Returns: TRUE if the event was handled.
 */
static gboolean
gst_base_parse_sink_event (GstPad * pad, GstEvent * event)
{
  GstBaseParse *parse;
  GstBaseParseClass *bclass;
  gboolean handled = FALSE;
  gboolean ret = TRUE;

  parse = GST_BASE_PARSE (gst_pad_get_parent (pad));
  bclass = GST_BASE_PARSE_GET_CLASS (parse);

  GST_DEBUG_OBJECT (parse, "handling event %d, %s", GST_EVENT_TYPE (event),
      GST_EVENT_TYPE_NAME (event));

  /* Cache all events except EOS, SEGMENT and FLUSH_STOP if we have a
   * pending segment */
  if (parse->priv->pending_segment && GST_EVENT_TYPE (event) != GST_EVENT_EOS
      && GST_EVENT_TYPE (event) != GST_EVENT_SEGMENT
      && GST_EVENT_TYPE (event) != GST_EVENT_FLUSH_START
      && GST_EVENT_TYPE (event) != GST_EVENT_FLUSH_STOP) {

    if (GST_EVENT_TYPE (event) == GST_EVENT_TAG)
      /* See if any bitrate tags were posted */
      gst_base_parse_handle_tag (parse, event);

    parse->priv->pending_events =
        g_list_append (parse->priv->pending_events, event);
    ret = TRUE;
  } else {

    if (GST_EVENT_TYPE (event) == GST_EVENT_EOS &&
        parse->priv->framecount < MIN_FRAMES_TO_POST_BITRATE)
      /* We've not posted bitrate tags yet - do so now */
      gst_base_parse_post_bitrates (parse, TRUE, TRUE, TRUE);

    if (bclass->event)
      handled = bclass->event (parse, event);

    if (!handled)
      handled = gst_base_parse_sink_eventfunc (parse, event);

    if (!handled)
      ret = gst_pad_event_default (pad, event);
  }

  gst_object_unref (parse);
  GST_DEBUG_OBJECT (parse, "event handled");
  return ret;
}


/* gst_base_parse_sink_eventfunc:
 * @parse: #GstBaseParse.
 * @event: #GstEvent to be handled.
 *
 * Element-level event handler function.
 *
 * The event will be unreffed only if it has been handled and this
 * function returns %TRUE
 *
 * Returns: %TRUE if the event was handled and not need forwarding.
 */
static gboolean
gst_base_parse_sink_eventfunc (GstBaseParse * parse, GstEvent * event)
{
  gboolean handled = FALSE;
  GstEvent **eventp;

  switch (GST_EVENT_TYPE (event)) {
    case GST_EVENT_SEGMENT:
    {
      const GstSegment *in_segment;
      GstSegment out_segment;
      gint64 offset = 0, next_ts;

#if 0
      gdouble rate, applied_rate;
      GstFormat format;
      gint64 start, stop, pos, next_ts;
      gboolean update;
#endif

      in_segment = gst_event_get_segment (event);
      gst_segment_init (&out_segment, GST_FORMAT_TIME);

      GST_DEBUG_OBJECT (parse, "segment %" GST_SEGMENT_FORMAT, in_segment);

      if (in_segment->format == GST_FORMAT_BYTES) {
        GstBaseParseSeek *seek = NULL;
        GSList *node;

        /* stop time is allowed to be open-ended, but not start & pos */
        offset = in_segment->time;

        GST_OBJECT_LOCK (parse);
        for (node = parse->priv->pending_seeks; node; node = node->next) {
          GstBaseParseSeek *tmp = node->data;

          if (tmp->offset == offset) {
            seek = tmp;
            break;
          }
        }
        parse->priv->pending_seeks =
            g_slist_remove (parse->priv->pending_seeks, seek);
        GST_OBJECT_UNLOCK (parse);

        if (seek) {
          GST_DEBUG_OBJECT (parse,
              "Matched newsegment to%s seek: %" GST_SEGMENT_FORMAT,
              seek->accurate ? " accurate" : "", &seek->segment);

          out_segment.start = seek->segment.start;
          out_segment.stop = seek->segment.stop;
          out_segment.time = seek->segment.start;

          next_ts = seek->start_ts;
          parse->priv->exact_position = seek->accurate;
          g_free (seek);
        } else {
          /* best attempt convert */
          /* as these are only estimates, stop is kept open-ended to avoid
           * premature cutting */
          gst_base_parse_convert (parse, GST_FORMAT_BYTES, in_segment->start,
              GST_FORMAT_TIME, (gint64 *) & next_ts);

          out_segment.start = next_ts;
          out_segment.stop = GST_CLOCK_TIME_NONE;
          out_segment.time = next_ts;

          parse->priv->exact_position = (in_segment->start == 0);
        }

        gst_event_unref (event);

        event = gst_event_new_segment (&out_segment);

        GST_DEBUG_OBJECT (parse, "Converted incoming segment to TIME. "
            GST_SEGMENT_FORMAT, in_segment);

      } else if (in_segment->format != GST_FORMAT_TIME) {
        /* Unknown incoming segment format. Output a default open-ended
         * TIME segment */
        gst_event_unref (event);

        out_segment.start = 0;
        out_segment.stop = GST_CLOCK_TIME_NONE;;
        out_segment.time = 0;;

        event = gst_event_new_segment (&out_segment);

        next_ts = 0;
      } else {
        /* not considered BYTE seekable if it is talking to us in TIME,
         * whatever else it might claim */
        parse->priv->upstream_seekable = FALSE;
        next_ts = in_segment->start;
      }

      memcpy (&parse->segment, &out_segment, sizeof (GstSegment));

      /*
         gst_segment_set_newsegment (&parse->segment, update, rate,
         applied_rate, format, start, stop, start);
       */

      /* save the segment for later, right before we push a new buffer so that
       * the caps are fixed and the next linked element can receive
       * the segment. */
      eventp = &parse->priv->pending_segment;
      gst_event_replace (eventp, event);
      gst_event_unref (event);
      handled = TRUE;

      /* but finish the current segment */
      GST_DEBUG_OBJECT (parse, "draining current segment");
      if (in_segment->rate > 0.0)
        gst_base_parse_drain (parse);
      else
        gst_base_parse_process_fragment (parse, FALSE);
      gst_adapter_clear (parse->priv->adapter);

      parse->priv->offset = offset;
      parse->priv->sync_offset = offset;
      parse->priv->next_ts = next_ts;
      parse->priv->last_ts = GST_CLOCK_TIME_NONE;
      parse->priv->discont = TRUE;
      parse->priv->seen_keyframe = FALSE;
      break;
    }

    case GST_EVENT_FLUSH_START:
      parse->priv->flushing = TRUE;
      handled = gst_pad_push_event (parse->srcpad, gst_event_ref (event));
      if (handled)
        gst_event_unref (event);
      /* Wait for _chain() to exit by taking the srcpad STREAM_LOCK */
      GST_PAD_STREAM_LOCK (parse->srcpad);
      GST_PAD_STREAM_UNLOCK (parse->srcpad);

      break;

    case GST_EVENT_FLUSH_STOP:
      gst_adapter_clear (parse->priv->adapter);
      gst_base_parse_clear_queues (parse);
      parse->priv->flushing = FALSE;
      parse->priv->discont = TRUE;
      parse->priv->last_ts = GST_CLOCK_TIME_NONE;
      parse->priv->frame._private_flags |=
          GST_BASE_PARSE_FRAME_PRIVATE_FLAG_NOALLOC;
      gst_base_parse_frame_free (&parse->priv->frame);
      break;

    case GST_EVENT_EOS:
      if (parse->segment.rate > 0.0)
        gst_base_parse_drain (parse);
      else
        gst_base_parse_process_fragment (parse, FALSE);

      /* If we STILL have zero frames processed, fire an error */
      if (parse->priv->framecount == 0) {
        GST_ELEMENT_ERROR (parse, STREAM, WRONG_TYPE,
            ("No valid frames found before end of stream"), (NULL));
      }
      /* newsegment before eos */
      if (parse->priv->pending_segment) {
        gst_pad_push_event (parse->srcpad, parse->priv->pending_segment);
        parse->priv->pending_segment = NULL;
      }
      break;

    default:
      break;
  }

  return handled;
}


/* gst_base_parse_src_event:
 * @pad: #GstPad that received the event.
 * @event: #GstEvent that was received.
 *
 * Handler for source pad events.
 *
 * Returns: TRUE if the event was handled.
 */
static gboolean
gst_base_parse_src_event (GstPad * pad, GstEvent * event)
{
  GstBaseParse *parse;
  GstBaseParseClass *bclass;
  gboolean handled = FALSE;
  gboolean ret = TRUE;

  parse = GST_BASE_PARSE (gst_pad_get_parent (pad));
  bclass = GST_BASE_PARSE_GET_CLASS (parse);

  GST_DEBUG_OBJECT (parse, "event %d, %s", GST_EVENT_TYPE (event),
      GST_EVENT_TYPE_NAME (event));

  if (bclass->src_event)
    handled = bclass->src_event (parse, event);

  if (!handled)
    ret = gst_pad_event_default (pad, event);

  gst_object_unref (parse);
  return ret;
}

static gboolean
gst_base_parse_is_seekable (GstBaseParse * parse)
{
  /* FIXME: could do more here, e.g. check index or just send data from 0
   * in pull mode and let decoder/sink clip */
  return parse->priv->syncable;
}

/* gst_base_parse_src_eventfunc:
 * @parse: #GstBaseParse.
 * @event: #GstEvent that was received.
 *
 * Default srcpad event handler.
 *
 * Returns: TRUE if the event was handled and can be dropped.
 */
static gboolean
gst_base_parse_src_eventfunc (GstBaseParse * parse, GstEvent * event)
{
  gboolean handled = FALSE;

  switch (GST_EVENT_TYPE (event)) {
    case GST_EVENT_SEEK:
    {
      if (gst_base_parse_is_seekable (parse)) {
        handled = gst_base_parse_handle_seek (parse, event);
      }
      break;
    }
    default:
      break;
  }
  return handled;
}


/**
 * gst_base_parse_convert_default:
 * @parse: #GstBaseParse.
 * @src_format: #GstFormat describing the source format.
 * @src_value: Source value to be converted.
 * @dest_format: #GstFormat defining the converted format.
 * @dest_value: Pointer where the conversion result will be put.
 *
 * Default implementation of "convert" vmethod in #GstBaseParse class.
 *
 * Returns: TRUE if conversion was successful.
 *
 * Since: 0.10.33
 */
gboolean
gst_base_parse_convert_default (GstBaseParse * parse,
    GstFormat src_format,
    gint64 src_value, GstFormat dest_format, gint64 * dest_value)
{
  gboolean ret = FALSE;
  guint64 bytes, duration;

  if (G_UNLIKELY (src_format == dest_format)) {
    *dest_value = src_value;
    return TRUE;
  }

  if (G_UNLIKELY (src_value == -1)) {
    *dest_value = -1;
    return TRUE;
  }

  if (G_UNLIKELY (src_value == 0)) {
    *dest_value = 0;
    return TRUE;
  }

  /* need at least some frames */
  if (!parse->priv->framecount)
    return FALSE;

  duration = parse->priv->acc_duration / GST_MSECOND;
  bytes = parse->priv->bytecount;

  if (G_UNLIKELY (!duration || !bytes))
    return FALSE;

  if (src_format == GST_FORMAT_BYTES) {
    if (dest_format == GST_FORMAT_TIME) {
      /* BYTES -> TIME conversion */
      GST_DEBUG_OBJECT (parse, "converting bytes -> time");
      *dest_value = gst_util_uint64_scale (src_value, duration, bytes);
      *dest_value *= GST_MSECOND;
      GST_DEBUG_OBJECT (parse, "conversion result: %" G_GINT64_FORMAT " ms",
          *dest_value / GST_MSECOND);
      ret = TRUE;
    }
  } else if (src_format == GST_FORMAT_TIME) {
    if (dest_format == GST_FORMAT_BYTES) {
      GST_DEBUG_OBJECT (parse, "converting time -> bytes");
      *dest_value = gst_util_uint64_scale (src_value / GST_MSECOND, bytes,
          duration);
      GST_DEBUG_OBJECT (parse,
          "time %" G_GINT64_FORMAT " ms in bytes = %" G_GINT64_FORMAT,
          src_value / GST_MSECOND, *dest_value);
      ret = TRUE;
    }
  } else if (src_format == GST_FORMAT_DEFAULT) {
    /* DEFAULT == frame-based */
    if (dest_format == GST_FORMAT_TIME) {
      if (parse->priv->fps_den) {
        *dest_value = gst_util_uint64_scale (src_value,
            GST_SECOND * parse->priv->fps_den, parse->priv->fps_num);
        ret = TRUE;
      }
    } else if (dest_format == GST_FORMAT_BYTES) {
    }
  }

  return ret;
}

static void
gst_base_parse_update_duration (GstBaseParse * baseparse)
{
  GstPad *peer;
  GstBaseParse *parse;

  parse = GST_BASE_PARSE (baseparse);

  peer = gst_pad_get_peer (parse->sinkpad);
  if (peer) {
    GstFormat pformat = GST_FORMAT_BYTES;
    gboolean qres = FALSE;
    gint64 ptot, dest_value;

    qres = gst_pad_query_duration (peer, &pformat, &ptot);
    gst_object_unref (GST_OBJECT (peer));
    if (qres) {
      if (gst_base_parse_convert (parse, pformat, ptot,
              GST_FORMAT_TIME, &dest_value)) {
        parse->priv->estimated_duration = dest_value;
        GST_LOG_OBJECT (parse,
            "updated estimated duration to %" GST_TIME_FORMAT,
            GST_TIME_ARGS (dest_value));
      }
    }
  }
}

static void
gst_base_parse_post_bitrates (GstBaseParse * parse, gboolean post_min,
    gboolean post_avg, gboolean post_max)
{
  GstTagList *taglist = NULL;

  if (post_min && parse->priv->post_min_bitrate) {
    taglist = gst_tag_list_new ();

    gst_tag_list_add (taglist, GST_TAG_MERGE_REPLACE,
        GST_TAG_MINIMUM_BITRATE, parse->priv->min_bitrate, NULL);
  }

  if (post_avg && parse->priv->post_avg_bitrate) {
    if (taglist == NULL)
      taglist = gst_tag_list_new ();

    parse->priv->posted_avg_bitrate = parse->priv->avg_bitrate;
    gst_tag_list_add (taglist, GST_TAG_MERGE_REPLACE, GST_TAG_BITRATE,
        parse->priv->avg_bitrate, NULL);
  }

  if (post_max && parse->priv->post_max_bitrate) {
    if (taglist == NULL)
      taglist = gst_tag_list_new ();

    gst_tag_list_add (taglist, GST_TAG_MERGE_REPLACE,
        GST_TAG_MAXIMUM_BITRATE, parse->priv->max_bitrate, NULL);
  }

  GST_DEBUG_OBJECT (parse, "Updated bitrates. Min: %u, Avg: %u, Max: %u",
      parse->priv->min_bitrate, parse->priv->avg_bitrate,
      parse->priv->max_bitrate);

  if (taglist != NULL) {
    gst_element_found_tags_for_pad (GST_ELEMENT_CAST (parse), parse->srcpad,
        taglist);
  }
}

/* gst_base_parse_update_bitrates:
 * @parse: #GstBaseParse.
 * @buffer: Current frame as a #GstBuffer
 *
 * Keeps track of the minimum and maximum bitrates, and also maintains a
 * running average bitrate of the stream so far.
 */
static void
gst_base_parse_update_bitrates (GstBaseParse * parse, GstBaseParseFrame * frame)
{
  /* Only update the tag on a 10 kbps delta */
  static const gint update_threshold = 10000;

  guint64 data_len, frame_dur;
  gint overhead, frame_bitrate, old_avg_bitrate;
  gboolean update_min = FALSE, update_avg = FALSE, update_max = FALSE;
  GstBuffer *buffer = frame->buffer;

  overhead = frame->overhead;
  if (overhead == -1)
    return;

  data_len = gst_buffer_get_size (buffer) - overhead;
  parse->priv->data_bytecount += data_len;

  /* duration should be valid by now,
   * either set by subclass or maybe based on fps settings */
  if (GST_BUFFER_DURATION_IS_VALID (buffer) && parse->priv->acc_duration != 0) {
    /* Calculate duration of a frame from buffer properties */
    frame_dur = GST_BUFFER_DURATION (buffer);
    parse->priv->avg_bitrate = (8 * parse->priv->data_bytecount * GST_SECOND) /
        parse->priv->acc_duration;

  } else {
    /* No way to figure out frame duration (is this even possible?) */
    return;
  }

  /* override if subclass provided bitrate, e.g. metadata based */
  if (parse->priv->bitrate) {
    parse->priv->avg_bitrate = parse->priv->bitrate;
    /* spread this (confirmed) info ASAP */
    if (parse->priv->posted_avg_bitrate != parse->priv->avg_bitrate)
      gst_base_parse_post_bitrates (parse, FALSE, TRUE, FALSE);
  }

  if (frame_dur)
    frame_bitrate = (8 * data_len * GST_SECOND) / frame_dur;
  else
    return;

  GST_LOG_OBJECT (parse, "frame bitrate %u, avg bitrate %u", frame_bitrate,
      parse->priv->avg_bitrate);

  if (parse->priv->framecount < MIN_FRAMES_TO_POST_BITRATE) {
    goto exit;
  } else if (parse->priv->framecount == MIN_FRAMES_TO_POST_BITRATE) {
    /* always post all at threshold time */
    update_min = update_max = update_avg = TRUE;
  }

  if (G_LIKELY (parse->priv->framecount >= MIN_FRAMES_TO_POST_BITRATE)) {
    if (frame_bitrate < parse->priv->min_bitrate) {
      parse->priv->min_bitrate = frame_bitrate;
      update_min = TRUE;
    }

    if (frame_bitrate > parse->priv->max_bitrate) {
      parse->priv->max_bitrate = frame_bitrate;
      update_max = TRUE;
    }

    old_avg_bitrate = parse->priv->posted_avg_bitrate;
    if ((gint) (old_avg_bitrate - parse->priv->avg_bitrate) > update_threshold
        || (gint) (parse->priv->avg_bitrate - old_avg_bitrate) >
        update_threshold)
      update_avg = TRUE;
  }

  if ((update_min || update_avg || update_max))
    gst_base_parse_post_bitrates (parse, update_min, update_avg, update_max);

  /* If average bitrate changes that much and no valid (time) duration provided,
   * then post a new duration message so applications can update their cached
   * values */
  if (update_avg && !(parse->priv->duration_fmt == GST_FORMAT_TIME &&
          GST_CLOCK_TIME_IS_VALID (parse->priv->duration)))
    gst_element_post_message (GST_ELEMENT (parse),
        gst_message_new_duration (GST_OBJECT (parse), GST_FORMAT_TIME, -1));

exit:
  return;
}

/**
 * gst_base_parse_add_index_entry:
 * @parse: #GstBaseParse.
 * @offset: offset of entry
 * @ts: timestamp associated with offset
 * @key: whether entry refers to keyframe
 * @force: add entry disregarding sanity checks
 *
 * Adds an entry to the index associating @offset to @ts.  It is recommended
 * to only add keyframe entries.  @force allows to bypass checks, such as
 * whether the stream is (upstream) seekable, another entry is already "close"
 * to the new entry, etc.
 *
 * Returns: #gboolean indicating whether entry was added
 *
 * Since: 0.10.33
 */
gboolean
gst_base_parse_add_index_entry (GstBaseParse * parse, guint64 offset,
    GstClockTime ts, gboolean key, gboolean force)
{
  gboolean ret = FALSE;
  GstIndexAssociation associations[2];

  GST_LOG_OBJECT (parse, "Adding key=%d index entry %" GST_TIME_FORMAT
      " @ offset 0x%08" G_GINT64_MODIFIER "x", key, GST_TIME_ARGS (ts), offset);

  if (G_LIKELY (!force)) {

    if (!parse->priv->upstream_seekable) {
      GST_DEBUG_OBJECT (parse, "upstream not seekable; discarding");
      goto exit;
    }

    /* FIXME need better helper data structure that handles these issues
     * related to ongoing collecting of index entries */
    if (parse->priv->index_last_offset >= (gint64) offset) {
      GST_DEBUG_OBJECT (parse, "already have entries up to offset "
          "0x%08" G_GINT64_MODIFIER "x", parse->priv->index_last_offset);
      goto exit;
    }

    if (GST_CLOCK_TIME_IS_VALID (parse->priv->index_last_ts) &&
        GST_CLOCK_DIFF (parse->priv->index_last_ts, ts) <
        parse->priv->idx_interval) {
      GST_DEBUG_OBJECT (parse, "entry too close to last time %" GST_TIME_FORMAT,
          GST_TIME_ARGS (parse->priv->index_last_ts));
      goto exit;
    }

    /* if last is not really the last one */
    if (!parse->priv->index_last_valid) {
      GstClockTime prev_ts;

      gst_base_parse_find_offset (parse, ts, TRUE, &prev_ts);
      if (GST_CLOCK_DIFF (prev_ts, ts) < parse->priv->idx_interval) {
        GST_DEBUG_OBJECT (parse,
            "entry too close to existing entry %" GST_TIME_FORMAT,
            GST_TIME_ARGS (prev_ts));
        parse->priv->index_last_offset = offset;
        parse->priv->index_last_ts = ts;
        goto exit;
      }
    }
  }

  associations[0].format = GST_FORMAT_TIME;
  associations[0].value = ts;
  associations[1].format = GST_FORMAT_BYTES;
  associations[1].value = offset;

  /* index might change on-the-fly, although that would be nutty app ... */
  g_static_mutex_lock (&parse->priv->index_lock);
  gst_index_add_associationv (parse->priv->index, parse->priv->index_id,
      (key) ? GST_ASSOCIATION_FLAG_KEY_UNIT : GST_ASSOCIATION_FLAG_DELTA_UNIT,
      2, (const GstIndexAssociation *) &associations);
  g_static_mutex_unlock (&parse->priv->index_lock);

  if (key) {
    parse->priv->index_last_offset = offset;
    parse->priv->index_last_ts = ts;
  }

  ret = TRUE;

exit:
  return ret;
}

/* check for seekable upstream, above and beyond a mere query */
static void
gst_base_parse_check_seekability (GstBaseParse * parse)
{
  GstQuery *query;
  gboolean seekable = FALSE;
  gint64 start = -1, stop = -1;
  guint idx_interval = 0;

  query = gst_query_new_seeking (GST_FORMAT_BYTES);
  if (!gst_pad_peer_query (parse->sinkpad, query)) {
    GST_DEBUG_OBJECT (parse, "seeking query failed");
    goto done;
  }

  gst_query_parse_seeking (query, NULL, &seekable, &start, &stop);

  /* try harder to query upstream size if we didn't get it the first time */
  if (seekable && stop == -1) {
    GstFormat fmt = GST_FORMAT_BYTES;

    GST_DEBUG_OBJECT (parse, "doing duration query to fix up unset stop");
    gst_pad_query_peer_duration (parse->sinkpad, &fmt, &stop);
  }

  /* if upstream doesn't know the size, it's likely that it's not seekable in
   * practice even if it technically may be seekable */
  if (seekable && (start != 0 || stop <= start)) {
    GST_DEBUG_OBJECT (parse, "seekable but unknown start/stop -> disable");
    seekable = FALSE;
  }

  /* let's not put every single frame into our index */
  if (seekable) {
    if (stop < 10 * 1024 * 1024)
      idx_interval = 100;
    else if (stop < 100 * 1024 * 1024)
      idx_interval = 500;
    else
      idx_interval = 1000;
  }

done:
  gst_query_unref (query);

  GST_DEBUG_OBJECT (parse, "seekable: %d (%" G_GUINT64_FORMAT " - %"
      G_GUINT64_FORMAT ")", seekable, start, stop);
  parse->priv->upstream_seekable = seekable;
  parse->priv->upstream_size = seekable ? stop : 0;

  GST_DEBUG_OBJECT (parse, "idx_interval: %ums", idx_interval);
  parse->priv->idx_interval = idx_interval * GST_MSECOND;
}

/* some misc checks on upstream */
static void
gst_base_parse_check_upstream (GstBaseParse * parse)
{
  GstFormat fmt = GST_FORMAT_TIME;
  gint64 stop;

  if (gst_pad_query_peer_duration (parse->sinkpad, &fmt, &stop))
    if (GST_CLOCK_TIME_IS_VALID (stop) && stop) {
      /* upstream has one, accept it also, and no further updates */
      gst_base_parse_set_duration (parse, GST_FORMAT_TIME, stop, 0);
      parse->priv->upstream_has_duration = TRUE;
    }

  GST_DEBUG_OBJECT (parse, "upstream_has_duration: %d",
      parse->priv->upstream_has_duration);
}

/* checks src caps to determine if dealing with audio or video */
/* TODO maybe forego automagic stuff and let subclass configure it ? */
static void
gst_base_parse_check_media (GstBaseParse * parse)
{
  GstCaps *caps;
  GstStructure *s;

  caps = gst_pad_get_current_caps (parse->srcpad);
  if (G_LIKELY (caps) && (s = gst_caps_get_structure (caps, 0))) {
    parse->priv->is_video =
        g_str_has_prefix (gst_structure_get_name (s), "video");
  } else {
    /* historical default */
    parse->priv->is_video = FALSE;
  }
  if (caps)
    gst_caps_unref (caps);

  GST_DEBUG_OBJECT (parse, "media is video == %d", parse->priv->is_video);
}

/* takes ownership of frame */
static void
gst_base_parse_queue_frame (GstBaseParse * parse, GstBaseParseFrame * frame)
{
  if (!(frame->_private_flags & GST_BASE_PARSE_FRAME_PRIVATE_FLAG_NOALLOC)) {
    /* frame allocated on the heap, we can just take ownership */
    g_queue_push_tail (&parse->priv->queued_frames, frame);
    GST_TRACE ("queued frame %p", frame);
  } else {
    GstBaseParseFrame *copy;

    /* probably allocated on the stack, must make a proper copy */
    copy = gst_base_parse_frame_copy (frame);
    g_queue_push_tail (&parse->priv->queued_frames, copy);
    GST_TRACE ("queued frame %p (copy of %p)", copy, frame);
    gst_base_parse_frame_free (frame);
  }
}

/* gst_base_parse_handle_and_push_buffer:
 * @parse: #GstBaseParse.
 * @klass: #GstBaseParseClass.
 * @frame: (transfer full): a #GstBaseParseFrame
 *
 * Parses the frame from given buffer and pushes it forward. Also performs
 * timestamp handling and checks the segment limits.
 *
 * This is called with srcpad STREAM_LOCK held.
 *
 * Returns: #GstFlowReturn
 */
static GstFlowReturn
gst_base_parse_handle_and_push_frame (GstBaseParse * parse,
    GstBaseParseClass * klass, GstBaseParseFrame * frame)
{
  GstFlowReturn ret;
  gint64 offset;
  GstBuffer *buffer;

  g_return_val_if_fail (frame != NULL, GST_FLOW_ERROR);

  buffer = frame->buffer;

  if (parse->priv->discont) {
    GST_DEBUG_OBJECT (parse, "marking DISCONT");
    GST_BUFFER_FLAG_SET (buffer, GST_BUFFER_FLAG_DISCONT);
    parse->priv->discont = FALSE;
  }

  /* some one-time start-up */
  if (G_UNLIKELY (!parse->priv->framecount)) {
    gst_base_parse_check_seekability (parse);
    gst_base_parse_check_upstream (parse);
  }

  GST_LOG_OBJECT (parse,
      "parsing frame at offset %" G_GUINT64_FORMAT
      " (%#" G_GINT64_MODIFIER "x) of size %d",
      GST_BUFFER_OFFSET (buffer), GST_BUFFER_OFFSET (buffer),
      gst_buffer_get_size (buffer));

  /* use default handler to provide initial (upstream) metadata */
  gst_base_parse_parse_frame (parse, frame);

  /* store offset as it might get overwritten */
  offset = GST_BUFFER_OFFSET (buffer);
  ret = klass->parse_frame (parse, frame);
  /* sync */
  buffer = frame->buffer;
  /* subclass must play nice */
  g_return_val_if_fail (buffer != NULL, GST_FLOW_ERROR);

  /* check if subclass/format can provide ts.
   * If so, that allows and enables extra seek and duration determining options */
  if (G_UNLIKELY (parse->priv->first_frame_offset < 0 && ret == GST_FLOW_OK)) {
    if (GST_BUFFER_TIMESTAMP_IS_VALID (buffer) && parse->priv->has_timing_info
        && parse->priv->pad_mode == GST_ACTIVATE_PULL) {
      parse->priv->first_frame_offset = offset;
      parse->priv->first_frame_ts = GST_BUFFER_TIMESTAMP (buffer);
      GST_DEBUG_OBJECT (parse, "subclass provided ts %" GST_TIME_FORMAT
          " for first frame at offset %" G_GINT64_FORMAT,
          GST_TIME_ARGS (parse->priv->first_frame_ts),
          parse->priv->first_frame_offset);
      if (!GST_CLOCK_TIME_IS_VALID (parse->priv->duration)) {
        gint64 off;
        GstClockTime last_ts = G_MAXINT64;

        GST_DEBUG_OBJECT (parse, "no duration; trying scan to determine");
        gst_base_parse_locate_time (parse, &last_ts, &off);
        if (GST_CLOCK_TIME_IS_VALID (last_ts))
          gst_base_parse_set_duration (parse, GST_FORMAT_TIME, last_ts, 0);
      }
    } else {
      /* disable further checks */
      parse->priv->first_frame_offset = 0;
    }
  }

  /* again use default handler to add missing metadata;
   * we may have new information on frame properties */
  gst_base_parse_parse_frame (parse, frame);
  if (GST_BUFFER_TIMESTAMP_IS_VALID (buffer) &&
      GST_BUFFER_DURATION_IS_VALID (buffer)) {
    parse->priv->next_ts =
        GST_BUFFER_TIMESTAMP (buffer) + GST_BUFFER_DURATION (buffer);
  } else {
    /* we lost track, do not produce bogus time next time around
     * (probably means parser subclass has given up on parsing as well) */
    GST_DEBUG_OBJECT (parse, "no next fallback timestamp");
    parse->priv->next_ts = GST_CLOCK_TIME_NONE;
  }

  if (parse->priv->upstream_seekable && parse->priv->exact_position &&
      GST_BUFFER_TIMESTAMP_IS_VALID (buffer))
    gst_base_parse_add_index_entry (parse, offset,
        GST_BUFFER_TIMESTAMP (buffer),
        !GST_BUFFER_FLAG_IS_SET (buffer, GST_BUFFER_FLAG_DELTA_UNIT), FALSE);

  /* First buffers are dropped, this means that the subclass needs more
   * frames to decide on the format and queues them internally */
  /* convert internal flow to OK and mark discont for the next buffer. */
  if (ret == GST_BASE_PARSE_FLOW_DROPPED) {
    gst_base_parse_frame_free (frame);
    return GST_FLOW_OK;
  } else if (ret == GST_BASE_PARSE_FLOW_QUEUED) {
    gst_base_parse_queue_frame (parse, frame);
    return GST_FLOW_OK;
  } else if (ret != GST_FLOW_OK) {
    return ret;
  }

  /* All OK, push queued frames if there are any */
  if (G_UNLIKELY (!g_queue_is_empty (&parse->priv->queued_frames))) {
    GstBaseParseFrame *queued_frame;

    while ((queued_frame = g_queue_pop_head (&parse->priv->queued_frames))) {
      gst_base_parse_push_frame (parse, queued_frame);
      gst_base_parse_frame_free (queued_frame);
    }
  }

  return gst_base_parse_push_frame (parse, frame);
}

/**
 * gst_base_parse_push_frame:
 * @parse: #GstBaseParse.
 * @frame: (transfer full): a #GstBaseParseFrame
 *
 * Pushes the frame downstream, sends any pending events and
 * does some timestamp and segment handling. Takes ownership
 * of @frame and will clear it (if it was initialised with
 * gst_base_parse_frame_init()) or free it.
 *
 * This must be called with sinkpad STREAM_LOCK held.
 *
 * Returns: #GstFlowReturn
 *
 * Since: 0.10.33
 */
GstFlowReturn
gst_base_parse_push_frame (GstBaseParse * parse, GstBaseParseFrame * frame)
{
  GstFlowReturn ret = GST_FLOW_OK;
  GstClockTime last_start = GST_CLOCK_TIME_NONE;
  GstClockTime last_stop = GST_CLOCK_TIME_NONE;
  GstBaseParseClass *klass = GST_BASE_PARSE_GET_CLASS (parse);
  GstBuffer *buffer;
  gsize size;

  g_return_val_if_fail (frame != NULL, GST_FLOW_ERROR);
  g_return_val_if_fail (frame->buffer != NULL, GST_FLOW_ERROR);

  GST_TRACE_OBJECT (parse, "pushing frame %p", frame);

  buffer = frame->buffer;

  GST_LOG_OBJECT (parse,
      "processing buffer of size %d with ts %" GST_TIME_FORMAT
      ", duration %" GST_TIME_FORMAT, gst_buffer_get_size (buffer),
      GST_TIME_ARGS (GST_BUFFER_TIMESTAMP (buffer)),
      GST_TIME_ARGS (GST_BUFFER_DURATION (buffer)));

  /* update stats */
  size = gst_buffer_get_size (buffer);
  parse->priv->bytecount += size;
  if (G_LIKELY (!(frame->flags & GST_BASE_PARSE_FRAME_FLAG_NO_FRAME))) {
    parse->priv->framecount++;
    if (GST_BUFFER_DURATION_IS_VALID (buffer)) {
      parse->priv->acc_duration += GST_BUFFER_DURATION (buffer);
    }
  }
  /* 0 means disabled */
  if (parse->priv->update_interval < 0)
    parse->priv->update_interval = 50;
  else if (parse->priv->update_interval > 0 &&
      (parse->priv->framecount % parse->priv->update_interval) == 0)
    gst_base_parse_update_duration (parse);

  if (GST_BUFFER_TIMESTAMP_IS_VALID (buffer))
    last_start = last_stop = GST_BUFFER_TIMESTAMP (buffer);
  if (last_start != GST_CLOCK_TIME_NONE
      && GST_BUFFER_DURATION_IS_VALID (buffer))
    last_stop = last_start + GST_BUFFER_DURATION (buffer);

  /* should have caps by now */
  g_return_val_if_fail (gst_pad_has_current_caps (parse->srcpad),
      GST_FLOW_ERROR);

  /* segment adjustment magic; only if we are running the whole show */
  if (!parse->priv->passthrough && parse->segment.rate > 0.0 &&
      (parse->priv->pad_mode == GST_ACTIVATE_PULL ||
          parse->priv->upstream_seekable)) {
    /* segment times are typically estimates,
     * actual frame data might lead subclass to different timestamps,
     * so override segment start from what is supplied there */
    if (G_UNLIKELY (parse->priv->pending_segment && !parse->priv->exact_position
            && GST_CLOCK_TIME_IS_VALID (last_start))) {
      gst_event_unref (parse->priv->pending_segment);
      parse->segment.start =
          MIN ((guint64) last_start, (guint64) parse->segment.stop);

      GST_DEBUG_OBJECT (parse,
          "adjusting pending segment start to %" GST_TIME_FORMAT,
          GST_TIME_ARGS (parse->segment.start));

      parse->priv->pending_segment = gst_event_new_segment (&parse->segment);
    }
    /* handle gaps, e.g. non-zero start-time, in as much not handled by above */
    if (GST_CLOCK_TIME_IS_VALID (parse->segment.position) &&
        GST_CLOCK_TIME_IS_VALID (last_start)) {
      GstClockTimeDiff diff;

      /* only send newsegments with increasing start times,
       * otherwise if these go back and forth downstream (sinks) increase
       * accumulated time and running_time */
      diff = GST_CLOCK_DIFF (parse->segment.position, last_start);
      if (G_UNLIKELY (diff > 2 * GST_SECOND
              && last_start > parse->segment.start
              && (!GST_CLOCK_TIME_IS_VALID (parse->segment.stop)
                  || last_start < parse->segment.stop))) {

        GST_DEBUG_OBJECT (parse,
            "Gap of %" G_GINT64_FORMAT " ns detected in stream " "(%"
            GST_TIME_FORMAT " -> %" GST_TIME_FORMAT "). "
            "Sending updated NEWSEGMENT events", diff,
            GST_TIME_ARGS (parse->segment.position),
            GST_TIME_ARGS (last_start));

        if (G_UNLIKELY (parse->priv->pending_segment)) {
          gst_event_unref (parse->priv->pending_segment);
          parse->segment.start = last_start;
          parse->segment.time = last_start;
          parse->priv->pending_segment =
              gst_event_new_segment (&parse->segment);
        } else {
          /* skip gap FIXME */
          gst_pad_push_event (parse->srcpad,
              gst_event_new_segment (&parse->segment));
        }
        parse->segment.position = last_start;
      }
    }
  }

  /* and should then also be linked downstream, so safe to send some events */
  if (G_UNLIKELY (parse->priv->close_segment)) {
    /* only set up by loop */
    GST_DEBUG_OBJECT (parse, "loop sending close segment");
    gst_pad_push_event (parse->srcpad, parse->priv->close_segment);
    parse->priv->close_segment = NULL;
  }
  if (G_UNLIKELY (parse->priv->pending_segment)) {
    GST_DEBUG_OBJECT (parse, "%s push pending segment",
        parse->priv->pad_mode == GST_ACTIVATE_PULL ? "loop" : "chain");
    gst_pad_push_event (parse->srcpad, parse->priv->pending_segment);
    parse->priv->pending_segment = NULL;

    /* have caps; check identity */
    gst_base_parse_check_media (parse);
  }

  /* update bitrates and optionally post corresponding tags
   * (following newsegment) */
  gst_base_parse_update_bitrates (parse, frame);

  if (G_UNLIKELY (parse->priv->pending_events)) {
    GList *l;

    for (l = parse->priv->pending_events; l != NULL; l = l->next) {
      gst_pad_push_event (parse->srcpad, GST_EVENT (l->data));
    }
    g_list_free (parse->priv->pending_events);
    parse->priv->pending_events = NULL;
  }

  if (klass->pre_push_frame) {
    ret = klass->pre_push_frame (parse, frame);
  } else {
    frame->flags |= GST_BASE_PARSE_FRAME_FLAG_CLIP;
  }

  /* take final ownership of frame buffer */
  buffer = frame->buffer;
  frame->buffer = NULL;

  /* subclass must play nice */
  g_return_val_if_fail (buffer != NULL, GST_FLOW_ERROR);

  parse->priv->seen_keyframe |= parse->priv->is_video &&
      !GST_BUFFER_FLAG_IS_SET (buffer, GST_BUFFER_FLAG_DELTA_UNIT);

  if (frame->flags & GST_BASE_PARSE_FRAME_FLAG_CLIP) {
    if (GST_BUFFER_TIMESTAMP_IS_VALID (buffer) &&
        GST_CLOCK_TIME_IS_VALID (parse->segment.stop) &&
        GST_BUFFER_TIMESTAMP (buffer) >
        parse->segment.stop + parse->priv->lead_out_ts) {
      GST_LOG_OBJECT (parse, "Dropped frame, after segment");
      ret = GST_FLOW_UNEXPECTED;
    } else if (GST_BUFFER_TIMESTAMP_IS_VALID (buffer) &&
        GST_BUFFER_DURATION_IS_VALID (buffer) &&
        GST_CLOCK_TIME_IS_VALID (parse->segment.start) &&
        GST_BUFFER_TIMESTAMP (buffer) + GST_BUFFER_DURATION (buffer) +
        parse->priv->lead_in_ts < parse->segment.start) {
      if (parse->priv->seen_keyframe) {
        GST_LOG_OBJECT (parse, "Frame before segment, after keyframe");
        ret = GST_FLOW_OK;
      } else {
        GST_LOG_OBJECT (parse, "Dropped frame, before segment");
        ret = GST_BASE_PARSE_FLOW_DROPPED;
      }
    } else {
      ret = GST_FLOW_OK;
    }
  }

  if (ret == GST_BASE_PARSE_FLOW_DROPPED) {
    GST_LOG_OBJECT (parse, "frame (%" G_GSIZE_FORMAT " bytes) dropped", size);
    gst_buffer_unref (buffer);
    ret = GST_FLOW_OK;
  } else if (ret == GST_FLOW_OK) {
    if (parse->segment.rate > 0.0) {
      ret = gst_pad_push (parse->srcpad, buffer);
      GST_LOG_OBJECT (parse, "frame (%" G_GSIZE_FORMAT " bytes) pushed: %s",
          size, gst_flow_get_name (ret));
    } else {
      GST_LOG_OBJECT (parse, "frame (%" G_GSIZE_FORMAT " bytes) queued for now",
          size);
      parse->priv->buffers_queued =
          g_slist_prepend (parse->priv->buffers_queued, buffer);
      ret = GST_FLOW_OK;
    }
  } else {
    gst_buffer_unref (buffer);
    GST_LOG_OBJECT (parse, "frame (%" G_GSIZE_FORMAT " bytes) not pushed: %s",
        size, gst_flow_get_name (ret));
    /* if we are not sufficiently in control, let upstream decide on EOS */
    if (ret == GST_FLOW_UNEXPECTED &&
        (parse->priv->passthrough ||
            (parse->priv->pad_mode == GST_ACTIVATE_PUSH &&
                !parse->priv->upstream_seekable)))
      ret = GST_FLOW_OK;
  }

  /* Update current running segment position */
  if (ret == GST_FLOW_OK && last_stop != GST_CLOCK_TIME_NONE &&
      parse->segment.position < last_stop)
    parse->segment.position = last_stop;

  gst_base_parse_frame_free (frame);

  return ret;
}


/* gst_base_parse_drain:
 *
 * Drains the adapter until it is empty. It decreases the min_frame_size to
 * match the current adapter size and calls chain method until the adapter
 * is emptied or chain returns with error.
 */
static void
gst_base_parse_drain (GstBaseParse * parse)
{
  guint avail;

  GST_DEBUG_OBJECT (parse, "draining");
  parse->priv->drain = TRUE;

  for (;;) {
    avail = gst_adapter_available (parse->priv->adapter);
    if (!avail)
      break;

    if (gst_base_parse_chain (parse->sinkpad, NULL) != GST_FLOW_OK) {
      break;
    }

    /* nothing changed, maybe due to truncated frame; break infinite loop */
    if (avail == gst_adapter_available (parse->priv->adapter)) {
      GST_DEBUG_OBJECT (parse, "no change during draining; flushing");
      gst_adapter_clear (parse->priv->adapter);
    }
  }

  parse->priv->drain = FALSE;
}

/* gst_base_parse_send_buffers
 *
 * Sends buffers collected in send_buffers downstream, and ensures that list
 * is empty at the end (errors or not).
 */
static GstFlowReturn
gst_base_parse_send_buffers (GstBaseParse * parse)
{
  GSList *send = NULL;
  GstBuffer *buf;
  GstFlowReturn ret = GST_FLOW_OK;

  send = parse->priv->buffers_send;

  /* send buffers */
  while (send) {
    buf = GST_BUFFER_CAST (send->data);
    GST_LOG_OBJECT (parse, "pushing buffer %p, timestamp %"
        GST_TIME_FORMAT ", duration %" GST_TIME_FORMAT
        ", offset %" G_GINT64_FORMAT, buf,
        GST_TIME_ARGS (GST_BUFFER_TIMESTAMP (buf)),
        GST_TIME_ARGS (GST_BUFFER_DURATION (buf)), GST_BUFFER_OFFSET (buf));

    /* iterate output queue an push downstream */
    ret = gst_pad_push (parse->srcpad, buf);
    send = g_slist_delete_link (send, send);

    /* clear any leftover if error */
    if (G_UNLIKELY (ret != GST_FLOW_OK)) {
      while (send) {
        buf = GST_BUFFER_CAST (send->data);
        gst_buffer_unref (buf);
        send = g_slist_delete_link (send, send);
      }
    }
  }

  parse->priv->buffers_send = send;

  return ret;
}

/* gst_base_parse_process_fragment:
 *
 * Processes a reverse playback (forward) fragment:
 * - append head of last fragment that was skipped to current fragment data
 * - drain the resulting current fragment data (i.e. repeated chain)
 * - add time/duration (if needed) to frames queued by chain
 * - push queued data
 */
static GstFlowReturn
gst_base_parse_process_fragment (GstBaseParse * parse, gboolean push_only)
{
  GstBuffer *buf;
  GstFlowReturn ret = GST_FLOW_OK;
  gboolean seen_key = FALSE, seen_delta = FALSE;

  if (push_only)
    goto push;

  /* restore order */
  parse->priv->buffers_pending = g_slist_reverse (parse->priv->buffers_pending);
  while (parse->priv->buffers_pending) {
    buf = GST_BUFFER_CAST (parse->priv->buffers_pending->data);
    GST_LOG_OBJECT (parse, "adding pending buffer (size %d)",
        gst_buffer_get_size (buf));
    gst_adapter_push (parse->priv->adapter, buf);
    parse->priv->buffers_pending =
        g_slist_delete_link (parse->priv->buffers_pending,
        parse->priv->buffers_pending);
  }

  /* invalidate so no fall-back timestamping is performed;
   * ok if taken from subclass or upstream */
  parse->priv->next_ts = GST_CLOCK_TIME_NONE;
  /* prevent it hanging around stop all the time */
  parse->segment.position = GST_CLOCK_TIME_NONE;
  /* mark next run */
  parse->priv->discont = TRUE;

  /* chain looks for frames and queues resulting ones (in stead of pushing) */
  /* initial skipped data is added to buffers_pending */
  gst_base_parse_drain (parse);

push:
  if (parse->priv->buffers_send) {
    buf = GST_BUFFER_CAST (parse->priv->buffers_send->data);
    seen_key |= !GST_BUFFER_FLAG_IS_SET (buf, GST_BUFFER_FLAG_DELTA_UNIT);
  }

  /* add metadata (if needed to queued buffers */
  GST_LOG_OBJECT (parse, "last timestamp: %" GST_TIME_FORMAT,
      GST_TIME_ARGS (parse->priv->last_ts));
  while (parse->priv->buffers_queued) {
    buf = GST_BUFFER_CAST (parse->priv->buffers_queued->data);

    /* no touching if upstream or parsing provided time */
    if (GST_BUFFER_TIMESTAMP_IS_VALID (buf)) {
      GST_LOG_OBJECT (parse, "buffer has time %" GST_TIME_FORMAT,
          GST_TIME_ARGS (GST_BUFFER_TIMESTAMP (buf)));
    } else if (GST_CLOCK_TIME_IS_VALID (parse->priv->last_ts) &&
        GST_BUFFER_DURATION_IS_VALID (buf)) {
      if (G_LIKELY (GST_BUFFER_DURATION (buf) <= parse->priv->last_ts))
        parse->priv->last_ts -= GST_BUFFER_DURATION (buf);
      else
        parse->priv->last_ts = 0;
      GST_BUFFER_TIMESTAMP (buf) = parse->priv->last_ts;
      GST_LOG_OBJECT (parse, "applied time %" GST_TIME_FORMAT,
          GST_TIME_ARGS (GST_BUFFER_TIMESTAMP (buf)));
    } else {
      /* no idea, very bad */
      GST_WARNING_OBJECT (parse, "could not determine time for buffer");
    }

    parse->priv->last_ts = GST_BUFFER_TIMESTAMP (buf);

    /* reverse order for ascending sending */
    /* send downstream at keyframe not preceded by a keyframe
     * (e.g. that should identify start of collection of IDR nals) */
    if (GST_BUFFER_FLAG_IS_SET (buf, GST_BUFFER_FLAG_DELTA_UNIT)) {
      if (seen_key) {
        ret = gst_base_parse_send_buffers (parse);
        /* if a problem, throw all to sending */
        if (ret != GST_FLOW_OK) {
          parse->priv->buffers_send =
              g_slist_reverse (parse->priv->buffers_queued);
          parse->priv->buffers_queued = NULL;
          break;
        }
        seen_key = FALSE;
      }
    } else {
      seen_delta = TRUE;
    }

    seen_key |= !GST_BUFFER_FLAG_IS_SET (buf, GST_BUFFER_FLAG_DELTA_UNIT);

    parse->priv->buffers_send =
        g_slist_prepend (parse->priv->buffers_send, buf);
    parse->priv->buffers_queued =
        g_slist_delete_link (parse->priv->buffers_queued,
        parse->priv->buffers_queued);
  }

  /* audio may have all marked as keyframe, so arrange to send here */
  if (!seen_delta)
    ret = gst_base_parse_send_buffers (parse);

  /* any trailing unused no longer usable (ideally none) */
  if (G_UNLIKELY (gst_adapter_available (parse->priv->adapter))) {
    GST_DEBUG_OBJECT (parse, "discarding %d trailing bytes",
        gst_adapter_available (parse->priv->adapter));
    gst_adapter_clear (parse->priv->adapter);
  }

  return ret;
}

/* small helper that checks whether we have been trying to resync too long */
static inline GstFlowReturn
gst_base_parse_check_sync (GstBaseParse * parse)
{
  if (G_UNLIKELY (parse->priv->discont &&
          parse->priv->offset - parse->priv->sync_offset > 2 * 1024 * 1024)) {
    GST_ELEMENT_ERROR (parse, STREAM, DECODE,
        ("Failed to parse stream"), (NULL));
    return GST_FLOW_ERROR;
  }

  return GST_FLOW_OK;
}

static GstFlowReturn
gst_base_parse_chain (GstPad * pad, GstBuffer * buffer)
{
  GstBaseParseClass *bclass;
  GstBaseParse *parse;
  GstFlowReturn ret = GST_FLOW_OK;
  GstBuffer *outbuf = NULL;
  GstBuffer *tmpbuf = NULL;
  guint fsize = 1;
  gint skip = -1;
  const guint8 *data;
  guint old_min_size = 0, min_size, av;
  GstClockTime timestamp;
  GstBaseParseFrame *frame;

  parse = GST_BASE_PARSE (GST_OBJECT_PARENT (pad));
  bclass = GST_BASE_PARSE_GET_CLASS (parse);
  frame = &parse->priv->frame;

  if (G_LIKELY (buffer)) {
    GST_LOG_OBJECT (parse, "buffer size: %d, offset = %" G_GINT64_FORMAT,
        gst_buffer_get_size (buffer), GST_BUFFER_OFFSET (buffer));
    if (G_UNLIKELY (parse->priv->passthrough)) {
<<<<<<< HEAD
      frame->buffer = gst_buffer_make_writable (buffer);
=======
      gst_base_parse_frame_init (frame);
      frame->buffer = gst_buffer_make_metadata_writable (buffer);
>>>>>>> 51fc15e9
      return gst_base_parse_push_frame (parse, frame);
    }
    /* upstream feeding us in reverse playback;
     * gather each fragment, then process it in single run */
    if (parse->segment.rate < 0.0) {
      if (G_UNLIKELY (GST_BUFFER_FLAG_IS_SET (buffer, GST_BUFFER_FLAG_DISCONT))) {
        GST_DEBUG_OBJECT (parse, "buffer starts new reverse playback fragment");
        ret = gst_base_parse_process_fragment (parse, FALSE);
      }
      gst_adapter_push (parse->priv->adapter, buffer);
      return ret;
    }
    gst_adapter_push (parse->priv->adapter, buffer);
  }

  if (G_UNLIKELY (buffer &&
          GST_BUFFER_FLAG_IS_SET (buffer, GST_BUFFER_FLAG_DISCONT))) {
    frame->_private_flags |= GST_BASE_PARSE_FRAME_PRIVATE_FLAG_NOALLOC;
    gst_base_parse_frame_free (frame);
  }

  /* Parse and push as many frames as possible */
  /* Stop either when adapter is empty or we are flushing */
  while (!parse->priv->flushing) {
    gboolean res;

    /* maintain frame state for a single frame parsing round across _chain calls,
     * so only init when needed */
    if (!frame->_private_flags)
      gst_base_parse_frame_init (frame);

    tmpbuf = gst_buffer_new ();

    old_min_size = 0;
    /* Synchronization loop */
    for (;;) {
      /* note: if subclass indicates MAX fsize,
       * this will not likely be available anyway ... */
      min_size = MAX (parse->priv->min_frame_size, fsize);
      av = gst_adapter_available (parse->priv->adapter);

      /* loop safety check */
      if (G_UNLIKELY (old_min_size >= min_size))
        goto invalid_min;
      old_min_size = min_size;

      if (G_UNLIKELY (parse->priv->drain)) {
        min_size = av;
        GST_DEBUG_OBJECT (parse, "draining, data left: %d", min_size);
        if (G_UNLIKELY (!min_size)) {
          gst_buffer_unref (tmpbuf);
          goto done;
        }
      }

      /* Collect at least min_frame_size bytes */
      if (av < min_size) {
        GST_DEBUG_OBJECT (parse, "not enough data available (only %d bytes)",
            av);
        gst_buffer_unref (tmpbuf);
        goto done;
      }

      /* always pass all available data */
<<<<<<< HEAD
      data = gst_adapter_map (parse->priv->adapter, av);
      gst_buffer_take_memory (tmpbuf,
          gst_memory_new_wrapped (GST_MEMORY_FLAG_READONLY,
              (gpointer) data, NULL, min_size, 0, min_size));
=======
      data = gst_adapter_peek (parse->priv->adapter, av);
      GST_BUFFER_DATA (tmpbuf) = (guint8 *) data;
      GST_BUFFER_SIZE (tmpbuf) = av;
>>>>>>> 51fc15e9
      GST_BUFFER_OFFSET (tmpbuf) = parse->priv->offset;

      if (parse->priv->discont) {
        GST_DEBUG_OBJECT (parse, "marking DISCONT");
        GST_BUFFER_FLAG_SET (tmpbuf, GST_BUFFER_FLAG_DISCONT);
      }

      skip = -1;
      gst_base_parse_frame_update (parse, frame, tmpbuf);
      res = bclass->check_valid_frame (parse, frame, &fsize, &skip);
      gst_adapter_unmap (parse->priv->adapter, 0);
      gst_buffer_replace (&frame->buffer, NULL);
      if (res) {
        if (gst_adapter_available (parse->priv->adapter) < fsize) {
          GST_DEBUG_OBJECT (parse,
              "found valid frame but not enough data available (only %d bytes)",
              gst_adapter_available (parse->priv->adapter));
          gst_buffer_unref (tmpbuf);
          goto done;
        }
        GST_LOG_OBJECT (parse, "valid frame of size %d at pos %d", fsize, skip);
        break;
      }
      if (skip == -1) {
        /* subclass didn't touch this value. By default we skip 1 byte */
        skip = 1;
      }
      if (skip > 0) {
        GST_LOG_OBJECT (parse, "finding sync, skipping %d bytes", skip);
        if (parse->segment.rate < 0.0 && !parse->priv->buffers_queued) {
          /* reverse playback, and no frames found yet, so we are skipping
           * the leading part of a fragment, which may form the tail of
           * fragment coming later, hopefully subclass skips efficiently ... */
          timestamp = gst_adapter_prev_timestamp (parse->priv->adapter, NULL);
          outbuf = gst_adapter_take_buffer (parse->priv->adapter, skip);
          outbuf = gst_buffer_make_writable (outbuf);
          GST_BUFFER_TIMESTAMP (outbuf) = timestamp;
          parse->priv->buffers_pending =
              g_slist_prepend (parse->priv->buffers_pending, outbuf);
          outbuf = NULL;
        } else {
          gst_adapter_flush (parse->priv->adapter, skip);
        }
        parse->priv->offset += skip;
        if (!parse->priv->discont)
          parse->priv->sync_offset = parse->priv->offset;
        parse->priv->discont = TRUE;
        /* something changed least; nullify loop check */
        old_min_size = 0;
      }
      /* skip == 0 should imply subclass set min_size to need more data;
       * we check this shortly */
      if ((ret = gst_base_parse_check_sync (parse)) != GST_FLOW_OK) {
        gst_buffer_unref (tmpbuf);
        goto done;
      }
    }
    gst_buffer_unref (tmpbuf);
    tmpbuf = NULL;

    if (skip > 0) {
      /* Subclass found the sync, but still wants to skip some data */
      GST_LOG_OBJECT (parse, "skipping %d bytes", skip);
      gst_adapter_flush (parse->priv->adapter, skip);
      parse->priv->offset += skip;
    }

    /* Grab lock to prevent a race with FLUSH_START handler */
    GST_PAD_STREAM_LOCK (parse->srcpad);

    /* FLUSH_START event causes the "flushing" flag to be set. In this
     * case we can leave the frame pushing loop */
    if (parse->priv->flushing) {
      GST_PAD_STREAM_UNLOCK (parse->srcpad);
      break;
    }

    /* move along with upstream timestamp (if any),
     * but interpolate in between */
    timestamp = gst_adapter_prev_timestamp (parse->priv->adapter, NULL);
    if (GST_CLOCK_TIME_IS_VALID (timestamp) &&
        (parse->priv->prev_ts != timestamp)) {
      parse->priv->prev_ts = parse->priv->next_ts = timestamp;
    }

    /* FIXME: Would it be more efficient to make a subbuffer instead? */
    outbuf = gst_adapter_take_buffer (parse->priv->adapter, fsize);
    outbuf = gst_buffer_make_writable (outbuf);

    /* Subclass may want to know the data offset */
    GST_BUFFER_OFFSET (outbuf) = parse->priv->offset;
    parse->priv->offset += fsize;
    GST_BUFFER_TIMESTAMP (outbuf) = GST_CLOCK_TIME_NONE;
    GST_BUFFER_DURATION (outbuf) = GST_CLOCK_TIME_NONE;

    frame->buffer = outbuf;
    ret = gst_base_parse_handle_and_push_frame (parse, bclass, frame);
    GST_PAD_STREAM_UNLOCK (parse->srcpad);

    if (ret != GST_FLOW_OK) {
      GST_LOG_OBJECT (parse, "push returned %d", ret);
      break;
    }
  }

done:
  GST_LOG_OBJECT (parse, "chain leaving");
  return ret;

  /* ERRORS */
invalid_min:
  {
    GST_ELEMENT_ERROR (parse, STREAM, FAILED, (NULL),
        ("min_size evolution %d -> %d; breaking to avoid looping",
            old_min_size, min_size));
    return GST_FLOW_ERROR;
  }
}

/* pull @size bytes at current offset,
 * i.e. at least try to and possibly return a shorter buffer if near the end */
static GstFlowReturn
gst_base_parse_pull_range (GstBaseParse * parse, guint size,
    GstBuffer ** buffer)
{
  GstFlowReturn ret = GST_FLOW_OK;

  g_return_val_if_fail (buffer != NULL, GST_FLOW_ERROR);

  /* Caching here actually makes much less difference than one would expect.
   * We do it mainly to avoid pulling buffers of 1 byte all the time */
  if (parse->priv->cache) {
    gint64 cache_offset = GST_BUFFER_OFFSET (parse->priv->cache);
    gint cache_size = gst_buffer_get_size (parse->priv->cache);

    if (cache_offset <= parse->priv->offset &&
        (parse->priv->offset + size) <= (cache_offset + cache_size)) {
      *buffer = gst_buffer_copy_region (parse->priv->cache, GST_BUFFER_COPY_ALL,
          parse->priv->offset - cache_offset, size);
      GST_BUFFER_OFFSET (*buffer) = parse->priv->offset;
      return GST_FLOW_OK;
    }
    /* not enough data in the cache, free cache and get a new one */
    gst_buffer_unref (parse->priv->cache);
    parse->priv->cache = NULL;
  }

  /* refill the cache */
  ret =
      gst_pad_pull_range (parse->sinkpad, parse->priv->offset, MAX (size,
          64 * 1024), &parse->priv->cache);
  if (ret != GST_FLOW_OK) {
    parse->priv->cache = NULL;
    return ret;
  }

  if (gst_buffer_get_size (parse->priv->cache) >= size) {
    *buffer =
        gst_buffer_copy_region (parse->priv->cache, GST_BUFFER_COPY_ALL, 0,
        size);
    GST_BUFFER_OFFSET (*buffer) = parse->priv->offset;
    return GST_FLOW_OK;
  }

  /* Not possible to get enough data, try a last time with
   * requesting exactly the size we need */
  gst_buffer_unref (parse->priv->cache);
  parse->priv->cache = NULL;

  ret = gst_pad_pull_range (parse->sinkpad, parse->priv->offset, size,
      &parse->priv->cache);

  if (ret != GST_FLOW_OK) {
    GST_DEBUG_OBJECT (parse, "pull_range returned %d", ret);
    *buffer = NULL;
    return ret;
  }

  if (gst_buffer_get_size (parse->priv->cache) < size) {
    GST_DEBUG_OBJECT (parse, "Returning short buffer at offset %"
        G_GUINT64_FORMAT ": wanted %u bytes, got %u bytes", parse->priv->offset,
        size, gst_buffer_get_size (parse->priv->cache));

    *buffer = parse->priv->cache;
    parse->priv->cache = NULL;

    return GST_FLOW_OK;
  }

  *buffer =
      gst_buffer_copy_region (parse->priv->cache, GST_BUFFER_COPY_ALL, 0, size);
  GST_BUFFER_OFFSET (*buffer) = parse->priv->offset;

  return GST_FLOW_OK;
}

static GstFlowReturn
gst_base_parse_handle_previous_fragment (GstBaseParse * parse)
{
  gint64 offset = 0;
  GstClockTime ts = 0;
  GstBuffer *buffer;
  GstFlowReturn ret;

  GST_DEBUG_OBJECT (parse, "fragment ended; last_ts = %" GST_TIME_FORMAT
      ", last_offset = %" G_GINT64_FORMAT, GST_TIME_ARGS (parse->priv->last_ts),
      parse->priv->last_offset);

  if (!parse->priv->last_offset || parse->priv->last_ts <= parse->segment.start) {
    GST_DEBUG_OBJECT (parse, "past start of segment %" GST_TIME_FORMAT,
        GST_TIME_ARGS (parse->segment.start));
    ret = GST_FLOW_UNEXPECTED;
    goto exit;
  }

  /* last fragment started at last_offset / last_ts;
   * seek back 10s capped at 1MB */
  if (parse->priv->last_ts >= 10 * GST_SECOND)
    ts = parse->priv->last_ts - 10 * GST_SECOND;
  /* if we are exact now, we will be more so going backwards */
  if (parse->priv->exact_position) {
    offset = gst_base_parse_find_offset (parse, ts, TRUE, NULL);
  } else {
    GstFormat dstformat = GST_FORMAT_BYTES;

    if (!gst_pad_query_convert (parse->srcpad, GST_FORMAT_TIME, ts,
            &dstformat, &offset)) {
      GST_DEBUG_OBJECT (parse, "conversion failed, only BYTE based");
    }
  }
  offset = CLAMP (offset, parse->priv->last_offset - 1024 * 1024,
      parse->priv->last_offset - 1024);
  offset = MAX (0, offset);

  GST_DEBUG_OBJECT (parse, "next fragment from offset %" G_GINT64_FORMAT,
      offset);
  parse->priv->offset = offset;

  ret = gst_base_parse_pull_range (parse, parse->priv->last_offset - offset,
      &buffer);
  if (ret != GST_FLOW_OK)
    goto exit;

  /* offset will increase again as fragment is processed/parsed */
  parse->priv->last_offset = offset;

  gst_adapter_push (parse->priv->adapter, buffer);
  ret = gst_base_parse_process_fragment (parse, FALSE);
  if (ret != GST_FLOW_OK)
    goto exit;

  /* force previous fragment */
  parse->priv->offset = -1;

exit:
  return ret;
}

/* PULL mode:
 * pull and scan for next frame starting from current offset
 * ajusts sync, drain and offset going along */
static GstFlowReturn
gst_base_parse_scan_frame (GstBaseParse * parse, GstBaseParseClass * klass,
    GstBaseParseFrame * frame, gboolean full)
{
  GstBuffer *buffer, *outbuf;
  GstFlowReturn ret = GST_FLOW_OK;
  guint fsize = 1, min_size, old_min_size = 0;
  gint skip = 0;

  g_return_val_if_fail (frame != NULL, GST_FLOW_ERROR);

  GST_LOG_OBJECT (parse, "scanning for frame at offset %" G_GUINT64_FORMAT
      " (%#" G_GINT64_MODIFIER "x)", parse->priv->offset, parse->priv->offset);

  /* let's make this efficient for all subclass once and for all;
   * maybe it does not need this much, but in the latter case, we know we are
   * in pull mode here and might as well try to read and supply more anyway
   * (so does the buffer caching mechanism) */
  fsize = 64 * 1024;

  while (TRUE) {
    gboolean res;

    min_size = MAX (parse->priv->min_frame_size, fsize);
    /* loop safety check */
    if (G_UNLIKELY (old_min_size >= min_size))
      goto invalid_min;
    old_min_size = min_size;

    ret = gst_base_parse_pull_range (parse, min_size, &buffer);
    if (ret != GST_FLOW_OK)
      goto done;

    if (parse->priv->discont) {
      GST_DEBUG_OBJECT (parse, "marking DISCONT");
      GST_BUFFER_FLAG_SET (buffer, GST_BUFFER_FLAG_DISCONT);
    }

    /* if we got a short read, inform subclass we are draining leftover
     * and no more is to be expected */
    if (gst_buffer_get_size (buffer) < min_size)
      parse->priv->drain = TRUE;

    skip = -1;
    gst_base_parse_frame_update (parse, frame, buffer);
    res = klass->check_valid_frame (parse, frame, &fsize, &skip);
    gst_buffer_replace (&frame->buffer, NULL);
    if (res) {
      parse->priv->drain = FALSE;
      GST_LOG_OBJECT (parse, "valid frame of size %d at pos %d", fsize, skip);
      break;
    }
    parse->priv->drain = FALSE;
    if (skip == -1)
      skip = 1;
    if (skip > 0) {
      GST_LOG_OBJECT (parse, "finding sync, skipping %d bytes", skip);
      if (full && parse->segment.rate < 0.0 && !parse->priv->buffers_queued) {
        /* reverse playback, and no frames found yet, so we are skipping
         * the leading part of a fragment, which may form the tail of
         * fragment coming later, hopefully subclass skips efficiently ... */
        outbuf = gst_buffer_copy_region (buffer, GST_BUFFER_COPY_ALL, 0, skip);
        parse->priv->buffers_pending =
            g_slist_prepend (parse->priv->buffers_pending, outbuf);
        outbuf = NULL;
      }
      parse->priv->offset += skip;
      if (!parse->priv->discont)
        parse->priv->sync_offset = parse->priv->offset;
      parse->priv->discont = TRUE;
      /* something changed at least; nullify loop check */
      if (fsize == G_MAXUINT)
        fsize = old_min_size + 64 * 1024;
      old_min_size = 0;
    }
    /* skip == 0 should imply subclass set min_size to need more data;
     * we check this shortly */
    GST_DEBUG_OBJECT (parse, "finding sync...");
    gst_buffer_unref (buffer);
    if ((ret = gst_base_parse_check_sync (parse)) != GST_FLOW_OK) {
      goto done;
    }
  }

  /* Does the subclass want to skip too? */
  if (skip > 0)
    parse->priv->offset += skip;
  else if (skip < 0)
    skip = 0;

  if (fsize + skip <= gst_buffer_get_size (buffer)) {
    outbuf = gst_buffer_copy_region (buffer, GST_BUFFER_COPY_ALL, skip, fsize);
    GST_BUFFER_OFFSET (outbuf) = GST_BUFFER_OFFSET (buffer) + skip;
    GST_BUFFER_TIMESTAMP (outbuf) = GST_CLOCK_TIME_NONE;
    gst_buffer_unref (buffer);
  } else {
    gst_buffer_unref (buffer);
    ret = gst_base_parse_pull_range (parse, fsize, &outbuf);
    if (ret != GST_FLOW_OK)
      goto done;
    if (gst_buffer_get_size (outbuf) < fsize) {
      gst_buffer_unref (outbuf);
      ret = GST_FLOW_UNEXPECTED;
    }
  }

  parse->priv->offset += fsize;

  frame->buffer = outbuf;

done:
  return ret;

  /* ERRORS */
invalid_min:
  {
    GST_ELEMENT_ERROR (parse, STREAM, FAILED, (NULL),
        ("min_size evolution %d -> %d; breaking to avoid looping",
            old_min_size, min_size));
    return GST_FLOW_ERROR;
  }
}

/* Loop that is used in pull mode to retrieve data from upstream */
static void
gst_base_parse_loop (GstPad * pad)
{
  GstBaseParse *parse;
  GstBaseParseClass *klass;
  GstFlowReturn ret = GST_FLOW_OK;
  GstBaseParseFrame frame;

  parse = GST_BASE_PARSE (gst_pad_get_parent (pad));
  klass = GST_BASE_PARSE_GET_CLASS (parse);

  /* reverse playback:
   * first fragment (closest to stop time) is handled normally below,
   * then we pull in fragments going backwards */
  if (parse->segment.rate < 0.0) {
    /* check if we jumped back to a previous fragment,
     * which is a post-first fragment */
    if (parse->priv->offset < 0) {
      ret = gst_base_parse_handle_previous_fragment (parse);
      goto done;
    }
  }

  gst_base_parse_frame_init (&frame);
  ret = gst_base_parse_scan_frame (parse, klass, &frame, TRUE);
  if (ret != GST_FLOW_OK)
    goto done;

  /* This always cleans up frame, even if error occurs */
  ret = gst_base_parse_handle_and_push_frame (parse, klass, &frame);

  /* eat expected eos signalling past segment in reverse playback */
  if (parse->segment.rate < 0.0 && ret == GST_FLOW_UNEXPECTED &&
      parse->segment.position >= parse->segment.stop) {
    GST_DEBUG_OBJECT (parse, "downstream has reached end of segment");
    /* push what was accumulated during loop run */
    gst_base_parse_process_fragment (parse, TRUE);
    /* force previous fragment */
    parse->priv->offset = -1;
    ret = GST_FLOW_OK;
  }

done:
  if (ret == GST_FLOW_UNEXPECTED)
    goto eos;
  else if (ret != GST_FLOW_OK)
    goto pause;

  gst_object_unref (parse);
  return;

  /* ERRORS */
eos:
  {
    ret = GST_FLOW_UNEXPECTED;
    GST_DEBUG_OBJECT (parse, "eos");
    /* fall-through */
  }
pause:
  {
    gboolean push_eos = FALSE;

    GST_DEBUG_OBJECT (parse, "pausing task, reason %s",
        gst_flow_get_name (ret));
    gst_pad_pause_task (parse->sinkpad);

    if (ret == GST_FLOW_UNEXPECTED) {
      /* handle end-of-stream/segment */
      if (parse->segment.flags & GST_SEEK_FLAG_SEGMENT) {
        gint64 stop;

        if ((stop = parse->segment.stop) == -1)
          stop = parse->segment.duration;

        GST_DEBUG_OBJECT (parse, "sending segment_done");

        gst_element_post_message
            (GST_ELEMENT_CAST (parse),
            gst_message_new_segment_done (GST_OBJECT_CAST (parse),
                GST_FORMAT_TIME, stop));
      } else {
        /* If we STILL have zero frames processed, fire an error */
        if (parse->priv->framecount == 0) {
          GST_ELEMENT_ERROR (parse, STREAM, WRONG_TYPE,
              ("No valid frames found before end of stream"), (NULL));
        }
        push_eos = TRUE;
      }
    } else if (ret == GST_FLOW_NOT_LINKED || ret < GST_FLOW_UNEXPECTED) {
      /* for fatal errors we post an error message, wrong-state is
       * not fatal because it happens due to flushes and only means
       * that we should stop now. */
      GST_ELEMENT_ERROR (parse, STREAM, FAILED, (NULL),
          ("streaming stopped, reason %s", gst_flow_get_name (ret)));
      push_eos = TRUE;
    }
    if (push_eos) {
      /* newsegment before eos */
      if (parse->priv->pending_segment) {
        gst_pad_push_event (parse->srcpad, parse->priv->pending_segment);
        parse->priv->pending_segment = NULL;
      }
      gst_pad_push_event (parse->srcpad, gst_event_new_eos ());
    }
    gst_object_unref (parse);
  }
}

static gboolean
gst_base_parse_sink_activate (GstPad * sinkpad)
{
  GstBaseParse *parse;
  gboolean result = TRUE;

  parse = GST_BASE_PARSE (gst_pad_get_parent (sinkpad));

  GST_DEBUG_OBJECT (parse, "sink activate");

  if (gst_pad_check_pull_range (sinkpad)) {
    GST_DEBUG_OBJECT (parse, "trying to activate in pull mode");
    result = gst_pad_activate_pull (sinkpad, TRUE);
  } else {
    GST_DEBUG_OBJECT (parse, "trying to activate in push mode");
    result = gst_pad_activate_push (sinkpad, TRUE);
  }

  GST_DEBUG_OBJECT (parse, "sink activate return %d", result);
  gst_object_unref (parse);
  return result;
}

static gboolean
gst_base_parse_activate (GstBaseParse * parse, gboolean active)
{
  GstBaseParseClass *klass;
  gboolean result = FALSE;

  GST_DEBUG_OBJECT (parse, "activate %d", active);

  klass = GST_BASE_PARSE_GET_CLASS (parse);

  if (active) {
    if (parse->priv->pad_mode == GST_ACTIVATE_NONE && klass->start)
      result = klass->start (parse);
  } else {
    /* We must make sure streaming has finished before resetting things
     * and calling the ::stop vfunc */
    GST_PAD_STREAM_LOCK (parse->sinkpad);
    GST_PAD_STREAM_UNLOCK (parse->sinkpad);

    if (parse->priv->pad_mode != GST_ACTIVATE_NONE && klass->stop)
      result = klass->stop (parse);

    parse->priv->pad_mode = GST_ACTIVATE_NONE;
  }
  GST_DEBUG_OBJECT (parse, "activate return: %d", result);
  return result;
}

static gboolean
gst_base_parse_sink_activate_push (GstPad * pad, gboolean active)
{
  gboolean result = TRUE;
  GstBaseParse *parse;

  parse = GST_BASE_PARSE (gst_pad_get_parent (pad));

  GST_DEBUG_OBJECT (parse, "sink activate push %d", active);

  result = gst_base_parse_activate (parse, active);

  if (result)
    parse->priv->pad_mode = active ? GST_ACTIVATE_PUSH : GST_ACTIVATE_NONE;

  GST_DEBUG_OBJECT (parse, "sink activate push return: %d", result);

  gst_object_unref (parse);
  return result;
}

static gboolean
gst_base_parse_sink_activate_pull (GstPad * sinkpad, gboolean active)
{
  gboolean result = FALSE;
  GstBaseParse *parse;

  parse = GST_BASE_PARSE (gst_pad_get_parent (sinkpad));

  GST_DEBUG_OBJECT (parse, "activate pull %d", active);

  result = gst_base_parse_activate (parse, active);

  if (result) {
    if (active) {
      parse->priv->pending_segment = gst_event_new_segment (&parse->segment);
      result &=
          gst_pad_start_task (sinkpad, (GstTaskFunction) gst_base_parse_loop,
          sinkpad);
    } else {
      result &= gst_pad_stop_task (sinkpad);
    }
  }

  if (result)
    parse->priv->pad_mode = active ? GST_ACTIVATE_PULL : GST_ACTIVATE_NONE;

  GST_DEBUG_OBJECT (parse, "sink activate pull return: %d", result);

  gst_object_unref (parse);
  return result;
}


/**
 * gst_base_parse_set_duration:
 * @parse: #GstBaseParse.
 * @fmt: #GstFormat.
 * @duration: duration value.
 * @interval: how often to update the duration estimate based on bitrate, or 0.
 *
 * Sets the duration of the currently playing media. Subclass can use this
 * when it is able to determine duration and/or notices a change in the media
 * duration.  Alternatively, if @interval is non-zero (default), then stream
 * duration is determined based on estimated bitrate, and updated every @interval
 * frames.
 *
 * Since: 0.10.33
 */
void
gst_base_parse_set_duration (GstBaseParse * parse,
    GstFormat fmt, gint64 duration, gint interval)
{
  g_return_if_fail (parse != NULL);

  if (parse->priv->upstream_has_duration) {
    GST_DEBUG_OBJECT (parse, "using upstream duration; discarding update");
    goto exit;
  }

  if (duration != parse->priv->duration) {
    GstMessage *m;

    m = gst_message_new_duration (GST_OBJECT (parse), fmt, duration);
    gst_element_post_message (GST_ELEMENT (parse), m);

    /* TODO: what about duration tag? */
  }
  parse->priv->duration = duration;
  parse->priv->duration_fmt = fmt;
  GST_DEBUG_OBJECT (parse, "set duration: %" G_GINT64_FORMAT, duration);
  if (fmt == GST_FORMAT_TIME && GST_CLOCK_TIME_IS_VALID (duration)) {
    if (interval != 0) {
      GST_DEBUG_OBJECT (parse, "valid duration provided, disabling estimate");
      interval = 0;
    }
  }
  GST_DEBUG_OBJECT (parse, "set update interval: %d", interval);
  parse->priv->update_interval = interval;
exit:
  return;
}

/**
 * gst_base_parse_set_average_bitrate:
 * @parse: #GstBaseParse.
 * @bitrate: average bitrate in bits/second
 *
 * Optionally sets the average bitrate detected in media (if non-zero),
 * e.g. based on metadata, as it will be posted to the application.
 *
 * By default, announced average bitrate is estimated. The average bitrate
 * is used to estimate the total duration of the stream and to estimate
 * a seek position, if there's no index and the format is syncable
 * (see gst_base_parse_set_syncable()).
 *
 * Since: 0.10.33
 */
void
gst_base_parse_set_average_bitrate (GstBaseParse * parse, guint bitrate)
{
  parse->priv->bitrate = bitrate;
  GST_DEBUG_OBJECT (parse, "bitrate %u", bitrate);
}

/**
 * gst_base_parse_set_min_frame_size:
 * @parse: #GstBaseParse.
 * @min_size: Minimum size of the data that this base class should give to
 *            subclass.
 *
 * Subclass can use this function to tell the base class that it needs to
 * give at least #min_size buffers.
 *
 * Since: 0.10.33
 */
void
gst_base_parse_set_min_frame_size (GstBaseParse * parse, guint min_size)
{
  g_return_if_fail (parse != NULL);

  parse->priv->min_frame_size = min_size;
  GST_LOG_OBJECT (parse, "set frame_min_size: %d", min_size);
}

/**
 * gst_base_parse_set_frame_rate:
 * @parse: the #GstBaseParse to set
 * @fps_num: frames per second (numerator).
 * @fps_den: frames per second (denominator).
 * @lead_in: frames needed before a segment for subsequent decode
 * @lead_out: frames needed after a segment
 *
 * If frames per second is configured, parser can take care of buffer duration
 * and timestamping.  When performing segment clipping, or seeking to a specific
 * location, a corresponding decoder might need an initial @lead_in and a
 * following @lead_out number of frames to ensure the desired segment is
 * entirely filled upon decoding.
 *
 * Since: 0.10.33
 */
void
gst_base_parse_set_frame_rate (GstBaseParse * parse, guint fps_num,
    guint fps_den, guint lead_in, guint lead_out)
{
  g_return_if_fail (parse != NULL);

  parse->priv->fps_num = fps_num;
  parse->priv->fps_den = fps_den;
  if (!fps_num || !fps_den) {
    GST_DEBUG_OBJECT (parse, "invalid fps (%d/%d), ignoring parameters",
        fps_num, fps_den);
    fps_num = fps_den = 0;
    parse->priv->frame_duration = GST_CLOCK_TIME_NONE;
    parse->priv->lead_in = parse->priv->lead_out = 0;
    parse->priv->lead_in_ts = parse->priv->lead_out_ts = 0;
  } else {
    parse->priv->frame_duration =
        gst_util_uint64_scale (GST_SECOND, fps_den, fps_num);
    parse->priv->lead_in = lead_in;
    parse->priv->lead_out = lead_out;
    parse->priv->lead_in_ts =
        gst_util_uint64_scale (GST_SECOND, fps_den * lead_in, fps_num);
    parse->priv->lead_out_ts =
        gst_util_uint64_scale (GST_SECOND, fps_den * lead_out, fps_num);
    /* aim for about 1.5s to estimate duration */
    if (parse->priv->update_interval < 0) {
      parse->priv->update_interval = fps_num * 3 / (fps_den * 2);
      GST_LOG_OBJECT (parse, "estimated update interval to %d frames",
          parse->priv->update_interval);
    }
  }
  GST_LOG_OBJECT (parse, "set fps: %d/%d => duration: %" G_GINT64_FORMAT " ms",
      fps_num, fps_den, parse->priv->frame_duration / GST_MSECOND);
  GST_LOG_OBJECT (parse, "set lead in: %d frames = %" G_GUINT64_FORMAT " ms, "
      "lead out: %d frames = %" G_GUINT64_FORMAT " ms",
      lead_in, parse->priv->lead_in_ts / GST_MSECOND,
      lead_out, parse->priv->lead_out_ts / GST_MSECOND);
}

/**
 * gst_base_parse_set_has_timing_info:
 * @parse: a #GstBaseParse
 * @has_timing: whether frames carry timing information
 *
 * Set if frames carry timing information which the subclass can (generally)
 * parse and provide.  In particular, intrinsic (rather than estimated) time
 * can be obtained following a seek.
 *
 * Since: 0.10.33
 */
void
gst_base_parse_set_has_timing_info (GstBaseParse * parse, gboolean has_timing)
{
  parse->priv->has_timing_info = has_timing;
  GST_INFO_OBJECT (parse, "has_timing: %s", (has_timing) ? "yes" : "no");
}

/**
 * gst_base_parse_set_syncable:
 * @parse: a #GstBaseParse
 * @syncable: set if frame starts can be identified
 *
 * Set if frame starts can be identified. This is set by default and
 * determines whether seeking based on bitrate averages
 * is possible for a format/stream.
 *
 * Since: 0.10.33
 */
void
gst_base_parse_set_syncable (GstBaseParse * parse, gboolean syncable)
{
  parse->priv->syncable = syncable;
  GST_INFO_OBJECT (parse, "syncable: %s", (syncable) ? "yes" : "no");
}

/**
 * gst_base_parse_set_passthrough:
 * @parse: a #GstBaseParse
 * @passthrough: %TRUE if parser should run in passthrough mode
 *
 * Set if the nature of the format or configuration does not allow (much)
 * parsing, and the parser should operate in passthrough mode (which only
 * applies when operating in push mode). That is, incoming buffers are
 * pushed through unmodified, i.e. no @check_valid_frame or @parse_frame
 * callbacks will be invoked, but @pre_push_buffer will still be invoked,
 * so subclass can perform as much or as little is appropriate for
 * passthrough semantics in @pre_push_buffer.
 *
 * Since: 0.10.33
 */
void
gst_base_parse_set_passthrough (GstBaseParse * parse, gboolean passthrough)
{
  parse->priv->passthrough = passthrough;
  GST_INFO_OBJECT (parse, "passthrough: %s", (passthrough) ? "yes" : "no");
}

/**
 * gst_base_parse_set_latency:
 * @parse: a #GstBaseParse
 * @min_latency: minimum parse latency
 * @max_latency: maximum parse latency
 *
 * Sets the minimum and maximum (which may likely be equal) latency introduced
 * by the parsing process.  If there is such a latency, which depends on the
 * particular parsing of the format, it typically corresponds to 1 frame duration.
 *
 * Since: 0.10.34
 */
void
gst_base_parse_set_latency (GstBaseParse * parse, GstClockTime min_latency,
    GstClockTime max_latency)
{
  GST_OBJECT_LOCK (parse);
  parse->priv->min_latency = min_latency;
  parse->priv->max_latency = max_latency;
  GST_OBJECT_UNLOCK (parse);
  GST_INFO_OBJECT (parse, "min/max latency %" GST_TIME_FORMAT ", %"
      GST_TIME_FORMAT, GST_TIME_ARGS (min_latency),
      GST_TIME_ARGS (max_latency));
}

static gboolean
gst_base_parse_get_duration (GstBaseParse * parse, GstFormat format,
    GstClockTime * duration)
{
  gboolean res = FALSE;

  g_return_val_if_fail (duration != NULL, FALSE);

  *duration = GST_CLOCK_TIME_NONE;
  if (parse->priv->duration != -1 && format == parse->priv->duration_fmt) {
    GST_LOG_OBJECT (parse, "using provided duration");
    *duration = parse->priv->duration;
    res = TRUE;
  } else if (parse->priv->duration != -1) {
    GST_LOG_OBJECT (parse, "converting provided duration");
    res = gst_base_parse_convert (parse, parse->priv->duration_fmt,
        parse->priv->duration, format, (gint64 *) duration);
  } else if (format == GST_FORMAT_TIME && parse->priv->estimated_duration != -1) {
    GST_LOG_OBJECT (parse, "using estimated duration");
    *duration = parse->priv->estimated_duration;
    res = TRUE;
  }

  GST_LOG_OBJECT (parse, "res: %d, duration %" GST_TIME_FORMAT, res,
      GST_TIME_ARGS (*duration));
  return res;
}

static const GstQueryType *
gst_base_parse_get_querytypes (GstPad * pad)
{
  static const GstQueryType list[] = {
    GST_QUERY_POSITION,
    GST_QUERY_DURATION,
    GST_QUERY_FORMATS,
    GST_QUERY_SEEKING,
    GST_QUERY_CONVERT,
    0
  };

  return list;
}

static gboolean
gst_base_parse_query (GstPad * pad, GstQuery * query)
{
  GstBaseParse *parse;
  gboolean res = FALSE;

  parse = GST_BASE_PARSE (GST_PAD_PARENT (pad));

  GST_LOG_OBJECT (parse, "handling query: %" GST_PTR_FORMAT, query);

  switch (GST_QUERY_TYPE (query)) {
    case GST_QUERY_POSITION:
    {
      gint64 dest_value;
      GstFormat format;

      GST_DEBUG_OBJECT (parse, "position query");
      gst_query_parse_position (query, &format, NULL);

      GST_OBJECT_LOCK (parse);
      if (format == GST_FORMAT_BYTES) {
        dest_value = parse->priv->offset;
        res = TRUE;
      } else if (format == parse->segment.format &&
          GST_CLOCK_TIME_IS_VALID (parse->segment.position)) {
        dest_value = parse->segment.position;
        res = TRUE;
      }
      GST_OBJECT_UNLOCK (parse);

      if (res)
        gst_query_set_position (query, format, dest_value);
      else {
        res = gst_pad_query_default (pad, query);
        if (!res) {
          /* no precise result, upstream no idea either, then best estimate */
          /* priv->offset is updated in both PUSH/PULL modes */
          res = gst_base_parse_convert (parse,
              GST_FORMAT_BYTES, parse->priv->offset, format, &dest_value);
        }
      }
      break;
    }
    case GST_QUERY_DURATION:
    {
      GstFormat format;
      GstClockTime duration;

      GST_DEBUG_OBJECT (parse, "duration query");
      gst_query_parse_duration (query, &format, NULL);

      /* consult upstream */
      res = gst_pad_query_default (pad, query);

      /* otherwise best estimate from us */
      if (!res) {
        res = gst_base_parse_get_duration (parse, format, &duration);
        if (res)
          gst_query_set_duration (query, format, duration);
      }
      break;
    }
    case GST_QUERY_SEEKING:
    {
      GstFormat fmt;
      GstClockTime duration = GST_CLOCK_TIME_NONE;
      gboolean seekable = FALSE;

      GST_DEBUG_OBJECT (parse, "seeking query");
      gst_query_parse_seeking (query, &fmt, NULL, NULL, NULL);

      /* consult upstream */
      res = gst_pad_query_default (pad, query);

      /* we may be able to help if in TIME */
      if (fmt == GST_FORMAT_TIME && gst_base_parse_is_seekable (parse)) {
        gst_query_parse_seeking (query, &fmt, &seekable, NULL, NULL);
        /* already OK if upstream takes care */
        GST_LOG_OBJECT (parse, "upstream handled %d, seekable %d",
            res, seekable);
        if (!(res && seekable)) {
          if (!gst_base_parse_get_duration (parse, GST_FORMAT_TIME, &duration)
              || duration == -1) {
            /* seekable if we still have a chance to get duration later on */
            seekable =
                parse->priv->upstream_seekable && parse->priv->update_interval;
          } else {
            seekable = parse->priv->upstream_seekable;
            GST_LOG_OBJECT (parse, "already determine upstream seekabled: %d",
                seekable);
          }
          gst_query_set_seeking (query, GST_FORMAT_TIME, seekable, 0, duration);
          res = TRUE;
        }
      }
      break;
    }
    case GST_QUERY_FORMATS:
      gst_query_set_formatsv (query, 3, fmtlist);
      res = TRUE;
      break;
    case GST_QUERY_CONVERT:
    {
      GstFormat src_format, dest_format;
      gint64 src_value, dest_value;

      gst_query_parse_convert (query, &src_format, &src_value,
          &dest_format, &dest_value);

      res = gst_base_parse_convert (parse, src_format, src_value,
          dest_format, &dest_value);
      if (res) {
        gst_query_set_convert (query, src_format, src_value,
            dest_format, dest_value);
      }
      break;
    }
    case GST_QUERY_LATENCY:
    {
      if ((res = gst_pad_peer_query (parse->sinkpad, query))) {
        gboolean live;
        GstClockTime min_latency, max_latency;

        gst_query_parse_latency (query, &live, &min_latency, &max_latency);
        GST_DEBUG_OBJECT (parse, "Peer latency: live %d, min %"
            GST_TIME_FORMAT " max %" GST_TIME_FORMAT, live,
            GST_TIME_ARGS (min_latency), GST_TIME_ARGS (max_latency));

        GST_OBJECT_LOCK (parse);
        /* add our latency */
        if (min_latency != -1)
          min_latency += parse->priv->min_latency;
        if (max_latency != -1)
          max_latency += parse->priv->max_latency;
        GST_OBJECT_UNLOCK (parse);

        gst_query_set_latency (query, live, min_latency, max_latency);
      }
      break;
    }
    default:
      res = gst_pad_query_default (pad, query);
      break;
  }
  return res;
}

/* scans for a cluster start from @pos,
 * return GST_FLOW_OK and frame position/time in @pos/@time if found */
static GstFlowReturn
gst_base_parse_find_frame (GstBaseParse * parse, gint64 * pos,
    GstClockTime * time, GstClockTime * duration)
{
  GstBaseParseClass *klass;
  gint64 orig_offset;
  gboolean orig_drain, orig_discont;
  GstFlowReturn ret = GST_FLOW_OK;
  GstBuffer *buf = NULL;
  GstBaseParseFrame frame;

  g_return_val_if_fail (pos != NULL, GST_FLOW_ERROR);
  g_return_val_if_fail (time != NULL, GST_FLOW_ERROR);
  g_return_val_if_fail (duration != NULL, GST_FLOW_ERROR);

  klass = GST_BASE_PARSE_GET_CLASS (parse);

  *time = GST_CLOCK_TIME_NONE;
  *duration = GST_CLOCK_TIME_NONE;

  /* save state */
  orig_offset = parse->priv->offset;
  orig_discont = parse->priv->discont;
  orig_drain = parse->priv->drain;

  GST_DEBUG_OBJECT (parse, "scanning for frame starting at %" G_GINT64_FORMAT
      " (%#" G_GINT64_MODIFIER "x)", *pos, *pos);

  gst_base_parse_frame_init (&frame);

  /* jump elsewhere and locate next frame */
  parse->priv->offset = *pos;
  ret = gst_base_parse_scan_frame (parse, klass, &frame, FALSE);
  if (ret != GST_FLOW_OK)
    goto done;

  buf = frame.buffer;
  GST_LOG_OBJECT (parse,
      "peek parsing frame at offset %" G_GUINT64_FORMAT
      " (%#" G_GINT64_MODIFIER "x) of size %d",
      GST_BUFFER_OFFSET (buf), GST_BUFFER_OFFSET (buf),
      gst_buffer_get_size (buf));

  /* get offset first, subclass parsing might dump other stuff in there */
  *pos = GST_BUFFER_OFFSET (buf);
  ret = klass->parse_frame (parse, &frame);
  buf = frame.buffer;

  /* but it should provide proper time */
  *time = GST_BUFFER_TIMESTAMP (buf);
  *duration = GST_BUFFER_DURATION (buf);

  gst_base_parse_frame_free (&frame);

  GST_LOG_OBJECT (parse,
      "frame with time %" GST_TIME_FORMAT " at offset %" G_GINT64_FORMAT,
      GST_TIME_ARGS (*time), *pos);

done:
  /* restore state */
  parse->priv->offset = orig_offset;
  parse->priv->discont = orig_discont;
  parse->priv->drain = orig_drain;

  return ret;
}

/* bisect and scan through file for frame starting before @time,
 * returns OK and @time/@offset if found, NONE and/or error otherwise
 * If @time == G_MAXINT64, scan for duration ( == last frame) */
static GstFlowReturn
gst_base_parse_locate_time (GstBaseParse * parse, GstClockTime * _time,
    gint64 * _offset)
{
  GstFlowReturn ret = GST_FLOW_OK;
  gint64 lpos, hpos, newpos;
  GstClockTime time, ltime, htime, newtime, dur;
  gboolean cont = TRUE;
  const GstClockTime tolerance = TARGET_DIFFERENCE;
  const guint chunk = 4 * 1024;

  g_return_val_if_fail (_time != NULL, GST_FLOW_ERROR);
  g_return_val_if_fail (_offset != NULL, GST_FLOW_ERROR);

  /* TODO also make keyframe aware if useful some day */

  time = *_time;

  /* basic cases */
  if (time == 0) {
    *_offset = 0;
    return GST_FLOW_OK;
  }

  if (time == -1) {
    *_offset = -1;
    return GST_FLOW_OK;
  }

  /* do not know at first */
  *_offset = -1;
  *_time = GST_CLOCK_TIME_NONE;

  /* need initial positions; start and end */
  lpos = parse->priv->first_frame_offset;
  ltime = parse->priv->first_frame_ts;
  htime = parse->priv->duration;
  hpos = parse->priv->upstream_size;

  /* check preconditions are satisfied;
   * start and end are needed, except for special case where we scan for
   * last frame to determine duration */
  if (parse->priv->pad_mode != GST_ACTIVATE_PULL || !hpos ||
      !GST_CLOCK_TIME_IS_VALID (ltime) ||
      (!GST_CLOCK_TIME_IS_VALID (htime) && time != G_MAXINT64)) {
    return GST_FLOW_OK;
  }

  /* shortcut cases */
  if (time < ltime) {
    goto exit;
  } else if (time < ltime + tolerance) {
    *_offset = lpos;
    *_time = ltime;
    goto exit;
  } else if (time >= htime) {
    *_offset = hpos;
    *_time = htime;
    goto exit;
  }

  while (htime > ltime && cont) {
    GST_LOG_OBJECT (parse,
        "lpos: %" G_GUINT64_FORMAT ", ltime: %" GST_TIME_FORMAT, lpos,
        GST_TIME_ARGS (ltime));
    GST_LOG_OBJECT (parse,
        "hpos: %" G_GUINT64_FORMAT ", htime: %" GST_TIME_FORMAT, hpos,
        GST_TIME_ARGS (htime));
    if (G_UNLIKELY (time == G_MAXINT64)) {
      newpos = hpos;
    } else if (G_LIKELY (hpos > lpos)) {
      newpos =
          gst_util_uint64_scale (hpos - lpos, time - ltime, htime - ltime) +
          lpos - chunk;
    } else {
      /* should mean lpos == hpos, since lpos <= hpos is invariant */
      newpos = lpos;
      /* we check this case once, but not forever, so break loop */
      cont = FALSE;
    }

    /* ensure */
    newpos = CLAMP (newpos, lpos, hpos);
    GST_LOG_OBJECT (parse,
        "estimated _offset for %" GST_TIME_FORMAT ": %" G_GINT64_FORMAT,
        GST_TIME_ARGS (time), newpos);

    ret = gst_base_parse_find_frame (parse, &newpos, &newtime, &dur);
    if (ret == GST_FLOW_UNEXPECTED) {
      /* heuristic HACK */
      hpos = MAX (lpos, hpos - chunk);
      continue;
    } else if (ret != GST_FLOW_OK) {
      goto exit;
    }

    if (newtime == -1 || newpos == -1) {
      GST_DEBUG_OBJECT (parse, "subclass did not provide metadata; aborting");
      break;
    }

    if (G_UNLIKELY (time == G_MAXINT64)) {
      *_offset = newpos;
      *_time = newtime;
      if (GST_CLOCK_TIME_IS_VALID (dur))
        *_time += dur;
      break;
    } else if (newtime > time) {
      /* overshoot */
      hpos = (newpos >= hpos) ? MAX (lpos, hpos - chunk) : MAX (lpos, newpos);
      htime = newtime;
    } else if (newtime + tolerance > time) {
      /* close enough undershoot */
      *_offset = newpos;
      *_time = newtime;
      break;
    } else if (newtime < ltime) {
      /* so a position beyond lpos resulted in earlier time than ltime ... */
      GST_DEBUG_OBJECT (parse, "non-ascending time; aborting");
      break;
    } else {
      /* undershoot too far */
      newpos += newpos == lpos ? chunk : 0;
      lpos = CLAMP (newpos, lpos, hpos);
      ltime = newtime;
    }
  }

exit:
  GST_LOG_OBJECT (parse, "return offset %" G_GINT64_FORMAT ", time %"
      GST_TIME_FORMAT, *_offset, GST_TIME_ARGS (*_time));
  return ret;
}

static gint64
gst_base_parse_find_offset (GstBaseParse * parse, GstClockTime time,
    gboolean before, GstClockTime * _ts)
{
  gint64 bytes = 0, ts = 0;
  GstIndexEntry *entry = NULL;

  if (time == GST_CLOCK_TIME_NONE) {
    ts = time;
    bytes = -1;
    goto exit;
  }

  g_static_mutex_lock (&parse->priv->index_lock);
  if (parse->priv->index) {
    /* Let's check if we have an index entry for that time */
    entry = gst_index_get_assoc_entry (parse->priv->index,
        parse->priv->index_id,
        before ? GST_INDEX_LOOKUP_BEFORE : GST_INDEX_LOOKUP_AFTER,
        GST_ASSOCIATION_FLAG_KEY_UNIT, GST_FORMAT_TIME, time);
  }

  if (entry) {
    gst_index_entry_assoc_map (entry, GST_FORMAT_BYTES, &bytes);
    gst_index_entry_assoc_map (entry, GST_FORMAT_TIME, &ts);

    GST_DEBUG_OBJECT (parse, "found index entry for %" GST_TIME_FORMAT
        " at %" GST_TIME_FORMAT ", offset %" G_GINT64_FORMAT,
        GST_TIME_ARGS (time), GST_TIME_ARGS (ts), bytes);
  } else {
    GST_DEBUG_OBJECT (parse, "no index entry found for %" GST_TIME_FORMAT,
        GST_TIME_ARGS (time));
    if (!before) {
      bytes = -1;
      ts = GST_CLOCK_TIME_NONE;
    }
  }
  g_static_mutex_unlock (&parse->priv->index_lock);

exit:
  if (_ts)
    *_ts = ts;

  return bytes;
}

/* returns TRUE if seek succeeded */
static gboolean
gst_base_parse_handle_seek (GstBaseParse * parse, GstEvent * event)
{
  gdouble rate;
  GstFormat format;
  GstSeekFlags flags;
  GstSeekType cur_type = GST_SEEK_TYPE_NONE, stop_type;
  gboolean flush, update, res = TRUE, accurate;
  gint64 cur, stop, seekpos, seekstop;
  GstSegment seeksegment = { 0, };
  GstFormat dstformat;
  GstClockTime start_ts;

  gst_event_parse_seek (event, &rate, &format, &flags,
      &cur_type, &cur, &stop_type, &stop);

  GST_DEBUG_OBJECT (parse, "seek to format %s, rate %f, "
      "start type %d at %" GST_TIME_FORMAT ", end type %d at %"
      GST_TIME_FORMAT, gst_format_get_name (format), rate,
      cur_type, GST_TIME_ARGS (cur), stop_type, GST_TIME_ARGS (stop));

  /* no negative rates in push mode */
  if (rate < 0.0 && parse->priv->pad_mode == GST_ACTIVATE_PUSH)
    goto negative_rate;

  if (cur_type != GST_SEEK_TYPE_SET ||
      (stop_type != GST_SEEK_TYPE_SET && stop_type != GST_SEEK_TYPE_NONE))
    goto wrong_type;

  /* For any format other than TIME, see if upstream handles
   * it directly or fail. For TIME, try upstream, but do it ourselves if
   * it fails upstream */
  if (format != GST_FORMAT_TIME) {
    /* default action delegates to upstream */
    res = FALSE;
    goto done;
  } else {
    gst_event_ref (event);
    if ((res = gst_pad_push_event (parse->sinkpad, event))) {
      goto done;
    }
  }

  /* get flush flag */
  flush = flags & GST_SEEK_FLAG_FLUSH;

  /* copy segment, we need this because we still need the old
   * segment when we close the current segment. */
  gst_segment_copy_into (&parse->segment, &seeksegment);

  GST_DEBUG_OBJECT (parse, "configuring seek");
  gst_segment_do_seek (&seeksegment, rate, format, flags,
      cur_type, cur, stop_type, stop, &update);

  /* accurate seeking implies seek tables are used to obtain position,
   * and the requested segment is maintained exactly, not adjusted any way */
  accurate = flags & GST_SEEK_FLAG_ACCURATE;

  /* maybe we can be accurate for (almost) free */
  gst_base_parse_find_offset (parse, seeksegment.position, TRUE, &start_ts);
  if (seeksegment.position <= start_ts + TARGET_DIFFERENCE) {
    GST_DEBUG_OBJECT (parse, "accurate seek possible");
    accurate = TRUE;
  }
  if (accurate) {
    GstClockTime startpos = seeksegment.position;

    /* accurate requested, so ... seek a bit before target */
    if (startpos < parse->priv->lead_in_ts)
      startpos = 0;
    else
      startpos -= parse->priv->lead_in_ts;
    seekpos = gst_base_parse_find_offset (parse, startpos, TRUE, &start_ts);
    seekstop = gst_base_parse_find_offset (parse, seeksegment.stop, FALSE,
        NULL);
  } else {
    start_ts = seeksegment.position;
    dstformat = GST_FORMAT_BYTES;
    if (!gst_pad_query_convert (parse->srcpad, format, seeksegment.position,
            &dstformat, &seekpos))
      goto convert_failed;
    if (!gst_pad_query_convert (parse->srcpad, format, seeksegment.stop,
            &dstformat, &seekstop))
      goto convert_failed;
  }

  GST_DEBUG_OBJECT (parse,
      "seek position %" G_GINT64_FORMAT " in bytes: %" G_GINT64_FORMAT,
      start_ts, seekpos);
  GST_DEBUG_OBJECT (parse,
      "seek stop %" G_GINT64_FORMAT " in bytes: %" G_GINT64_FORMAT,
      seeksegment.stop, seekstop);

  if (parse->priv->pad_mode == GST_ACTIVATE_PULL) {
    gint64 last_stop;

    GST_DEBUG_OBJECT (parse, "seek in PULL mode");

    if (flush) {
      if (parse->srcpad) {
        GST_DEBUG_OBJECT (parse, "sending flush start");
        gst_pad_push_event (parse->srcpad, gst_event_new_flush_start ());
        /* unlock upstream pull_range */
        gst_pad_push_event (parse->sinkpad, gst_event_new_flush_start ());
      }
    } else {
      gst_pad_pause_task (parse->sinkpad);
    }

    /* we should now be able to grab the streaming thread because we stopped it
     * with the above flush/pause code */
    GST_PAD_STREAM_LOCK (parse->sinkpad);

    /* save current position */
    last_stop = parse->segment.position;
    GST_DEBUG_OBJECT (parse, "stopped streaming at %" G_GINT64_FORMAT,
        last_stop);

    /* now commit to new position */

    /* prepare for streaming again */
    if (flush) {
      GST_DEBUG_OBJECT (parse, "sending flush stop");
      gst_pad_push_event (parse->srcpad, gst_event_new_flush_stop ());
      gst_pad_push_event (parse->sinkpad, gst_event_new_flush_stop ());
      gst_base_parse_clear_queues (parse);
    } else {
      /* keep track of our position */
      seeksegment.base = gst_segment_to_running_time (&seeksegment,
          seeksegment.format, parse->segment.position);
    }

    memcpy (&parse->segment, &seeksegment, sizeof (GstSegment));

    /* store the newsegment event so it can be sent from the streaming thread. */
    if (parse->priv->pending_segment)
      gst_event_unref (parse->priv->pending_segment);

    /* This will be sent later in _loop() */
    parse->priv->pending_segment = gst_event_new_segment (&parse->segment);

    GST_DEBUG_OBJECT (parse, "Created newseg format %d, "
        "start = %" GST_TIME_FORMAT ", stop = %" GST_TIME_FORMAT
        ", pos = %" GST_TIME_FORMAT, format,
        GST_TIME_ARGS (parse->segment.start),
        GST_TIME_ARGS (parse->segment.stop),
        GST_TIME_ARGS (parse->segment.start));

    /* one last chance in pull mode to stay accurate;
     * maybe scan and subclass can find where to go */
    if (!accurate) {
      gint64 scanpos;
      GstClockTime ts = seeksegment.position;

      gst_base_parse_locate_time (parse, &ts, &scanpos);
      if (scanpos >= 0) {
        accurate = TRUE;
        seekpos = scanpos;
        /* running collected index now consists of several intervals,
         * so optimized check no longer possible */
        parse->priv->index_last_valid = FALSE;
        parse->priv->index_last_offset = 0;
        parse->priv->index_last_ts = 0;
      }
    }

    /* mark discont if we are going to stream from another position. */
    if (seekpos != parse->priv->offset) {
      GST_DEBUG_OBJECT (parse,
          "mark DISCONT, we did a seek to another position");
      parse->priv->offset = seekpos;
      parse->priv->last_offset = seekpos;
      parse->priv->seen_keyframe = FALSE;
      parse->priv->discont = TRUE;
      parse->priv->next_ts = start_ts;
      parse->priv->last_ts = GST_CLOCK_TIME_NONE;
      parse->priv->sync_offset = seekpos;
      parse->priv->exact_position = accurate;
    }

    /* Start streaming thread if paused */
    gst_pad_start_task (parse->sinkpad,
        (GstTaskFunction) gst_base_parse_loop, parse->sinkpad);

    GST_PAD_STREAM_UNLOCK (parse->sinkpad);

    /* handled seek */
    res = TRUE;
  } else {
    GstEvent *new_event;
    GstBaseParseSeek *seek;

    /* The only thing we need to do in PUSH-mode is to send the
       seek event (in bytes) to upstream. Segment / flush handling happens
       in corresponding src event handlers */
    GST_DEBUG_OBJECT (parse, "seek in PUSH mode");
    if (seekstop >= 0 && seekpos <= seekpos)
      seekstop = seekpos;
    new_event = gst_event_new_seek (rate, GST_FORMAT_BYTES, flush,
        GST_SEEK_TYPE_SET, seekpos, stop_type, seekstop);

    /* store segment info so its precise details can be reconstructed when
     * receiving newsegment;
     * this matters for all details when accurate seeking,
     * is most useful to preserve NONE stop time otherwise */
    seek = g_new0 (GstBaseParseSeek, 1);
    seek->segment = seeksegment;
    seek->accurate = accurate;
    seek->offset = seekpos;
    seek->start_ts = start_ts;
    GST_OBJECT_LOCK (parse);
    /* less optimal, but preserves order */
    parse->priv->pending_seeks =
        g_slist_append (parse->priv->pending_seeks, seek);
    GST_OBJECT_UNLOCK (parse);

    res = gst_pad_push_event (parse->sinkpad, new_event);

    if (!res) {
      GST_OBJECT_LOCK (parse);
      parse->priv->pending_seeks =
          g_slist_remove (parse->priv->pending_seeks, seek);
      GST_OBJECT_UNLOCK (parse);
      g_free (seek);
    }
  }

done:
  /* handled event is ours to free */
  if (res)
    gst_event_unref (event);
  return res;

  /* ERRORS */
negative_rate:
  {
    GST_DEBUG_OBJECT (parse, "negative playback rates delegated upstream.");
    res = FALSE;
    goto done;
  }
wrong_type:
  {
    GST_DEBUG_OBJECT (parse, "unsupported seek type.");
    res = FALSE;
    goto done;
  }
convert_failed:
  {
    GST_DEBUG_OBJECT (parse, "conversion TIME to BYTES failed.");
    res = FALSE;
    goto done;
  }
}

/* Checks if bitrates are available from upstream tags so that we don't
 * override them later
 */
static void
gst_base_parse_handle_tag (GstBaseParse * parse, GstEvent * event)
{
  GstTagList *taglist = NULL;
  guint tmp;

  gst_event_parse_tag (event, &taglist);

  if (gst_tag_list_get_uint (taglist, GST_TAG_MINIMUM_BITRATE, &tmp)) {
    GST_DEBUG_OBJECT (parse, "upstream min bitrate %d", tmp);
    parse->priv->post_min_bitrate = FALSE;
  }
  if (gst_tag_list_get_uint (taglist, GST_TAG_BITRATE, &tmp)) {
    GST_DEBUG_OBJECT (parse, "upstream avg bitrate %d", tmp);
    parse->priv->post_avg_bitrate = FALSE;
  }
  if (gst_tag_list_get_uint (taglist, GST_TAG_MAXIMUM_BITRATE, &tmp)) {
    GST_DEBUG_OBJECT (parse, "upstream max bitrate %d", tmp);
    parse->priv->post_max_bitrate = FALSE;
  }
}

static gboolean
gst_base_parse_sink_setcaps (GstPad * pad, GstCaps * caps)
{
  GstBaseParse *parse;
  GstBaseParseClass *klass;
  gboolean res = TRUE;

  parse = GST_BASE_PARSE (GST_PAD_PARENT (pad));
  klass = GST_BASE_PARSE_GET_CLASS (parse);

  GST_DEBUG_OBJECT (parse, "caps: %" GST_PTR_FORMAT, caps);

  if (klass->set_sink_caps)
    res = klass->set_sink_caps (parse, caps);

  return res;
}

static void
gst_base_parse_set_index (GstElement * element, GstIndex * index)
{
  GstBaseParse *parse = GST_BASE_PARSE (element);

  g_static_mutex_lock (&parse->priv->index_lock);
  if (parse->priv->index)
    gst_object_unref (parse->priv->index);
  if (index) {
    parse->priv->index = gst_object_ref (index);
    gst_index_get_writer_id (index, GST_OBJECT_CAST (element),
        &parse->priv->index_id);
    parse->priv->own_index = FALSE;
  } else {
    parse->priv->index = NULL;
  }
  g_static_mutex_unlock (&parse->priv->index_lock);
}

static GstIndex *
gst_base_parse_get_index (GstElement * element)
{
  GstBaseParse *parse = GST_BASE_PARSE (element);
  GstIndex *result = NULL;

  g_static_mutex_lock (&parse->priv->index_lock);
  if (parse->priv->index)
    result = gst_object_ref (parse->priv->index);
  g_static_mutex_unlock (&parse->priv->index_lock);

  return result;
}

static GstStateChangeReturn
gst_base_parse_change_state (GstElement * element, GstStateChange transition)
{
  GstBaseParse *parse;
  GstStateChangeReturn result;

  parse = GST_BASE_PARSE (element);

  switch (transition) {
    case GST_STATE_CHANGE_READY_TO_PAUSED:
      /* If this is our own index destroy it as the
       * old entries might be wrong for the new stream */
      g_static_mutex_lock (&parse->priv->index_lock);
      if (parse->priv->own_index) {
        gst_object_unref (parse->priv->index);
        parse->priv->index = NULL;
        parse->priv->own_index = FALSE;
      }

      /* If no index was created, generate one */
      if (G_UNLIKELY (!parse->priv->index)) {
        GST_DEBUG_OBJECT (parse, "no index provided creating our own");

        parse->priv->index = gst_index_factory_make ("memindex");
        gst_index_get_writer_id (parse->priv->index, GST_OBJECT (parse),
            &parse->priv->index_id);
        parse->priv->own_index = TRUE;
      }
      g_static_mutex_unlock (&parse->priv->index_lock);
      break;
    default:
      break;
  }

  result = GST_ELEMENT_CLASS (parent_class)->change_state (element, transition);

  switch (transition) {
    case GST_STATE_CHANGE_PAUSED_TO_READY:
      gst_base_parse_reset (parse);
      break;
    default:
      break;
  }

  return result;
}<|MERGE_RESOLUTION|>--- conflicted
+++ resolved
@@ -2181,12 +2181,8 @@
     GST_LOG_OBJECT (parse, "buffer size: %d, offset = %" G_GINT64_FORMAT,
         gst_buffer_get_size (buffer), GST_BUFFER_OFFSET (buffer));
     if (G_UNLIKELY (parse->priv->passthrough)) {
-<<<<<<< HEAD
+      gst_base_parse_frame_init (frame);
       frame->buffer = gst_buffer_make_writable (buffer);
-=======
-      gst_base_parse_frame_init (frame);
-      frame->buffer = gst_buffer_make_metadata_writable (buffer);
->>>>>>> 51fc15e9
       return gst_base_parse_push_frame (parse, frame);
     }
     /* upstream feeding us in reverse playback;
@@ -2251,16 +2247,10 @@
       }
 
       /* always pass all available data */
-<<<<<<< HEAD
       data = gst_adapter_map (parse->priv->adapter, av);
       gst_buffer_take_memory (tmpbuf,
           gst_memory_new_wrapped (GST_MEMORY_FLAG_READONLY,
-              (gpointer) data, NULL, min_size, 0, min_size));
-=======
-      data = gst_adapter_peek (parse->priv->adapter, av);
-      GST_BUFFER_DATA (tmpbuf) = (guint8 *) data;
-      GST_BUFFER_SIZE (tmpbuf) = av;
->>>>>>> 51fc15e9
+              (gpointer) data, NULL, av, 0, av));
       GST_BUFFER_OFFSET (tmpbuf) = parse->priv->offset;
 
       if (parse->priv->discont) {
