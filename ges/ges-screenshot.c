--- conflicted
+++ resolved
@@ -23,9 +23,6 @@
 #include "ges-screenshot.h"
 #include "ges-internal.h"
 
-<<<<<<< HEAD
-GstSample *
-=======
 /**
  * ges_play_sink_convert_frame:
  * @playsink: The olaysink to get last frame from
@@ -33,11 +30,10 @@
  *
  * Get the last buffer @playsink showed
  *
- * Returns: (transfer full): A #GstBuffer containing the last frame from
+ * Returns: (transfer full): A #GstSample containing the last frame from
  * @playsink in the format defined by the @caps
  */
-GstBuffer *
->>>>>>> 7012280e
+GstSample *
 ges_play_sink_convert_frame (GstElement * playsink, GstCaps * caps)
 {
   GstSample *sample = NULL;
