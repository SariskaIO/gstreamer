--- conflicted
+++ resolved
@@ -660,19 +660,10 @@
 {
   gst_event_copy_segment (event, segment);
 
-<<<<<<< HEAD
   if (segment->format == GST_FORMAT_BYTES) {
     if (!QUEUE_IS_USING_QUEUE (queue)) {
       /* start is where we'll be getting from and as such writing next */
       queue->current = add_range (queue, segment->start);
-      /* update the stats for this range */
-      update_cur_level (queue, queue->current);
-=======
-  if (format == GST_FORMAT_BYTES) {
-    if (!QUEUE_IS_USING_QUEUE (queue) && is_sink) {
-      /* start is where we'll be getting from and as such writing next */
-      queue->current = add_range (queue, start);
->>>>>>> bdda711d
     }
   }
 
