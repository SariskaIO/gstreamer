/* Small helper element for format conversion
 * Copyright (C) 2005 Tim-Philipp Müller <tim centricular net>
 * Copyright (C) 2010 Brandon Lewis <brandon.lewis@collabora.co.uk>
 * Copyright (C) 2010 Edward Hervey <edward.hervey@collabora.co.uk>
 *
 * This library is free software; you can redistribute it and/or
 * modify it under the terms of the GNU Library General Public
 * License as published by the Free Software Foundation; either
 * version 2 of the License, or (at your option) any later version.
 *
 * This library is distributed in the hope that it will be useful,
 * but WITHOUT ANY WARRANTY; without even the implied warranty of
 * MERCHANTABILITY or FITNESS FOR A PARTICULAR PURPOSE.  See the GNU
 * Library General Public License for more details.
 *
 * You should have received a copy of the GNU Library General Public
 * License along with this library; if not, write to the
 * Free Software Foundation, Inc., 59 Temple Place - Suite 330,
 * Boston, MA 02111-1307, USA.
 */

#include <string.h>
#include "video.h"

static gboolean
caps_are_raw (const GstCaps * caps)
{
  guint i, len;

  len = gst_caps_get_size (caps);

  for (i = 0; i < len; i++) {
    GstStructure *st = gst_caps_get_structure (caps, i);
    if (gst_structure_has_name (st, "video/x-raw-yuv") ||
        gst_structure_has_name (st, "video/x-raw-rgb"))
      return TRUE;
  }

  return FALSE;
}

static gboolean
create_element (const gchar * factory_name, GstElement ** element,
    GError ** err)
{
  *element = gst_element_factory_make (factory_name, NULL);
  if (*element)
    return TRUE;

  if (err && *err == NULL) {
    *err = g_error_new (GST_CORE_ERROR, GST_CORE_ERROR_MISSING_PLUGIN,
        "cannot create element '%s' - please check your GStreamer installation",
        factory_name);
  }

  return FALSE;
}

static GstElement *
get_encoder (const GstCaps * caps, GError ** err)
{
  GList *encoders = NULL;
  GList *filtered = NULL;
  GstElementFactory *factory = NULL;
  GstElement *encoder = NULL;

  encoders =
      gst_element_factory_list_get_elements (GST_ELEMENT_FACTORY_TYPE_ENCODER |
      GST_ELEMENT_FACTORY_TYPE_MEDIA_IMAGE, GST_RANK_NONE);

  if (encoders == NULL) {
    *err = g_error_new (GST_CORE_ERROR, GST_CORE_ERROR_MISSING_PLUGIN,
        "Cannot find any image encoder");
    goto fail;
  }

  GST_INFO ("got factory list %p", encoders);
  gst_plugin_feature_list_debug (encoders);

  filtered =
      gst_element_factory_list_filter (encoders, caps, GST_PAD_SRC, FALSE);
  GST_INFO ("got filtered list %p", filtered);

  if (filtered == NULL) {
    gchar *tmp = gst_caps_to_string (caps);
    *err = g_error_new (GST_CORE_ERROR, GST_CORE_ERROR_MISSING_PLUGIN,
        "Cannot find any image encoder for caps %s", tmp);
    g_free (tmp);
    goto fail;
  }

  gst_plugin_feature_list_debug (filtered);

  factory = (GstElementFactory *) filtered->data;

  GST_INFO ("got factory %p", factory);
  encoder = gst_element_factory_create (factory, NULL);

  GST_INFO ("created encoder element %p, %s", encoder,
      gst_element_get_name (encoder));

fail:
  if (encoders)
    gst_plugin_feature_list_free (encoders);
  if (filtered)
    gst_plugin_feature_list_free (filtered);

  return encoder;
}

static GstElement *
build_convert_frame_pipeline (GstElement ** src_element,
    GstElement ** sink_element, const GstCaps * from_caps,
    const GstCaps * to_caps, GError ** err)
{
  GstElement *src = NULL, *csp = NULL, *vscale = NULL;
  GstElement *sink = NULL, *encoder = NULL, *pipeline;
  GError *error = NULL;

  /* videoscale is here to correct for the pixel-aspect-ratio for us */
  GST_DEBUG ("creating elements");
  if (!create_element ("appsrc", &src, &error) ||
      !create_element ("ffmpegcolorspace", &csp, &error) ||
      !create_element ("videoscale", &vscale, &error) ||
      !create_element ("appsink", &sink, &error))
    goto no_elements;

  pipeline = gst_pipeline_new ("videoconvert-pipeline");
  if (pipeline == NULL)
    goto no_pipeline;

  /* Add black borders if necessary to keep the DAR */
  g_object_set (vscale, "add-borders", TRUE, NULL);

  GST_DEBUG ("adding elements");
  gst_bin_add_many (GST_BIN (pipeline), src, csp, vscale, sink, NULL);

  /* set caps */
  g_object_set (src, "caps", from_caps, NULL);
  g_object_set (sink, "caps", to_caps, NULL);

  /* FIXME: linking is still way too expensive, profile this properly */
  GST_DEBUG ("linking src->csp");
  if (!gst_element_link_pads (src, "src", csp, "sink"))
    goto link_failed;

  GST_DEBUG ("linking csp->vscale");
  if (!gst_element_link_pads (csp, "src", vscale, "sink"))
    goto link_failed;

  if (caps_are_raw (to_caps)) {
    GST_DEBUG ("linking vscale->sink");

    if (!gst_element_link_pads (vscale, "src", sink, "sink"))
      goto link_failed;
  } else {
    encoder = get_encoder (to_caps, &error);
    if (!encoder)
      goto no_encoder;
    gst_bin_add (GST_BIN (pipeline), encoder);

    GST_DEBUG ("linking vscale->encoder");
    if (!gst_element_link (vscale, encoder))
      goto link_failed;

    GST_DEBUG ("linking encoder->sink");
    if (!gst_element_link_pads (encoder, "src", sink, "sink"))
      goto link_failed;
  }

  g_object_set (src, "emit-signals", TRUE, NULL);
  g_object_set (sink, "emit-signals", TRUE, NULL);

  *src_element = src;
  *sink_element = sink;

  return pipeline;
  /* ERRORS */
no_encoder:
  {
    gst_object_unref (pipeline);

    GST_ERROR ("could not find an encoder for provided caps");
    if (err)
      *err = error;
    else
      g_error_free (error);

    return NULL;
  }
no_elements:
  {
    if (src)
      gst_object_unref (src);
    if (csp)
      gst_object_unref (csp);
    if (vscale)
      gst_object_unref (vscale);
    if (sink)
      gst_object_unref (sink);
    GST_ERROR ("Could not convert video frame: %s", error->message);
    if (err)
      *err = error;
    else
      g_error_free (error);
    return NULL;
  }
no_pipeline:
  {
    gst_object_unref (src);
    gst_object_unref (csp);
    gst_object_unref (vscale);
    gst_object_unref (sink);

    GST_ERROR ("Could not convert video frame: no pipeline (unknown error)");
    if (err)
      *err = g_error_new (GST_CORE_ERROR, GST_CORE_ERROR_FAILED,
          "Could not convert video frame: no pipeline (unknown error)");
    return NULL;
  }
link_failed:
  {
    gst_object_unref (pipeline);

    GST_ERROR ("Could not convert video frame: failed to link elements");
    if (err)
      *err = g_error_new (GST_CORE_ERROR, GST_CORE_ERROR_NEGOTIATION,
          "Could not convert video frame: failed to link elements");
    return NULL;
  }
}

/**
 * gst_video_convert_frame:
 * @buf: a #GstBuffer
 * @from_caps: the #GstCaps to convert from
 * @to_caps: the #GstCaps to convert to
 * @timeout: the maximum amount of time allowed for the processing.
 * @error: pointer to a #GError. Can be %NULL.
 *
 * Converts a raw video buffer into the specified output caps.
 *
 * The output caps can be any raw video formats or any image formats (jpeg, png, ...).
 *
 * The width, height and pixel-aspect-ratio can also be specified in the output caps.
 *
 * Returns: The converted #GstBuffer, or %NULL if an error happened (in which case @err
 * will point to the #GError).
 *
 * Since: 0.10.31
 *
 */
GstBuffer *
<<<<<<< HEAD
gst_video_convert_frame (GstBuffer * buf, GstCaps * from_caps,
    const GstCaps * to_caps, GstClockTime timeout, GError ** err)
=======
gst_video_convert_frame (GstBuffer * buf, const GstCaps * to_caps,
    GstClockTime timeout, GError ** error)
>>>>>>> 8da23e9d
{
  GstMessage *msg;
  GstBuffer *result = NULL;
  GError *err = NULL;
  GstBus *bus;
  GstCaps *to_caps_copy = NULL;
  GstFlowReturn ret;
  GstElement *pipeline, *src, *sink;
  guint i, n;

  g_return_val_if_fail (buf != NULL, NULL);
  g_return_val_if_fail (to_caps != NULL, NULL);
  g_return_val_if_fail (from_caps != NULL, NULL);

  to_caps_copy = gst_caps_new_empty ();
  n = gst_caps_get_size (to_caps);
  for (i = 0; i < n; i++) {
    GstStructure *s = gst_caps_get_structure (to_caps, i);

    s = gst_structure_copy (s);
    gst_structure_remove_field (s, "framerate");
    gst_caps_append_structure (to_caps_copy, s);
  }

  pipeline =
      build_convert_frame_pipeline (&src, &sink, from_caps, to_caps_copy, &err);
  if (!pipeline)
    goto no_pipeline;

  /* now set the pipeline to the paused state, after we push the buffer into
   * appsrc, this should preroll the converted buffer in appsink */
  GST_DEBUG ("running conversion pipeline to caps %" GST_PTR_FORMAT,
      to_caps_copy);
  gst_element_set_state (pipeline, GST_STATE_PAUSED);

  /* feed buffer in appsrc */
  GST_DEBUG ("feeding buffer %p, size %u, caps %" GST_PTR_FORMAT,
      buf, gst_buffer_get_size (buf), from_caps);
  g_signal_emit_by_name (src, "push-buffer", buf, &ret);

  /* now see what happens. We either got an error somewhere or the pipeline
   * prerolled */
  bus = gst_element_get_bus (pipeline);
  msg = gst_bus_timed_pop_filtered (bus,
      timeout, GST_MESSAGE_ERROR | GST_MESSAGE_ASYNC_DONE);

  if (msg) {
    switch (GST_MESSAGE_TYPE (msg)) {
      case GST_MESSAGE_ASYNC_DONE:
      {
        /* we're prerolled, get the frame from appsink */
        g_signal_emit_by_name (sink, "pull-preroll", &result);

        if (result) {
          GST_DEBUG ("conversion successful: result = %p", result);
        } else {
          GST_ERROR ("prerolled but no result frame?!");
        }
        break;
      }
      case GST_MESSAGE_ERROR:{
        gchar *dbg = NULL;

        gst_message_parse_error (msg, &err, &dbg);
        if (err) {
          GST_ERROR ("Could not convert video frame: %s", err->message);
          GST_DEBUG ("%s [debug: %s]", err->message, GST_STR_NULL (dbg));
          if (error)
            *error = err;
          else
            g_error_free (err);
        }
        g_free (dbg);
        break;
      }
      default:{
        g_return_val_if_reached (NULL);
      }
    }
    gst_message_unref (msg);
  } else {
    GST_ERROR ("Could not convert video frame: timeout during conversion");
    if (error)
      *error = g_error_new (GST_CORE_ERROR, GST_CORE_ERROR_FAILED,
          "Could not convert video frame: timeout during conversion");
  }

  gst_element_set_state (pipeline, GST_STATE_NULL);
  gst_object_unref (bus);
  gst_object_unref (pipeline);
  gst_caps_unref (to_caps_copy);

  return result;

  /* ERRORS */
no_pipeline:
  {
    gst_caps_unref (to_caps_copy);

    if (error)
      *error = err;
    else
      g_error_free (err);

    return NULL;
  }
}

typedef struct
{
  GMutex *mutex;
  GstElement *pipeline;
  GstVideoConvertFrameCallback callback;
  gpointer user_data;
  GDestroyNotify destroy_notify;
  GMainContext *context;
  GstBuffer *buffer;
  gulong timeout_id;
  gboolean finished;
} GstVideoConvertFrameContext;

typedef struct
{
  GstVideoConvertFrameCallback callback;
  GstBuffer *buffer;
  GError *error;
  gpointer user_data;
  GDestroyNotify destroy_notify;

  GstVideoConvertFrameContext *context;
} GstVideoConvertFrameCallbackContext;

static void
gst_video_convert_frame_context_free (GstVideoConvertFrameContext * ctx)
{
  /* Wait until all users of the mutex are done */
  g_mutex_lock (ctx->mutex);
  g_mutex_unlock (ctx->mutex);
  g_mutex_free (ctx->mutex);
  if (ctx->timeout_id)
    g_source_remove (ctx->timeout_id);
  if (ctx->buffer)
    gst_buffer_unref (ctx->buffer);
  g_main_context_unref (ctx->context);

  gst_element_set_state (ctx->pipeline, GST_STATE_NULL);
  gst_object_unref (ctx->pipeline);

  g_slice_free (GstVideoConvertFrameContext, ctx);
}

static void
    gst_video_convert_frame_callback_context_free
    (GstVideoConvertFrameCallbackContext * ctx)
{
  if (ctx->context)
    gst_video_convert_frame_context_free (ctx->context);
  g_slice_free (GstVideoConvertFrameCallbackContext, ctx);
}

static gboolean
convert_frame_dispatch_callback (GstVideoConvertFrameCallbackContext * ctx)
{
  ctx->callback (ctx->buffer, ctx->error, ctx->user_data);

  if (ctx->destroy_notify)
    ctx->destroy_notify (ctx->user_data);

  return FALSE;
}

static void
convert_frame_finish (GstVideoConvertFrameContext * context, GstBuffer * buffer,
    GError * error)
{
  GSource *source;
  GstVideoConvertFrameCallbackContext *ctx;

  if (context->timeout_id)
    g_source_remove (context->timeout_id);
  context->timeout_id = 0;

  ctx = g_slice_new (GstVideoConvertFrameCallbackContext);
  ctx->callback = context->callback;
  ctx->user_data = context->user_data;
  ctx->destroy_notify = context->destroy_notify;
  ctx->buffer = buffer;
  ctx->error = error;
  ctx->context = context;

  source = g_timeout_source_new (0);
  g_source_set_callback (source,
      (GSourceFunc) convert_frame_dispatch_callback, ctx,
      (GDestroyNotify) gst_video_convert_frame_callback_context_free);
  g_source_attach (source, context->context);
  g_source_unref (source);

  context->finished = TRUE;
}

static gboolean
convert_frame_timeout_callback (GstVideoConvertFrameContext * context)
{
  GError *error;

  g_mutex_lock (context->mutex);

  if (context->finished)
    goto done;

  GST_ERROR ("Could not convert video frame: timeout");

  error = g_error_new (GST_CORE_ERROR, GST_CORE_ERROR_FAILED,
      "Could not convert video frame: timeout");

  convert_frame_finish (context, NULL, error);

done:
  g_mutex_unlock (context->mutex);
  return FALSE;
}

static gboolean
convert_frame_bus_callback (GstBus * bus, GstMessage * message,
    GstVideoConvertFrameContext * context)
{
  g_mutex_lock (context->mutex);

  if (context->finished)
    goto done;

  switch (GST_MESSAGE_TYPE (message)) {
    case GST_MESSAGE_ERROR:{
      GError *error;
      gchar *dbg = NULL;

      gst_message_parse_error (message, &error, &dbg);

      GST_ERROR ("Could not convert video frame: %s", error->message);
      GST_DEBUG ("%s [debug: %s]", error->message, GST_STR_NULL (dbg));

      convert_frame_finish (context, NULL, error);

      g_free (dbg);
      break;
    }
    default:
      break;
  }

done:
  g_mutex_unlock (context->mutex);

  return FALSE;
}

static void
convert_frame_need_data_callback (GstElement * src, guint size,
    GstVideoConvertFrameContext * context)
{
  GstFlowReturn ret = GST_FLOW_ERROR;
  GError *error;

  g_mutex_lock (context->mutex);

  if (context->finished)
    goto done;

  g_signal_emit_by_name (src, "push-buffer", context->buffer, &ret);
  gst_buffer_unref (context->buffer);
  context->buffer = NULL;

  if (ret != GST_FLOW_OK) {
    GST_ERROR ("Could not push video frame: %s", gst_flow_get_name (ret));

    error = g_error_new (GST_CORE_ERROR, GST_CORE_ERROR_FAILED,
        "Could not push video frame: %s", gst_flow_get_name (ret));

    convert_frame_finish (context, NULL, error);
  }

  g_signal_handlers_disconnect_by_func (src, convert_frame_need_data_callback,
      context);

done:
  g_mutex_unlock (context->mutex);
}

static void
convert_frame_new_buffer_callback (GstElement * sink,
    GstVideoConvertFrameContext * context)
{
  GstBuffer *buf = NULL;
  GError *error = NULL;

  g_mutex_lock (context->mutex);

  if (context->finished)
    goto done;

  g_signal_emit_by_name (sink, "pull-preroll", &buf);

  if (!buf) {
    error = g_error_new (GST_CORE_ERROR, GST_CORE_ERROR_FAILED,
        "Could not get converted video frame");
  }

  convert_frame_finish (context, buf, error);

  g_signal_handlers_disconnect_by_func (sink, convert_frame_need_data_callback,
      context);

done:
  g_mutex_unlock (context->mutex);
}

/**
 * gst_video_convert_frame_async:
 * @buf: a #GstBuffer
 * @to_caps: the #GstCaps to convert to
 * @timeout: the maximum amount of time allowed for the processing.
 * @callback: %GstVideoConvertFrameCallback that will be called after conversion.
 * @user_data: extra data that will be passed to the @callback
 * @destroy_notify: %GDestroyNotify to be called after @user_data is not needed anymore
 *
 * Converts a raw video buffer into the specified output caps.
 *
 * The output caps can be any raw video formats or any image formats (jpeg, png, ...).
 *
 * The width, height and pixel-aspect-ratio can also be specified in the output caps.
 *
 * @callback will be called after conversion, when an error occured or if conversion didn't
 * finish after @timeout. @callback will always be called from the thread default
 * %GMainContext, see g_main_context_get_thread_default(). If GLib before 2.22 is used,
 * this will always be the global default main context.
 *
 * @destroy_notify will be called after the callback was called and @user_data is not needed
 * anymore.
 *
 * Since: 0.10.31
 *
 */
void
gst_video_convert_frame_async (GstBuffer * buf, GstCaps * from_caps,
    const GstCaps * to_caps, GstClockTime timeout,
    GstVideoConvertFrameCallback callback, gpointer user_data,
    GDestroyNotify destroy_notify)
{
  GMainContext *context = NULL;
  GError *error = NULL;
  GstBus *bus;
  GstCaps *to_caps_copy = NULL;
  GstElement *pipeline, *src, *sink;
  guint i, n;
  GSource *source;
  GstVideoConvertFrameContext *ctx;

  g_return_if_fail (buf != NULL);
  g_return_if_fail (to_caps != NULL);
  g_return_if_fail (from_caps != NULL);
  g_return_if_fail (callback != NULL);

  context = g_main_context_get_thread_default ();

  if (!context)
    context = g_main_context_default ();

  to_caps_copy = gst_caps_new_empty ();
  n = gst_caps_get_size (to_caps);
  for (i = 0; i < n; i++) {
    GstStructure *s = gst_caps_get_structure (to_caps, i);

    s = gst_structure_copy (s);
    gst_structure_remove_field (s, "framerate");
    gst_caps_append_structure (to_caps_copy, s);
  }

  pipeline =
      build_convert_frame_pipeline (&src, &sink, from_caps, to_caps_copy,
      &error);
  if (!pipeline)
    goto no_pipeline;

  bus = gst_element_get_bus (pipeline);

  ctx = g_slice_new0 (GstVideoConvertFrameContext);
  ctx->mutex = g_mutex_new ();
  ctx->buffer = gst_buffer_ref (buf);
  ctx->callback = callback;
  ctx->user_data = user_data;
  ctx->destroy_notify = destroy_notify;
  ctx->context = g_main_context_ref (context);
  ctx->finished = FALSE;
  ctx->pipeline = pipeline;

  if (timeout != GST_CLOCK_TIME_NONE) {
    source = g_timeout_source_new (timeout / GST_MSECOND);
    g_source_set_callback (source,
        (GSourceFunc) convert_frame_timeout_callback, ctx, NULL);
    ctx->timeout_id = g_source_attach (source, context);
    g_source_unref (source);
  }

  g_signal_connect (src, "need-data",
      G_CALLBACK (convert_frame_need_data_callback), ctx);
  g_signal_connect (sink, "new-preroll",
      G_CALLBACK (convert_frame_new_buffer_callback), ctx);

  source = gst_bus_create_watch (bus);
  g_source_set_callback (source, (GSourceFunc) convert_frame_bus_callback,
      ctx, NULL);
  g_source_attach (source, context);
  g_source_unref (source);

  gst_element_set_state (pipeline, GST_STATE_PLAYING);

  gst_object_unref (bus);
  gst_caps_unref (to_caps_copy);

  return;
  /* ERRORS */
no_pipeline:
  {
    GstVideoConvertFrameCallbackContext *ctx;
    GSource *source;

    gst_caps_unref (to_caps_copy);

    ctx = g_slice_new0 (GstVideoConvertFrameCallbackContext);
    ctx->callback = callback;
    ctx->user_data = user_data;
    ctx->destroy_notify = destroy_notify;
    ctx->buffer = NULL;
    ctx->error = error;

    source = g_timeout_source_new (0);
    g_source_set_callback (source,
        (GSourceFunc) convert_frame_dispatch_callback, ctx,
        (GDestroyNotify) gst_video_convert_frame_callback_context_free);
    g_source_attach (source, context);
    g_source_unref (source);
  }
}<|MERGE_RESOLUTION|>--- conflicted
+++ resolved
@@ -251,13 +251,8 @@
  *
  */
 GstBuffer *
-<<<<<<< HEAD
 gst_video_convert_frame (GstBuffer * buf, GstCaps * from_caps,
     const GstCaps * to_caps, GstClockTime timeout, GError ** err)
-=======
-gst_video_convert_frame (GstBuffer * buf, const GstCaps * to_caps,
-    GstClockTime timeout, GError ** error)
->>>>>>> 8da23e9d
 {
   GstMessage *msg;
   GstBuffer *result = NULL;
