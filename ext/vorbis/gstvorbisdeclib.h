--- conflicted
+++ resolved
@@ -49,14 +49,14 @@
 
 #define GST_VORBIS_DEC_DESCRIPTION "decode raw vorbis streams to integer audio"
 
-#define GST_VORBIS_DEC_SRC_CAPS \
-    GST_STATIC_CAPS ("audio/x-raw-int, "   \
-        "rate = (int) [ 1, MAX ], "        \
-        "channels = (int) [ 1, 6 ], "      \
-        "endianness = (int) BYTE_ORDER, "  \
-        "width = (int) { 16, 32 }, "       \
-        "depth = (int) 16, "               \
-        "signed = (boolean) true")
+#define GST_VORBIS_AUDIO_FORMAT GST_AUDIO_FORMAT_S16
+#define GST_VORBIS_AUDIO_FORMAT_STR GST_AUDIO_NE (S16)
+
+#define GST_VORBIS_DEC_SRC_CAPS        \
+    GST_STATIC_CAPS ("audio/x-raw, "   \
+        "format = (string) " GST_VORBIS_AUDIO_FORMAT_STR ", "      \
+        "rate = (int) [ 1, MAX ], "    \
+        "channels = (int) [ 1, 6 ]")
 
 #define GST_VORBIS_DEC_DEFAULT_SAMPLE_WIDTH           (16)
 
@@ -128,27 +128,6 @@
   ogg_buffer          buf;
 };
 
-<<<<<<< HEAD
-#define GST_VORBIS_DEC_DESCRIPTION "decode raw vorbis streams to integer audio"
-
-#define GST_VORBIS_AUDIO_FORMAT GST_AUDIO_FORMAT_S16
-#define GST_VORBIS_AUDIO_FORMAT_STR GST_AUDIO_NE (S16)
-
-#define GST_VORBIS_DEC_SRC_CAPS        \
-    GST_STATIC_CAPS ("audio/x-raw, "   \
-        "format = (string) " GST_VORBIS_AUDIO_FORMAT_STR ", "      \
-        "rate = (int) [ 1, MAX ], "    \
-        "channels = (int) [ 1, 6 ]")
-
-/* we need a different type name here */
-#define GST_VORBIS_DEC_GLIB_TYPE_NAME      GstIVorbisDec
-
-/* and still have it compile */
-typedef struct _GstVorbisDec               GstIVorbisDec;
-typedef struct _GstVorbisDecClass          GstIVorbisDecClass;
-
-=======
->>>>>>> fe0e2d65
 /* compensate minor variation */
 #define vorbis_synthesis(a, b)             vorbis_synthesis (a, b, 1)
 
