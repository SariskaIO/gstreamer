/* OGG muxer plugin for GStreamer
 * Copyright (C) 2004 Wim Taymans <wim@fluendo.com>
 * Copyright (C) 2006 Thomas Vander Stichele <thomas at apestaart dot org>
 *
 * This library is free software; you can redistribute it and/or
 * modify it under the terms of the GNU Library General Public
 * License as published by the Free Software Foundation; either
 * version 2 of the License, or (at your option) any later version.
 *
 * This library is distributed in the hope that it will be useful,
 * but WITHOUT ANY WARRANTY; without even the implied warranty of
 * MERCHANTABILITY or FITNESS FOR A PARTICULAR PURPOSE.  See the GNU
 * Library General Public License for more details.
 *
 * You should have received a copy of the GNU Library General Public
 * License along with this library; if not, write to the
 * Free Software Foundation, Inc., 59 Temple Place - Suite 330,
 * Boston, MA 02111-1307, USA.
 */

/**
 * SECTION:element-oggmux
 * @see_also: <link linkend="gst-plugins-base-plugins-oggdemux">oggdemux</link>
 *
 * This element merges streams (audio and video) into ogg files.
 *
 * <refsect2>
 * <title>Example pipelines</title>
 * |[
 * gst-launch v4l2src num-buffers=500 ! video/x-raw,width=320,height=240 ! videoconvert ! theoraenc ! oggmux ! filesink location=video.ogg
 * ]| Encodes a video stream captured from a v4l2-compatible camera to Ogg/Theora
 * (the encoding will stop automatically after 500 frames)
 * </refsect2>
 *
 * Last reviewed on 2008-02-06 (0.10.17)
 */

#ifdef HAVE_CONFIG_H
#include "config.h"
#endif

#include <gst/gst.h>
#include <gst/base/gstcollectpads.h>
#include <gst/base/gstbytewriter.h>
#include <gst/tag/tag.h>

#include "gstoggmux.h"

/* memcpy - if someone knows a way to get rid of it, please speak up
 * note: the ogg docs even say you need this... */
#include <string.h>
#include <time.h>
#include <stdlib.h>             /* rand, srand, atoi */

GST_DEBUG_CATEGORY_STATIC (gst_ogg_mux_debug);
#define GST_CAT_DEFAULT gst_ogg_mux_debug

/* This isn't generally what you'd want with an end-time macro, because
   technically the end time of a buffer with invalid duration is invalid. But
   for sorting ogg pages this is what we want. */
#define GST_BUFFER_END_TIME(buf) \
    (GST_BUFFER_DURATION_IS_VALID (buf) \
    ? GST_BUFFER_TIMESTAMP (buf) + GST_BUFFER_DURATION (buf) \
    : GST_BUFFER_TIMESTAMP (buf))

#define GST_GP_FORMAT "[gp %8" G_GINT64_FORMAT "]"
#define GST_GP_CAST(_gp) ((gint64) _gp)

typedef enum
{
  GST_OGG_FLAG_BOS = GST_ELEMENT_FLAG_LAST,
  GST_OGG_FLAG_EOS
}
GstOggFlag;

/* OggMux signals and args */
enum
{
  /* FILL ME */
  LAST_SIGNAL
};

/* set to 0.5 seconds by default */
#define DEFAULT_MAX_DELAY       G_GINT64_CONSTANT(500000000)
#define DEFAULT_MAX_PAGE_DELAY  G_GINT64_CONSTANT(500000000)
#define DEFAULT_MAX_TOLERANCE   G_GINT64_CONSTANT(40000000)
#define DEFAULT_SKELETON        FALSE

enum
{
  ARG_0,
  ARG_MAX_DELAY,
  ARG_MAX_PAGE_DELAY,
  ARG_MAX_TOLERANCE,
  ARG_SKELETON
};

static GstStaticPadTemplate src_factory = GST_STATIC_PAD_TEMPLATE ("src",
    GST_PAD_SRC,
    GST_PAD_ALWAYS,
    GST_STATIC_CAPS ("application/ogg")
    );

static GstStaticPadTemplate sink_factory = GST_STATIC_PAD_TEMPLATE ("sink_%d",
    GST_PAD_SINK,
    GST_PAD_REQUEST,
    GST_STATIC_CAPS ("video/x-theora; "
        "audio/x-vorbis; audio/x-flac; audio/x-speex; audio/x-celt; "
        "application/x-ogm-video; application/x-ogm-audio; video/x-dirac; "
        "video/x-smoke; video/x-vp8; text/x-cmml, encoded = (boolean) TRUE; "
        "subtitle/x-kate; application/x-kate")
    );

static void gst_ogg_mux_finalize (GObject * object);

static GstFlowReturn
gst_ogg_mux_collected (GstCollectPads * pads, GstOggMux * ogg_mux);
static gboolean gst_ogg_mux_handle_src_event (GstPad * pad, GstEvent * event);
static GstPad *gst_ogg_mux_request_new_pad (GstElement * element,
    GstPadTemplate * templ, const gchar * name, const GstCaps * caps);
static void gst_ogg_mux_release_pad (GstElement * element, GstPad * pad);

static void gst_ogg_mux_set_property (GObject * object,
    guint prop_id, const GValue * value, GParamSpec * pspec);
static void gst_ogg_mux_get_property (GObject * object,
    guint prop_id, GValue * value, GParamSpec * pspec);
static GstStateChangeReturn gst_ogg_mux_change_state (GstElement * element,
    GstStateChange transition);

/*static guint gst_ogg_mux_signals[LAST_SIGNAL] = { 0 }; */
#define gst_ogg_mux_parent_class parent_class
G_DEFINE_TYPE_WITH_CODE (GstOggMux, gst_ogg_mux, GST_TYPE_ELEMENT,
    G_IMPLEMENT_INTERFACE (GST_TYPE_PRESET, NULL));

static void
gst_ogg_mux_class_init (GstOggMuxClass * klass)
{
  GObjectClass *gobject_class;
  GstElementClass *gstelement_class;

  gobject_class = (GObjectClass *) klass;
  gstelement_class = (GstElementClass *) klass;

  gobject_class->finalize = gst_ogg_mux_finalize;
  gobject_class->get_property = gst_ogg_mux_get_property;
  gobject_class->set_property = gst_ogg_mux_set_property;

  gst_element_class_add_pad_template (gstelement_class,
      gst_static_pad_template_get (&src_factory));
  gst_element_class_add_pad_template (gstelement_class,
      gst_static_pad_template_get (&sink_factory));

  gst_element_class_set_details_simple (gstelement_class,
      "Ogg muxer", "Codec/Muxer",
      "mux ogg streams (info about ogg: http://xiph.org)",
      "Wim Taymans <wim@fluendo.com>");

  gstelement_class->request_new_pad = gst_ogg_mux_request_new_pad;
  gstelement_class->release_pad = gst_ogg_mux_release_pad;

  g_object_class_install_property (gobject_class, ARG_MAX_DELAY,
      g_param_spec_uint64 ("max-delay", "Max delay",
          "Maximum delay in multiplexing streams", 0, G_MAXUINT64,
          DEFAULT_MAX_DELAY,
          (GParamFlags) G_PARAM_READWRITE | G_PARAM_STATIC_STRINGS));
  g_object_class_install_property (gobject_class, ARG_MAX_PAGE_DELAY,
      g_param_spec_uint64 ("max-page-delay", "Max page delay",
          "Maximum delay for sending out a page", 0, G_MAXUINT64,
          DEFAULT_MAX_PAGE_DELAY,
          (GParamFlags) G_PARAM_READWRITE | G_PARAM_STATIC_STRINGS));
  g_object_class_install_property (gobject_class, ARG_MAX_TOLERANCE,
      g_param_spec_uint64 ("max-tolerance", "Max time tolerance",
          "Maximum timestamp difference for maintaining perfect granules",
          0, G_MAXUINT64, DEFAULT_MAX_TOLERANCE,
          (GParamFlags) G_PARAM_READWRITE | G_PARAM_STATIC_STRINGS));
  g_object_class_install_property (gobject_class, ARG_SKELETON,
      g_param_spec_boolean ("skeleton", "Skeleton",
          "Whether to include a Skeleton track",
          DEFAULT_SKELETON,
          (GParamFlags) G_PARAM_READWRITE | G_PARAM_STATIC_STRINGS));

  gstelement_class->change_state = gst_ogg_mux_change_state;

}

#if 0
static const GstEventMask *
gst_ogg_mux_get_sink_event_masks (GstPad * pad)
{
  static const GstEventMask gst_ogg_mux_sink_event_masks[] = {
    {GST_EVENT_EOS, 0},
    {GST_EVENT_DISCONTINUOUS, 0},
    {0,}
  };

  return gst_ogg_mux_sink_event_masks;
}
#endif

static void
gst_ogg_mux_clear (GstOggMux * ogg_mux)
{
  ogg_mux->pulling = NULL;
  ogg_mux->need_headers = TRUE;
  ogg_mux->delta_pad = NULL;
  ogg_mux->offset = 0;
  ogg_mux->next_ts = 0;
  ogg_mux->last_ts = GST_CLOCK_TIME_NONE;
}

static void
gst_ogg_mux_init (GstOggMux * ogg_mux)
{
  GstElementClass *klass = GST_ELEMENT_GET_CLASS (ogg_mux);

  ogg_mux->srcpad =
      gst_pad_new_from_template (gst_element_class_get_pad_template (klass,
          "src"), "src");
  gst_pad_set_event_function (ogg_mux->srcpad, gst_ogg_mux_handle_src_event);
  gst_element_add_pad (GST_ELEMENT (ogg_mux), ogg_mux->srcpad);

  GST_OBJECT_FLAG_SET (GST_ELEMENT (ogg_mux), GST_OGG_FLAG_BOS);

  /* seed random number generator for creation of serial numbers */
  srand (time (NULL));

  ogg_mux->collect = gst_collect_pads_new ();
  gst_collect_pads_set_function (ogg_mux->collect,
      (GstCollectPadsFunction) GST_DEBUG_FUNCPTR (gst_ogg_mux_collected),
      ogg_mux);

  ogg_mux->max_delay = DEFAULT_MAX_DELAY;
  ogg_mux->max_page_delay = DEFAULT_MAX_PAGE_DELAY;
  ogg_mux->max_tolerance = DEFAULT_MAX_TOLERANCE;

  gst_ogg_mux_clear (ogg_mux);
}

static void
gst_ogg_mux_finalize (GObject * object)
{
  GstOggMux *ogg_mux;

  ogg_mux = GST_OGG_MUX (object);

  if (ogg_mux->collect) {
    gst_object_unref (ogg_mux->collect);
    ogg_mux->collect = NULL;
  }

  G_OBJECT_CLASS (parent_class)->finalize (object);
}

static void
gst_ogg_mux_ogg_pad_destroy_notify (GstCollectData * data)
{
  GstOggPadData *oggpad = (GstOggPadData *) data;
  GstBuffer *buf;

  ogg_stream_clear (&oggpad->map.stream);
  gst_caps_replace (&oggpad->map.caps, NULL);

  if (oggpad->pagebuffers) {
    while ((buf = g_queue_pop_head (oggpad->pagebuffers)) != NULL) {
      gst_buffer_unref (buf);
    }
    g_queue_free (oggpad->pagebuffers);
    oggpad->pagebuffers = NULL;
  }
}

static GstPadLinkReturn
gst_ogg_mux_sinkconnect (GstPad * pad, GstPad * peer)
{
  GstOggMux *ogg_mux;

  ogg_mux = GST_OGG_MUX (gst_pad_get_parent (pad));

  GST_DEBUG_OBJECT (ogg_mux, "sinkconnect triggered on %s", GST_PAD_NAME (pad));

  gst_object_unref (ogg_mux);

  return GST_PAD_LINK_OK;
}

static gboolean
gst_ogg_mux_sink_event (GstPad * pad, GstEvent * event)
{
  GstOggMux *ogg_mux = GST_OGG_MUX (gst_pad_get_parent (pad));
  GstOggPadData *ogg_pad = (GstOggPadData *) gst_pad_get_element_private (pad);
  gboolean ret = FALSE;

  GST_DEBUG_OBJECT (pad, "Got %s event", GST_EVENT_TYPE_NAME (event));

  switch (GST_EVENT_TYPE (event)) {
    case GST_EVENT_SEGMENT:
    {
      const GstSegment *segment;

      gst_event_parse_segment (event, &segment);

      /* We don't support non time NEWSEGMENT events */
      if (segment->format != GST_FORMAT_TIME) {
        gst_event_unref (event);
        event = NULL;
        break;
      }

      gst_segment_copy_into (segment, &ogg_pad->segment);
      break;
    }
    case GST_EVENT_FLUSH_STOP:{
      gst_segment_init (&ogg_pad->segment, GST_FORMAT_TIME);
      break;
    }
    default:
      break;
  }

  /* now GstCollectPads can take care of the rest, e.g. EOS */
  if (event != NULL)
    ret = ogg_pad->collect_event (pad, event);

  gst_object_unref (ogg_mux);
  return ret;
}

static gboolean
gst_ogg_mux_is_serialno_present (GstOggMux * ogg_mux, guint32 serialno)
{
  GSList *walk;

  walk = ogg_mux->collect->data;
  while (walk) {
    GstOggPadData *pad = (GstOggPadData *) walk->data;
    if (pad->map.serialno == serialno)
      return TRUE;
    walk = walk->next;
  }

  return FALSE;
}

static guint32
gst_ogg_mux_generate_serialno (GstOggMux * ogg_mux)
{
  guint32 serialno;

  do {
    serialno = g_random_int_range (0, G_MAXINT32);
  } while (gst_ogg_mux_is_serialno_present (ogg_mux, serialno));

  return serialno;
}

static GstPad *
gst_ogg_mux_request_new_pad (GstElement * element,
    GstPadTemplate * templ, const gchar * req_name, const GstCaps * caps)
{
  GstOggMux *ogg_mux;
  GstPad *newpad;
  GstElementClass *klass;

  g_return_val_if_fail (templ != NULL, NULL);

  if (templ->direction != GST_PAD_SINK)
    goto wrong_direction;

  g_return_val_if_fail (GST_IS_OGG_MUX (element), NULL);
  ogg_mux = GST_OGG_MUX (element);

  klass = GST_ELEMENT_GET_CLASS (element);

  if (templ != gst_element_class_get_pad_template (klass, "sink_%d"))
    goto wrong_template;

  {
    guint32 serial;
    gchar *name;

    if (req_name == NULL || strlen (req_name) < 6) {
      /* no name given when requesting the pad, use random serial number */
      serial = gst_ogg_mux_generate_serialno (ogg_mux);
    } else {
      /* parse serial number from requested padname */
      unsigned long long_serial;
      char *endptr = NULL;
      long_serial = strtoul (&req_name[5], &endptr, 10);
      if ((endptr && *endptr) || (long_serial & ~0xffffffff)) {
        GST_WARNING_OBJECT (ogg_mux, "Invalid serial number specification: %s",
            req_name + 5);
        return NULL;
      }
      serial = (guint32) long_serial;
    }
    /* create new pad with the name */
    GST_DEBUG_OBJECT (ogg_mux, "Creating new pad for serial %d", serial);
    name = g_strdup_printf ("sink_%d", serial);
    newpad = gst_pad_new_from_template (templ, name);
    g_free (name);

    /* construct our own wrapper data structure for the pad to
     * keep track of its status */
    {
      GstOggPadData *oggpad;

      oggpad = (GstOggPadData *)
          gst_collect_pads_add_pad_full (ogg_mux->collect, newpad,
          sizeof (GstOggPadData), gst_ogg_mux_ogg_pad_destroy_notify);
      ogg_mux->active_pads++;

      oggpad->map.serialno = serial;
      ogg_stream_init (&oggpad->map.stream, oggpad->map.serialno);
      oggpad->packetno = 0;
      oggpad->pageno = 0;
      oggpad->eos = FALSE;
      /* we assume there will be some control data first for this pad */
      oggpad->state = GST_OGG_PAD_STATE_CONTROL;
      oggpad->new_page = TRUE;
      oggpad->first_delta = FALSE;
      oggpad->prev_delta = FALSE;
      oggpad->data_pushed = FALSE;
      oggpad->pagebuffers = g_queue_new ();
      oggpad->map.headers = NULL;
      oggpad->map.queued = NULL;
      oggpad->next_granule = 0;
      oggpad->keyframe_granule = -1;

      gst_segment_init (&oggpad->segment, GST_FORMAT_TIME);

      oggpad->collect_event = (GstPadEventFunction) GST_PAD_EVENTFUNC (newpad);
      gst_pad_set_event_function (newpad,
          GST_DEBUG_FUNCPTR (gst_ogg_mux_sink_event));
    }
  }

  /* setup some pad functions */
  gst_pad_set_link_function (newpad, gst_ogg_mux_sinkconnect);

  /* dd the pad to the element */
  gst_element_add_pad (element, newpad);

  return newpad;

  /* ERRORS */
wrong_direction:
  {
    g_warning ("ogg_mux: request pad that is not a SINK pad\n");
    return NULL;
  }
wrong_template:
  {
    g_warning ("ogg_mux: this is not our template!\n");
    return NULL;
  }
}

static void
gst_ogg_mux_release_pad (GstElement * element, GstPad * pad)
{
  GstOggMux *ogg_mux;

  ogg_mux = GST_OGG_MUX (gst_pad_get_parent (pad));

  gst_collect_pads_remove_pad (ogg_mux->collect, pad);
  gst_element_remove_pad (element, pad);

  gst_object_unref (ogg_mux);
}

/* handle events */
static gboolean
gst_ogg_mux_handle_src_event (GstPad * pad, GstEvent * event)
{
  GstEventType type;

  type = event ? GST_EVENT_TYPE (event) : GST_EVENT_UNKNOWN;

  switch (type) {
    case GST_EVENT_SEEK:
      /* disable seeking for now */
      return FALSE;
    default:
      break;
  }

  return gst_pad_event_default (pad, event);
}

static GstBuffer *
gst_ogg_mux_buffer_from_page (GstOggMux * mux, ogg_page * page, gboolean delta)
{
  GstBuffer *buffer;

  /* allocate space for header and body */
  buffer = gst_buffer_new_and_alloc (page->header_len + page->body_len);
  gst_buffer_fill (buffer, 0, page->header, page->header_len);
  gst_buffer_fill (buffer, page->header_len, page->body, page->body_len);

  /* Here we set granulepos as our OFFSET_END to give easy direct access to
   * this value later. Before we push it, we reset this to OFFSET + SIZE
   * (see gst_ogg_mux_push_buffer). */
  GST_BUFFER_OFFSET_END (buffer) = ogg_page_granulepos (page);
  if (delta)
    GST_BUFFER_FLAG_SET (buffer, GST_BUFFER_FLAG_DELTA_UNIT);

  GST_LOG_OBJECT (mux, GST_GP_FORMAT
      " created buffer %p from ogg page",
      GST_GP_CAST (ogg_page_granulepos (page)), buffer);

  return buffer;
}

static GstFlowReturn
gst_ogg_mux_push_buffer (GstOggMux * mux, GstBuffer * buffer,
    GstOggPadData * oggpad)
{
  /* fix up OFFSET and OFFSET_END again */
  GST_BUFFER_OFFSET (buffer) = mux->offset;
  mux->offset += gst_buffer_get_size (buffer);
  GST_BUFFER_OFFSET_END (buffer) = mux->offset;

  /* Ensure we have monotonically increasing timestamps in the output. */
  if (GST_BUFFER_TIMESTAMP_IS_VALID (buffer)) {
    gint64 run_time = GST_BUFFER_TIMESTAMP (buffer);
    if (mux->last_ts != GST_CLOCK_TIME_NONE && run_time < mux->last_ts)
      GST_BUFFER_TIMESTAMP (buffer) = mux->last_ts;
    else
      mux->last_ts = run_time;
  }

  return gst_pad_push (mux->srcpad, buffer);
}

/* if all queues have at least one page, dequeue the page with the lowest
 * timestamp */
static gboolean
gst_ogg_mux_dequeue_page (GstOggMux * mux, GstFlowReturn * flowret)
{
  GSList *walk;
  GstOggPadData *opad = NULL;   /* "oldest" pad */
  GstClockTime oldest = GST_CLOCK_TIME_NONE;
  GstBuffer *buf = NULL;
  gboolean ret = FALSE;

  *flowret = GST_FLOW_OK;

  walk = mux->collect->data;
  while (walk) {
    GstOggPadData *pad = (GstOggPadData *) walk->data;

    /* We need each queue to either be at EOS, or have one or more pages
     * available with a set granulepos (i.e. not -1), otherwise we don't have
     * enough data yet to determine which stream needs to go next for correct
     * time ordering. */
    if (pad->pagebuffers->length == 0) {
      if (pad->eos) {
        GST_LOG_OBJECT (pad->collect.pad,
            "pad is EOS, skipping for dequeue decision");
      } else {
        GST_LOG_OBJECT (pad->collect.pad,
            "no pages in this queue, can't dequeue");
        return FALSE;
      }
    } else {
      /* We then need to check for a non-negative granulepos */
      int i;
      gboolean valid = FALSE;

      for (i = 0; i < pad->pagebuffers->length; i++) {
        buf = g_queue_peek_nth (pad->pagebuffers, i);
        /* Here we check the OFFSET_END, which is actually temporarily the
         * granulepos value for this buffer */
        if (GST_BUFFER_OFFSET_END (buf) != -1) {
          valid = TRUE;
          break;
        }
      }
      if (!valid) {
        GST_LOG_OBJECT (pad->collect.pad,
            "No page timestamps in queue, can't dequeue");
        return FALSE;
      }
    }

    walk = g_slist_next (walk);
  }

  walk = mux->collect->data;
  while (walk) {
    GstOggPadData *pad = (GstOggPadData *) walk->data;

    /* any page with a granulepos of -1 can be pushed immediately.
     * TODO: it CAN be, but it seems silly to do so? */
    buf = g_queue_peek_head (pad->pagebuffers);
    while (buf && GST_BUFFER_OFFSET_END (buf) == -1) {
      GST_LOG_OBJECT (pad->collect.pad, "[gp        -1] pushing page");
      g_queue_pop_head (pad->pagebuffers);
      *flowret = gst_ogg_mux_push_buffer (mux, buf, pad);
      buf = g_queue_peek_head (pad->pagebuffers);
      ret = TRUE;
    }

    if (buf) {
      /* if no oldest buffer yet, take this one */
      if (oldest == GST_CLOCK_TIME_NONE) {
        GST_LOG_OBJECT (mux, "no oldest yet, taking buffer %p from pad %"
            GST_PTR_FORMAT " with gp time %" GST_TIME_FORMAT,
            buf, pad->collect.pad, GST_TIME_ARGS (GST_BUFFER_OFFSET (buf)));
        oldest = GST_BUFFER_OFFSET (buf);
        opad = pad;
      } else {
        /* if we have an oldest, compare with this one */
        if (GST_BUFFER_OFFSET (buf) < oldest) {
          GST_LOG_OBJECT (mux, "older buffer %p, taking from pad %"
              GST_PTR_FORMAT " with gp time %" GST_TIME_FORMAT,
              buf, pad->collect.pad, GST_TIME_ARGS (GST_BUFFER_OFFSET (buf)));
          oldest = GST_BUFFER_OFFSET (buf);
          opad = pad;
        }
      }
    }
    walk = g_slist_next (walk);
  }

  if (oldest != GST_CLOCK_TIME_NONE) {
    g_assert (opad);
    buf = g_queue_pop_head (opad->pagebuffers);
    GST_LOG_OBJECT (opad->collect.pad,
        GST_GP_FORMAT " pushing oldest page buffer %p (granulepos time %"
        GST_TIME_FORMAT ")", GST_BUFFER_OFFSET_END (buf), buf,
        GST_TIME_ARGS (GST_BUFFER_OFFSET (buf)));
    *flowret = gst_ogg_mux_push_buffer (mux, buf, opad);
    ret = TRUE;
  }

  return ret;
}

/* put the given ogg page on a per-pad queue, timestamping it correctly.
 * after that, dequeue and push as many pages as possible.
 * Caller should make sure:
 * pad->timestamp     was set with the timestamp of the first packet put
 *                    on the page
 * pad->timestamp_end was set with the timestamp + duration of the last packet
 *                    put on the page
 * pad->gp_time       was set with the time matching the gp of the last
 *                    packet put on the page
 *
 * will also reset timestamp and timestamp_end, so caller func can restart
 * counting.
 */
static GstFlowReturn
gst_ogg_mux_pad_queue_page (GstOggMux * mux, GstOggPadData * pad,
    ogg_page * page, gboolean delta)
{
  GstFlowReturn ret;
  GstBuffer *buffer = gst_ogg_mux_buffer_from_page (mux, page, delta);

  /* take the timestamp of the first packet on this page */
  GST_BUFFER_TIMESTAMP (buffer) = pad->timestamp;
  GST_BUFFER_DURATION (buffer) = pad->timestamp_end - pad->timestamp;
  /* take the gp time of the last completed packet on this page */
  GST_BUFFER_OFFSET (buffer) = pad->gp_time;

  /* the next page will start where the current page's end time leaves off */
  pad->timestamp = pad->timestamp_end;

  g_queue_push_tail (pad->pagebuffers, buffer);
  GST_LOG_OBJECT (pad->collect.pad, GST_GP_FORMAT
      " queued buffer page %p (gp time %"
      GST_TIME_FORMAT ", timestamp %" GST_TIME_FORMAT
      "), %d page buffers queued", GST_GP_CAST (ogg_page_granulepos (page)),
      buffer, GST_TIME_ARGS (GST_BUFFER_OFFSET (buffer)),
      GST_TIME_ARGS (GST_BUFFER_TIMESTAMP (buffer)),
      g_queue_get_length (pad->pagebuffers));

  while (gst_ogg_mux_dequeue_page (mux, &ret)) {
    if (ret != GST_FLOW_OK)
      break;
  }

  return ret;
}

/*
 * Given two pads, compare the buffers queued on it.
 * Returns:
 *  0 if they have an equal priority
 * -1 if the first is better
 *  1 if the second is better
 * Priority decided by: a) validity, b) older timestamp, c) smaller number
 * of muxed pages
 */
static gint
gst_ogg_mux_compare_pads (GstOggMux * ogg_mux, GstOggPadData * first,
    GstOggPadData * second)
{
  guint64 firsttime, secondtime;

  /* if the first pad doesn't contain anything or is even NULL, return
   * the second pad as best candidate and vice versa */
  if (first == NULL)
    return 1;
  if (second == NULL)
    return -1;

  /* no timestamp on first buffer, it must go first */
  firsttime = GST_BUFFER_TIMESTAMP (first->buffer);
  if (firsttime == GST_CLOCK_TIME_NONE)
    return -1;

  /* no timestamp on second buffer, it must go first */
  secondtime = GST_BUFFER_TIMESTAMP (second->buffer);
  if (secondtime == GST_CLOCK_TIME_NONE)
    return 1;

  /* first buffer has higher timestamp, second one should go first */
  if (secondtime < firsttime)
    return 1;
  /* second buffer has higher timestamp, first one should go first */
  else if (secondtime > firsttime)
    return -1;
  else {
    /* buffers with equal timestamps, prefer the pad that has the
     * least number of pages muxed */
    if (second->pageno < first->pageno)
      return 1;
    else if (second->pageno > first->pageno)
      return -1;
  }

  /* same priority if all of the above failed */
  return 0;
}

static GstBuffer *
gst_ogg_mux_decorate_buffer (GstOggMux * ogg_mux, GstOggPadData * pad,
    GstBuffer * buf)
{
  GstClockTime time;
  gint64 duration, granule, limit;
  GstClockTime next_time;
  GstClockTimeDiff diff;
  ogg_packet packet;
  gsize size;

  /* ensure messing with metadata is ok */
  buf = gst_buffer_make_writable (buf);

  /* convert time to running time, so we need no longer bother about that */
  time = GST_BUFFER_TIMESTAMP (buf);
  if (G_LIKELY (GST_CLOCK_TIME_IS_VALID (time))) {
    time = gst_segment_to_running_time (&pad->segment, GST_FORMAT_TIME, time);
    if (G_UNLIKELY (!GST_CLOCK_TIME_IS_VALID (time))) {
      gst_buffer_unref (buf);
      return NULL;
    } else {
      GST_BUFFER_TIMESTAMP (buf) = time;
    }
  }

  /* now come up with granulepos stuff corresponding to time */
  if (!pad->have_type ||
      pad->map.granulerate_n <= 0 || pad->map.granulerate_d <= 0)
    goto no_granule;

  packet.packet = gst_buffer_map (buf, &size, NULL, GST_MAP_READ);
  packet.bytes = size;
  duration = gst_ogg_stream_get_packet_duration (&pad->map, &packet);
  gst_buffer_unmap (buf, packet.packet, size);

  /* give up if no duration can be determined, relying on upstream */
  if (G_UNLIKELY (duration < 0)) {
    /* well, if some day we really could handle sparse input ... */
    if (pad->map.is_sparse) {
      limit = 1;
      diff = 2;
      goto resync;
    }
    GST_WARNING_OBJECT (pad->collect.pad,
        "failed to determine packet duration");
    goto no_granule;
  }

  GST_LOG_OBJECT (pad->collect.pad, "buffer ts %" GST_TIME_FORMAT
      ", duration %" GST_TIME_FORMAT ", granule duration %" G_GINT64_FORMAT,
      GST_TIME_ARGS (time), GST_TIME_ARGS (GST_BUFFER_DURATION (buf)),
      duration);

  /* determine granule corresponding to time,
   * using the inverse of oggdemux' granule -> time */

  /* see if interpolated granule matches good enough */
  granule = pad->next_granule;
  next_time = gst_ogg_stream_granule_to_time (&pad->map, pad->next_granule);
  diff = GST_CLOCK_DIFF (next_time, time);

  /* we tolerate deviation up to configured or within granule granularity */
  limit = gst_ogg_stream_granule_to_time (&pad->map, 1) / 2;
  limit = MAX (limit, ogg_mux->max_tolerance);

  GST_LOG_OBJECT (pad->collect.pad, "expected granule %" G_GINT64_FORMAT " == "
      "time %" GST_TIME_FORMAT " --> ts diff %" GST_TIME_FORMAT
      " < tolerance %" GST_TIME_FORMAT " (?)",
      granule, GST_TIME_ARGS (next_time), GST_TIME_ARGS (ABS (diff)),
      GST_TIME_ARGS (limit));

resync:
  /* if not good enough, determine granule based on time */
  if (diff > limit || diff < -limit) {
    granule = gst_util_uint64_scale_round (time, pad->map.granulerate_n,
        GST_SECOND * pad->map.granulerate_d);
    GST_DEBUG_OBJECT (pad->collect.pad,
        "resyncing to determined granule %" G_GINT64_FORMAT, granule);
  }

  if (pad->map.is_ogm || pad->map.is_sparse) {
    pad->next_granule = granule;
  } else {
    granule += duration;
    pad->next_granule = granule;
  }

  /* track previous keyframe */
  if (!GST_BUFFER_FLAG_IS_SET (buf, GST_BUFFER_FLAG_DELTA_UNIT))
    pad->keyframe_granule = granule;

  /* determine corresponding time and granulepos */
  GST_BUFFER_OFFSET (buf) = gst_ogg_stream_granule_to_time (&pad->map, granule);
  GST_BUFFER_OFFSET_END (buf) =
      gst_ogg_stream_granule_to_granulepos (&pad->map, granule,
      pad->keyframe_granule);

  return buf;

  /* ERRORS */
no_granule:
  {
    GST_DEBUG_OBJECT (pad->collect.pad, "could not determine granulepos, "
        "falling back to upstream provided metadata");
    return buf;
  }
}


/* make sure at least one buffer is queued on all pads, two if possible
 * 
 * if pad->buffer == NULL, pad->next_buffer !=  NULL, then
 *   we do not know if the buffer is the last or not
 * if pad->buffer != NULL, pad->next_buffer != NULL, then
 *   pad->buffer is not the last buffer for the pad
 * if pad->buffer != NULL, pad->next_buffer == NULL, then
 *   pad->buffer if the last buffer for the pad
 * 
 * returns a pointer to an oggpad that holds the best buffer, or
 * NULL when no pad was usable. "best" means the buffer marked
 * with the lowest timestamp. If best->buffer == NULL then either
 * we're at EOS (popped = FALSE), or a buffer got dropped, so retry. */
static GstOggPadData *
gst_ogg_mux_queue_pads (GstOggMux * ogg_mux, gboolean * popped)
{
  GstOggPadData *bestpad = NULL;
  GSList *walk;

  *popped = FALSE;

  /* try to make sure we have a buffer from each usable pad first */
  walk = ogg_mux->collect->data;
  while (walk) {
    GstOggPadData *pad;
    GstCollectData *data;

    data = (GstCollectData *) walk->data;
    pad = (GstOggPadData *) data;

    walk = g_slist_next (walk);

    GST_LOG_OBJECT (data->pad, "looking at pad for buffer");

    /* try to get a new buffer for this pad if needed and possible */
    if (pad->buffer == NULL) {
      GstBuffer *buf;

      buf = gst_collect_pads_pop (ogg_mux->collect, data);
      GST_LOG_OBJECT (data->pad, "popped buffer %" GST_PTR_FORMAT, buf);

      /* On EOS we get a NULL buffer */
      if (buf != NULL) {
        *popped = TRUE;

        if (ogg_mux->delta_pad == NULL &&
            GST_BUFFER_FLAG_IS_SET (buf, GST_BUFFER_FLAG_DELTA_UNIT))
          ogg_mux->delta_pad = pad;

        /* if we need headers */
        if (pad->state == GST_OGG_PAD_STATE_CONTROL) {
          /* and we have one */
          ogg_packet packet;
          gboolean is_header;
          gsize size;

          packet.packet = gst_buffer_map (buf, &size, NULL, GST_MAP_READ);
          packet.bytes = size;

          /* if we're not yet in data mode, ensure we're setup on the first packet */
          if (!pad->have_type) {
            GstCaps *caps;

            /* Use headers in caps, if any; this will allow us to be resilient
             * to starting streams on the fly, and some streams (like VP8
             * at least) do not send headers packets, as other muxers don't
             * expect/need them. */
            caps = gst_pad_get_current_caps (GST_PAD_CAST (data->pad));
            pad->have_type =
                gst_ogg_stream_setup_map_from_caps_headers (&pad->map, caps);

            if (!pad->have_type) {
              /* fallback on the packet */
              pad->have_type = gst_ogg_stream_setup_map (&pad->map, &packet);
            }
            if (!pad->have_type) {
              GST_ERROR_OBJECT (pad, "mapper didn't recognise input stream "
                  "(pad caps: %" GST_PTR_FORMAT ")", caps);
            } else {
              GST_DEBUG_OBJECT (pad, "caps detected: %" GST_PTR_FORMAT,
                  pad->map.caps);
            }
            if (caps)
              gst_caps_unref (caps);
          }

          if (pad->have_type)
            is_header = gst_ogg_stream_packet_is_header (&pad->map, &packet);
          else                  /* fallback (FIXME 0.11: remove IN_CAPS hack) */
            is_header = GST_BUFFER_FLAG_IS_SET (buf, GST_BUFFER_FLAG_IN_CAPS);

          gst_buffer_unmap (buf, packet.packet, size);

          if (is_header) {
            GST_DEBUG_OBJECT (ogg_mux,
                "got header buffer in control state, ignoring");
            /* just ignore */
            pad->map.n_header_packets_seen++;
            gst_buffer_unref (buf);
            buf = NULL;
          } else {
            GST_DEBUG_OBJECT (ogg_mux,
                "got data buffer in control state, switching to data mode");
            /* this is a data buffer so switch to data state */
            pad->state = GST_OGG_PAD_STATE_DATA;

            /* check if this type of stream allows generating granulepos
             * metadata here, if not, upstream will have to provide */
            if (gst_ogg_stream_granule_to_granulepos (&pad->map, 1, 1) < 0) {
              GST_WARNING_OBJECT (data->pad, "can not generate metadata; "
                  "relying on upstream");
              /* disable metadata code path, otherwise not used anyway */
              pad->map.granulerate_n = 0;
            }
          }
        }

        /* so now we should have a real data packet;
         * see that it is properly decorated */
        if (G_LIKELY (buf)) {
          buf = gst_ogg_mux_decorate_buffer (ogg_mux, pad, buf);
          if (G_UNLIKELY (!buf))
            GST_DEBUG_OBJECT (data->pad, "buffer clipped");
        }
      }

      pad->buffer = buf;
    }

    /* we should have a buffer now, see if it is the best pad to
     * pull on */
    if (pad->buffer) {
      if (gst_ogg_mux_compare_pads (ogg_mux, bestpad, pad) > 0) {
        GST_LOG_OBJECT (data->pad,
            "new best pad, with buffer %" GST_PTR_FORMAT, pad->buffer);

        bestpad = pad;
      }
    }
  }

  return bestpad;
}

static GList *
gst_ogg_mux_get_headers (GstOggPadData * pad)
{
  GList *res = NULL;
  GstStructure *structure;
  GstCaps *caps;
  GstPad *thepad;

  thepad = pad->collect.pad;

  GST_LOG_OBJECT (thepad, "getting headers");

  caps = gst_pad_get_current_caps (thepad);
  if (caps != NULL) {
    const GValue *streamheader;

    structure = gst_caps_get_structure (caps, 0);
    streamheader = gst_structure_get_value (structure, "streamheader");
    if (streamheader != NULL) {
      GST_LOG_OBJECT (thepad, "got header");
      if (G_VALUE_TYPE (streamheader) == GST_TYPE_ARRAY) {
        GArray *bufarr = g_value_peek_pointer (streamheader);
        gint i;

        GST_LOG_OBJECT (thepad, "got fixed list");

        for (i = 0; i < bufarr->len; i++) {
          GValue *bufval = &g_array_index (bufarr, GValue, i);

          GST_LOG_OBJECT (thepad, "item %d", i);
          if (G_VALUE_TYPE (bufval) == GST_TYPE_BUFFER) {
            GstBuffer *buf = g_value_peek_pointer (bufval);

            GST_LOG_OBJECT (thepad, "adding item %d to header list", i);

            gst_buffer_ref (buf);
            res = g_list_append (res, buf);
          }
        }
      } else {
        GST_LOG_OBJECT (thepad, "streamheader is not fixed list");
      }

    } else if (gst_structure_has_name (structure, "video/x-dirac")) {
      res = g_list_append (res, pad->buffer);
      pad->buffer = NULL;
    } else {
      GST_LOG_OBJECT (thepad, "caps don't have streamheader");
    }
    gst_caps_unref (caps);
  } else {
    GST_LOG_OBJECT (thepad, "got empty caps as negotiated format");
  }
  return res;
}

static GstCaps *
gst_ogg_mux_set_header_on_caps (GstCaps * caps, GList * buffers)
{
  GstStructure *structure;
  GValue array = { 0 };
  GList *walk = buffers;

  caps = gst_caps_make_writable (caps);

  structure = gst_caps_get_structure (caps, 0);

  /* put buffers in a fixed list */
  g_value_init (&array, GST_TYPE_ARRAY);

  while (walk) {
    GstBuffer *buf = GST_BUFFER (walk->data);
    GstBuffer *copy;
    GValue value = { 0 };

    walk = walk->next;

    /* mark buffer */
    GST_LOG ("Setting IN_CAPS on buffer of length %" G_GSIZE_FORMAT,
        gst_buffer_get_size (buf));
    GST_BUFFER_FLAG_SET (buf, GST_BUFFER_FLAG_IN_CAPS);

    g_value_init (&value, GST_TYPE_BUFFER);
    copy = gst_buffer_copy (buf);
    gst_value_set_buffer (&value, copy);
    gst_buffer_unref (copy);
    gst_value_array_append_value (&array, &value);
    g_value_unset (&value);
  }
  gst_structure_set_value (structure, "streamheader", &array);
  g_value_unset (&array);

  return caps;
}

static void
<<<<<<< HEAD
create_header_packet (ogg_packet * packet, GstOggPadData * pad)
=======
gst_ogg_mux_create_header_packet_with_flags (ogg_packet * packet,
    GstBuffer * buf, gboolean bos, gboolean eos)
>>>>>>> 7b8b0fa1
{
  packet->granulepos = 0;
  /* mark BOS and packet number */
  packet->b_o_s = bos;
  /* mark EOS */
  packet->e_o_s = eos;
}

static void
gst_ogg_mux_create_header_packet (ogg_packet * packet, GstBuffer * buf,
    GstOggPadData * pad)
{
  gst_ogg_mux_create_header_packet_with_flags (packet, buf, pad->packetno == 0,
      0);
  packet->packetno = pad->packetno++;
}

static void
gst_ogg_mux_submit_skeleton_header_packet (GstOggMux * mux,
    ogg_stream_state * os, GstBuffer * buf, gboolean bos, gboolean eos)
{
  ogg_packet packet;
  gst_ogg_mux_create_header_packet_with_flags (&packet, buf, bos, eos);
  ogg_stream_packetin (os, &packet);
  gst_buffer_unref (buf);
}

static void
gst_ogg_mux_make_fishead (GstOggMux * mux, ogg_stream_state * os)
{
  GstByteWriter bw;
  GstBuffer *fishead;

  GST_DEBUG_OBJECT (mux, "Creating fishead");

  fishead = gst_buffer_new_and_alloc (64);
  gst_byte_writer_init_with_buffer (&bw, fishead, TRUE);
  gst_byte_writer_put_string_utf8 (&bw, "fishead");
  gst_byte_writer_put_int16_le (&bw, 3);        /* version major */
  gst_byte_writer_put_int16_le (&bw, 0);        /* version minor */
  gst_byte_writer_put_int64_le (&bw, 0);        /* presentation time numerator */
  gst_byte_writer_put_int64_le (&bw, 1000);     /* ...and denominator */
  gst_byte_writer_put_int64_le (&bw, 0);        /* base time numerator */
  gst_byte_writer_put_int64_le (&bw, 1000);     /* ...and denominator */
  gst_byte_writer_fill (&bw, ' ', 20);  /* UTC time */
  g_assert (gst_byte_writer_get_pos (&bw) == GST_BUFFER_SIZE (fishead));
  gst_ogg_mux_submit_skeleton_header_packet (mux, os, fishead, 1, 0);
}

static void
gst_ogg_mux_byte_writer_put_string_utf8 (GstByteWriter * bw, const char *s)
{
  gst_byte_writer_put_data (bw, (const guint8 *) s, strlen (s));
}

static void
gst_ogg_mux_make_fisbone (GstOggMux * mux, ogg_stream_state * os,
    GstOggPadData * pad)
{
  GstByteWriter bw;

  GST_DEBUG_OBJECT (mux,
      "Creating %s fisbone for serial %08x",
      gst_ogg_stream_get_media_type (&pad->map), pad->map.serialno);

  gst_byte_writer_init (&bw);
  gst_byte_writer_put_string_utf8 (&bw, "fisbone");
  gst_byte_writer_put_int32_le (&bw, 44);       /* offset to message headers */
  gst_byte_writer_put_uint32_le (&bw, pad->map.serialno);
  gst_byte_writer_put_uint32_le (&bw, pad->map.n_header_packets);
  gst_byte_writer_put_uint64_le (&bw, pad->map.granulerate_n);
  gst_byte_writer_put_uint64_le (&bw, pad->map.granulerate_d);
  gst_byte_writer_put_uint64_le (&bw, 0);       /* base granule */
  gst_byte_writer_put_uint32_le (&bw, pad->map.preroll);
  gst_byte_writer_put_uint8 (&bw, pad->map.granuleshift);
  gst_byte_writer_fill (&bw, 0, 3);     /* padding */
  /* message header fields - MIME type for now */
  gst_ogg_mux_byte_writer_put_string_utf8 (&bw, "Content-Type: ");
  gst_ogg_mux_byte_writer_put_string_utf8 (&bw,
      gst_ogg_stream_get_media_type (&pad->map));
  gst_ogg_mux_byte_writer_put_string_utf8 (&bw, "\r\n");

  gst_ogg_mux_submit_skeleton_header_packet (mux, os,
      gst_byte_writer_reset_and_get_buffer (&bw), 0, 0);
}

static void
gst_ogg_mux_make_fistail (GstOggMux * mux, ogg_stream_state * os)
{
  GST_DEBUG_OBJECT (mux, "Creating fistail");

  gst_ogg_mux_submit_skeleton_header_packet (mux, os,
      gst_buffer_new_and_alloc (0), 0, 1);
}

/*
 * For each pad we need to write out one (small) header in one
 * page that allows decoders to identify the type of the stream.
 * After that we need to write out all extra info for the decoders.
 * In the case of a codec that also needs data as configuration, we can
 * find that info in the streamcaps. 
 * After writing the headers we must start a new page for the data.
 */
static GstFlowReturn
gst_ogg_mux_send_headers (GstOggMux * mux)
{
  GSList *walk;
  GList *hbufs, *hwalk;
  GstCaps *caps;
  GstFlowReturn ret;
  ogg_page page;
  ogg_stream_state skeleton_stream;

  hbufs = NULL;
  ret = GST_FLOW_OK;

  GST_LOG_OBJECT (mux, "collecting headers");

  walk = mux->collect->data;
  while (walk) {
    GstOggPadData *pad;
    GstPad *thepad;

    pad = (GstOggPadData *) walk->data;
    thepad = pad->collect.pad;

    walk = g_slist_next (walk);

    GST_LOG_OBJECT (mux, "looking at pad %s:%s", GST_DEBUG_PAD_NAME (thepad));

    /* if the pad has no buffer, we don't care */
    if (pad->buffer == NULL)
      continue;

    /* now figure out the headers */
    pad->map.headers = gst_ogg_mux_get_headers (pad);
  }

  GST_LOG_OBJECT (mux, "creating BOS pages");
  walk = mux->collect->data;
  while (walk) {
    GstOggPadData *pad;
    GstBuffer *buf;
    ogg_packet packet;
    GstPad *thepad;
    GstCaps *caps;
    GstStructure *structure;
    GstBuffer *hbuf;
    gsize size;

    pad = (GstOggPadData *) walk->data;
    thepad = pad->collect.pad;
    caps = gst_pad_get_current_caps (thepad);
    structure = gst_caps_get_structure (caps, 0);

    walk = walk->next;

    pad->packetno = 0;

    GST_LOG_OBJECT (thepad, "looping over headers");

    if (pad->map.headers) {
      buf = GST_BUFFER (pad->map.headers->data);
      pad->map.headers = g_list_remove (pad->map.headers, buf);
    } else if (pad->buffer) {
      buf = pad->buffer;
      gst_buffer_ref (buf);
    } else {
      /* fixme -- should be caught in the previous list traversal. */
      GST_OBJECT_LOCK (thepad);
      g_critical ("No headers or buffers on pad %s:%s",
          GST_DEBUG_PAD_NAME (thepad));
      GST_OBJECT_UNLOCK (thepad);
      continue;
    }

    /* create a packet from the buffer */
<<<<<<< HEAD
    packet.packet = gst_buffer_map (buf, &size, NULL, GST_MAP_READ);
    packet.bytes = size;

    create_header_packet (&packet, pad);
=======
    gst_ogg_mux_create_header_packet (&packet, buf, pad);
>>>>>>> 7b8b0fa1

    /* swap the packet in */
    ogg_stream_packetin (&pad->map.stream, &packet);

    gst_buffer_unmap (buf, packet.packet, size);
    gst_buffer_unref (buf);

    GST_LOG_OBJECT (thepad, "flushing out BOS page");
    if (!ogg_stream_flush (&pad->map.stream, &page))
      g_critical ("Could not flush BOS page");

    hbuf = gst_ogg_mux_buffer_from_page (mux, &page, FALSE);

    GST_LOG_OBJECT (mux, "swapped out page with mime type %s",
        gst_structure_get_name (structure));

    /* quick hack: put video pages at the front.
     * Ideally, we would have a settable enum for which Ogg
     * profile we work with, and order based on that.
     * (FIXME: if there is more than one video stream, shouldn't we only put
     * one's BOS into the first page, followed by an audio stream's BOS, and
     * only then followed by the remaining video and audio streams?) */
    if (pad->map.is_video) {
      GST_DEBUG_OBJECT (thepad, "putting %s page at the front",
          gst_structure_get_name (structure));
      hbufs = g_list_prepend (hbufs, hbuf);
    } else {
      hbufs = g_list_append (hbufs, hbuf);
    }

    gst_caps_unref (caps);
  }

  /* The Skeleton BOS goes first - even before the video that went first before */
  if (mux->use_skeleton) {
    ogg_stream_init (&skeleton_stream, gst_ogg_mux_generate_serialno (mux));
    gst_ogg_mux_make_fishead (mux, &skeleton_stream);
    while (ogg_stream_flush (&skeleton_stream, &page) > 0) {
      GstBuffer *hbuf = gst_ogg_mux_buffer_from_page (mux, &page, FALSE);
      hbufs = g_list_append (hbufs, hbuf);
    }
  }

  GST_LOG_OBJECT (mux, "creating next headers");
  walk = mux->collect->data;
  while (walk) {
    GstOggPadData *pad;
    GstPad *thepad;

    pad = (GstOggPadData *) walk->data;
    thepad = pad->collect.pad;

    walk = walk->next;

    if (mux->use_skeleton)
      gst_ogg_mux_make_fisbone (mux, &skeleton_stream, pad);

    GST_LOG_OBJECT (mux, "looping over headers for pad %s:%s",
        GST_DEBUG_PAD_NAME (thepad));

    hwalk = pad->map.headers;
    while (hwalk) {
      GstBuffer *buf = GST_BUFFER (hwalk->data);
      ogg_packet packet;
<<<<<<< HEAD
      ogg_page page;
      gsize size;
=======
>>>>>>> 7b8b0fa1

      hwalk = hwalk->next;

      /* create a packet from the buffer */
<<<<<<< HEAD
      packet.packet = gst_buffer_map (buf, &size, NULL, GST_MAP_READ);
      packet.bytes = size;

      create_header_packet (&packet, pad);
=======
      gst_ogg_mux_create_header_packet (&packet, buf, pad);
>>>>>>> 7b8b0fa1

      /* swap the packet in */
      ogg_stream_packetin (&pad->map.stream, &packet);
      gst_buffer_unmap (buf, packet.packet, size);
      gst_buffer_unref (buf);

      /* if last header, flush page */
      if (hwalk == NULL) {
        GST_LOG_OBJECT (mux,
            "flushing page as packet %" G_GUINT64_FORMAT " is first or "
            "last packet", (guint64) packet.packetno);
        while (ogg_stream_flush (&pad->map.stream, &page)) {
          GstBuffer *hbuf = gst_ogg_mux_buffer_from_page (mux, &page, FALSE);

          GST_LOG_OBJECT (mux, "swapped out page");
          hbufs = g_list_append (hbufs, hbuf);
        }
      } else {
        GST_LOG_OBJECT (mux, "try to swap out page");
        /* just try to swap out a page then */
        while (ogg_stream_pageout (&pad->map.stream, &page) > 0) {
          GstBuffer *hbuf = gst_ogg_mux_buffer_from_page (mux, &page, FALSE);

          GST_LOG_OBJECT (mux, "swapped out page");
          hbufs = g_list_append (hbufs, hbuf);
        }
      }
    }
    g_list_free (pad->map.headers);
    pad->map.headers = NULL;
  }

  if (mux->use_skeleton) {
    /* flush accumulated fisbones, the fistail must be on a separate page */
    while (ogg_stream_flush (&skeleton_stream, &page) > 0) {
      GstBuffer *hbuf = gst_ogg_mux_buffer_from_page (mux, &page, FALSE);
      hbufs = g_list_append (hbufs, hbuf);
    }
    gst_ogg_mux_make_fistail (mux, &skeleton_stream);
    while (ogg_stream_flush (&skeleton_stream, &page) > 0) {
      GstBuffer *hbuf = gst_ogg_mux_buffer_from_page (mux, &page, FALSE);
      hbufs = g_list_append (hbufs, hbuf);
    }
    ogg_stream_clear (&skeleton_stream);
  }

  /* hbufs holds all buffers for the headers now */

  /* create caps with the buffers */
  caps = gst_pad_get_caps (mux->srcpad, NULL);
  if (caps) {
    caps = gst_ogg_mux_set_header_on_caps (caps, hbufs);
    gst_pad_set_caps (mux->srcpad, caps);
    gst_caps_unref (caps);
  }
  /* and send the buffers */
  while (hbufs != NULL) {
    GstBuffer *buf = GST_BUFFER (hbufs->data);

    hbufs = g_list_delete_link (hbufs, hbufs);

    if ((ret = gst_ogg_mux_push_buffer (mux, buf, NULL)) != GST_FLOW_OK)
      break;
  }
  /* free any remaining nodes/buffers in case we couldn't push them */
  g_list_foreach (hbufs, (GFunc) gst_mini_object_unref, NULL);
  g_list_free (hbufs);

  return ret;
}

/* this function is called to process data on the best pending pad.
 *
 * basic idea:
 *
 * 1) store the selected pad and keep on pulling until we fill a
 *    complete ogg page or the ogg page is filled above the max-delay
 *    threshold. This is needed because the ogg spec says that
 *    you should fill a complete page with data from the same logical
 *    stream. When the page is filled, go back to 1).
 * 2) before filling a page, read ahead one more buffer to see if this
 *    packet is the last of the stream. We need to do this because the ogg
 *    spec mandates that the last packet should have the EOS flag set before
 *    sending it to ogg. if pad->buffer is NULL we need to wait to find out
 *    whether there are any more buffers.
 * 3) pages get queued on a per-pad queue. Every time a page is queued, a
 *    dequeue is called, which will dequeue the oldest page on any pad, provided
 *    that ALL pads have at least one marked page in the queue (or remaining
 *    pads are at EOS)
 */
static GstFlowReturn
gst_ogg_mux_process_best_pad (GstOggMux * ogg_mux, GstOggPadData * best)
{
  GstFlowReturn ret = GST_FLOW_OK;
  gboolean delta_unit;
  gint64 granulepos = 0;
  GstClockTime timestamp, gp_time;
  GstBuffer *next_buf;

  GST_LOG_OBJECT (ogg_mux, "best pad %" GST_PTR_FORMAT
      ", currently pulling from %" GST_PTR_FORMAT, best->collect.pad,
      ogg_mux->pulling ? ogg_mux->pulling->collect.pad : NULL);

  if (ogg_mux->pulling) {
    next_buf = gst_collect_pads_peek (ogg_mux->collect,
        &ogg_mux->pulling->collect);
    if (next_buf) {
      ogg_mux->pulling->eos = FALSE;
      gst_buffer_unref (next_buf);
    } else {
      GST_DEBUG_OBJECT (ogg_mux->pulling->collect.pad, "setting eos to true");
      ogg_mux->pulling->eos = TRUE;
    }
  }

  /* We could end up pushing from the best pad instead, so check that
   * as well */
  if (best && best != ogg_mux->pulling) {
    next_buf = gst_collect_pads_peek (ogg_mux->collect, &best->collect);
    if (next_buf) {
      best->eos = FALSE;
      gst_buffer_unref (next_buf);
    } else {
      GST_DEBUG_OBJECT (best->collect.pad, "setting eos to true");
      best->eos = TRUE;
    }
  }

  /* if we were already pulling from one pad, but the new "best" buffer is
   * from another pad, we need to check if we have reason to flush a page
   * for the pad we were pulling from before */
  if (ogg_mux->pulling && best &&
      ogg_mux->pulling != best && ogg_mux->pulling->buffer) {
    GstOggPadData *pad = ogg_mux->pulling;
    GstClockTime last_ts = GST_BUFFER_END_TIME (pad->buffer);

    /* if the next packet in the current page is going to make the page
     * too long, we need to flush */
    if (last_ts > ogg_mux->next_ts + ogg_mux->max_delay) {
      ogg_page page;

      GST_LOG_OBJECT (pad->collect.pad,
          GST_GP_FORMAT " stored packet %" G_GINT64_FORMAT
          " will make page too long, flushing",
          GST_BUFFER_OFFSET_END (pad->buffer),
          (gint64) pad->map.stream.packetno);

      while (ogg_stream_flush (&pad->map.stream, &page)) {
        /* end time of this page is the timestamp of the next buffer */
        ogg_mux->pulling->timestamp_end = GST_BUFFER_TIMESTAMP (pad->buffer);
        /* Place page into the per-pad queue */
        ret = gst_ogg_mux_pad_queue_page (ogg_mux, pad, &page,
            pad->first_delta);
        /* increment the page number counter */
        pad->pageno++;
        /* mark other pages as delta */
        pad->first_delta = TRUE;
      }
      pad->new_page = TRUE;
      ogg_mux->pulling = NULL;
    }
  }

  /* if we don't know which pad to pull on, use the best one */
  if (ogg_mux->pulling == NULL) {
    ogg_mux->pulling = best;
    GST_LOG_OBJECT (ogg_mux->pulling->collect.pad, "pulling from best pad");

    /* remember timestamp and gp time of first buffer for this new pad */
    if (ogg_mux->pulling != NULL) {
      ogg_mux->next_ts = GST_BUFFER_TIMESTAMP (ogg_mux->pulling->buffer);
      GST_LOG_OBJECT (ogg_mux->pulling->collect.pad, "updated times, next ts %"
          GST_TIME_FORMAT, GST_TIME_ARGS (ogg_mux->next_ts));
    } else {
      /* no pad to pull on, send EOS */
      gst_pad_push_event (ogg_mux->srcpad, gst_event_new_eos ());
      return GST_FLOW_WRONG_STATE;
    }
  }

  if (ogg_mux->need_headers) {
    ret = gst_ogg_mux_send_headers (ogg_mux);
    ogg_mux->need_headers = FALSE;
  }

  /* we are pulling from a pad, continue to do so until a page
   * has been filled and queued */
  if (ogg_mux->pulling != NULL) {
    ogg_packet packet;
    ogg_page page;
    GstBuffer *buf, *tmpbuf;
    GstOggPadData *pad = ogg_mux->pulling;
    gint64 duration;
    gboolean force_flush;
    gsize size;

    GST_LOG_OBJECT (ogg_mux->pulling->collect.pad, "pulling from pad");

    /* now see if we have a buffer */
    buf = pad->buffer;
    if (buf == NULL) {
      GST_DEBUG_OBJECT (ogg_mux, "pad was EOS");
      ogg_mux->pulling = NULL;
      return GST_FLOW_OK;
    }

    delta_unit = GST_BUFFER_FLAG_IS_SET (buf, GST_BUFFER_FLAG_DELTA_UNIT);
    duration = GST_BUFFER_DURATION (buf);

    /* if the current "next timestamp" on the pad is unset, then this is the
     * first packet on the new page.  Update our pad's page timestamp */
    if (ogg_mux->pulling->timestamp == GST_CLOCK_TIME_NONE) {
      ogg_mux->pulling->timestamp = GST_BUFFER_TIMESTAMP (buf);
      GST_LOG_OBJECT (ogg_mux->pulling->collect.pad,
          "updated pad timestamp to %" GST_TIME_FORMAT,
          GST_TIME_ARGS (GST_BUFFER_TIMESTAMP (buf)));
    }
    /* create a packet from the buffer */
    packet.packet = gst_buffer_map (buf, &size, NULL, GST_MAP_READ);
    packet.bytes = size;
    packet.granulepos = GST_BUFFER_OFFSET_END (buf);
    if (packet.granulepos == -1)
      packet.granulepos = 0;
    /* mark BOS and packet number */
    packet.b_o_s = (pad->packetno == 0);
    packet.packetno = pad->packetno++;
    GST_LOG_OBJECT (pad->collect.pad, GST_GP_FORMAT
        " packet %" G_GINT64_FORMAT " (%ld bytes) created from buffer",
        GST_GP_CAST (packet.granulepos), (gint64) packet.packetno,
        packet.bytes);

    packet.e_o_s = ogg_mux->pulling->eos ? 1 : 0;
    tmpbuf = NULL;

    /* we flush when we see a new keyframe */
    force_flush = (pad->prev_delta && !delta_unit)
        || pad->map.always_flush_page;
    if (duration != -1) {
      pad->duration += duration;
      /* if page duration exceeds max, flush page */
      if (pad->duration > ogg_mux->max_page_delay) {
        force_flush = TRUE;
        pad->duration = 0;
      }
    }

    if (GST_BUFFER_IS_DISCONT (buf)) {
      if (pad->data_pushed) {
        GST_LOG_OBJECT (pad->collect.pad, "got discont");
        packet.packetno++;
        /* No public API for this; hack things in */
        pad->map.stream.pageno++;
        force_flush = TRUE;
      } else {
        GST_LOG_OBJECT (pad->collect.pad, "discont at stream start");
      }
    }

    /* flush the currently built page if necessary */
    if (force_flush) {
      GST_LOG_OBJECT (pad->collect.pad,
          GST_GP_FORMAT " forced flush of page before this packet",
          GST_BUFFER_OFFSET_END (pad->buffer));
      while (ogg_stream_flush (&pad->map.stream, &page)) {
        /* end time of this page is the timestamp of the next buffer */
        ogg_mux->pulling->timestamp_end = GST_BUFFER_TIMESTAMP (pad->buffer);
        ret = gst_ogg_mux_pad_queue_page (ogg_mux, pad, &page,
            pad->first_delta);

        /* increment the page number counter */
        pad->pageno++;
        /* mark other pages as delta */
        pad->first_delta = TRUE;
      }
      pad->new_page = TRUE;
    }

    /* if this is the first packet of a new page figure out the delta flag */
    if (pad->new_page) {
      if (delta_unit) {
        /* mark the page as delta */
        pad->first_delta = TRUE;
      } else {
        /* got a keyframe */
        if (ogg_mux->delta_pad == pad) {
          /* if we get it on the pad with deltaunits,
           * we mark the page as non delta */
          pad->first_delta = FALSE;
        } else if (ogg_mux->delta_pad != NULL) {
          /* if there are pads with delta frames, we
           * must mark this one as delta */
          pad->first_delta = TRUE;
        } else {
          pad->first_delta = FALSE;
        }
      }
      pad->new_page = FALSE;
    }

    /* save key unit to track delta->key unit transitions */
    pad->prev_delta = delta_unit;

    /* swap the packet in */
    if (packet.e_o_s == 1)
      GST_DEBUG_OBJECT (pad->collect.pad, "swapping in EOS packet");
    if (packet.b_o_s == 1)
      GST_DEBUG_OBJECT (pad->collect.pad, "swapping in BOS packet");

    ogg_stream_packetin (&pad->map.stream, &packet);
    gst_buffer_unmap (buf, packet.packet, size);
    pad->data_pushed = TRUE;

    gp_time = GST_BUFFER_OFFSET (pad->buffer);
    granulepos = GST_BUFFER_OFFSET_END (pad->buffer);
    timestamp = GST_BUFFER_TIMESTAMP (pad->buffer);

    GST_LOG_OBJECT (pad->collect.pad,
        GST_GP_FORMAT " packet %" G_GINT64_FORMAT ", gp time %"
        GST_TIME_FORMAT ", timestamp %" GST_TIME_FORMAT " packetin'd",
        granulepos, (gint64) packet.packetno, GST_TIME_ARGS (gp_time),
        GST_TIME_ARGS (timestamp));
    /* don't need the old buffer anymore */
    gst_buffer_unref (pad->buffer);
    /* store new readahead buffer */
    pad->buffer = tmpbuf;

    /* let ogg write out the pages now. The packet we got could end
     * up in more than one page so we need to write them all */
    if (ogg_stream_pageout (&pad->map.stream, &page) > 0) {
      /* we have a new page, so we need to timestamp it correctly.
       * if this fresh packet ends on this page, then the page's granulepos
       * comes from that packet, and we should set this buffer's timestamp */

      GST_LOG_OBJECT (pad->collect.pad,
          GST_GP_FORMAT " packet %" G_GINT64_FORMAT ", time %"
          GST_TIME_FORMAT ") caused new page",
          granulepos, (gint64) packet.packetno, GST_TIME_ARGS (timestamp));
      GST_LOG_OBJECT (pad->collect.pad,
          GST_GP_FORMAT " new page %ld",
          GST_GP_CAST (ogg_page_granulepos (&page)), pad->map.stream.pageno);

      if (ogg_page_granulepos (&page) == granulepos) {
        /* the packet we streamed in finishes on the current page,
         * because the page's granulepos is the granulepos of the last
         * packet completed on that page,
         * so update the timestamp that we will give to the page */
        GST_LOG_OBJECT (pad->collect.pad,
            GST_GP_FORMAT
            " packet finishes on current page, updating gp time to %"
            GST_TIME_FORMAT, granulepos, GST_TIME_ARGS (gp_time));
        pad->gp_time = gp_time;
      } else {
        GST_LOG_OBJECT (pad->collect.pad,
            GST_GP_FORMAT
            " packet spans beyond current page, keeping old gp time %"
            GST_TIME_FORMAT, granulepos, GST_TIME_ARGS (pad->gp_time));
      }

      /* push the page */
      /* end time of this page is the timestamp of the next buffer */
      pad->timestamp_end = timestamp;
      ret = gst_ogg_mux_pad_queue_page (ogg_mux, pad, &page, pad->first_delta);
      pad->pageno++;
      /* mark next pages as delta */
      pad->first_delta = TRUE;

      /* use an inner loop here to flush the remaining pages and
       * mark them as delta frames as well */
      while (ogg_stream_pageout (&pad->map.stream, &page) > 0) {
        if (ogg_page_granulepos (&page) == granulepos) {
          /* the page has taken up the new packet completely, which means
           * the packet ends the page and we can update the gp time
           * before pushing out */
          pad->gp_time = gp_time;
        }

        /* we have a complete page now, we can push the page
         * and make sure to pull on a new pad the next time around */
        ret = gst_ogg_mux_pad_queue_page (ogg_mux, pad, &page,
            pad->first_delta);
        /* increment the page number counter */
        pad->pageno++;
      }
      /* need a new page as well */
      pad->new_page = TRUE;
      pad->duration = 0;
      /* we're done pulling on this pad, make sure to choose a new
       * pad for pulling in the next iteration */
      ogg_mux->pulling = NULL;
    }

    /* Update the gp time, if necessary, since any future page will have at
     * least this gp time.
     */
    if (pad->gp_time < gp_time) {
      pad->gp_time = gp_time;
      GST_LOG_OBJECT (pad->collect.pad,
          "Updated running gp time of pad %" GST_PTR_FORMAT
          " to %" GST_TIME_FORMAT, pad->collect.pad, GST_TIME_ARGS (gp_time));
    }
  }

  return ret;
}

/* all_pads_eos:
 *
 * Checks if all pads are EOS'd by peeking.
 *
 * Returns TRUE if all pads are EOS.
 */
static gboolean
all_pads_eos (GstCollectPads * pads)
{
  GSList *walk;

  walk = pads->data;
  while (walk) {
    GstOggPadData *oggpad = (GstOggPadData *) walk->data;

    GST_DEBUG_OBJECT (oggpad->collect.pad,
        "oggpad %p eos %d", oggpad, oggpad->eos);

    if (oggpad->eos == FALSE)
      return FALSE;

    walk = g_slist_next (walk);
  }

  return TRUE;
}

/* This function is called when there is data on all pads.
 * 
 * It finds a pad to pull on, this is done by looking at the buffers
 * to decide which one to use, and using the 'oldest' one first. It then calls
 * gst_ogg_mux_process_best_pad() to process as much data as possible.
 * 
 * If all the pads have received EOS, it flushes out all data by continually
 * getting the best pad and calling gst_ogg_mux_process_best_pad() until they
 * are all empty, and then sends EOS.
 */
static GstFlowReturn
gst_ogg_mux_collected (GstCollectPads * pads, GstOggMux * ogg_mux)
{
  GstOggPadData *best;
  GstFlowReturn ret;
  gboolean popped;

  GST_LOG_OBJECT (ogg_mux, "collected");

  /* queue buffers on all pads; find a buffer with the lowest timestamp */
  best = gst_ogg_mux_queue_pads (ogg_mux, &popped);

  if (popped)
    return GST_FLOW_OK;

  if (best == NULL || best->buffer == NULL) {
    /* This is not supposed to happen */
    return GST_FLOW_ERROR;
  }

  ret = gst_ogg_mux_process_best_pad (ogg_mux, best);

  if (best->eos && all_pads_eos (pads)) {
    gst_pad_push_event (ogg_mux->srcpad, gst_event_new_eos ());
    return GST_FLOW_UNEXPECTED;
  }

  return ret;
}

static void
gst_ogg_mux_get_property (GObject * object,
    guint prop_id, GValue * value, GParamSpec * pspec)
{
  GstOggMux *ogg_mux;

  ogg_mux = GST_OGG_MUX (object);

  switch (prop_id) {
    case ARG_MAX_DELAY:
      g_value_set_uint64 (value, ogg_mux->max_delay);
      break;
    case ARG_MAX_PAGE_DELAY:
      g_value_set_uint64 (value, ogg_mux->max_page_delay);
      break;
    case ARG_MAX_TOLERANCE:
      g_value_set_uint64 (value, ogg_mux->max_tolerance);
      break;
    case ARG_SKELETON:
      g_value_set_boolean (value, ogg_mux->use_skeleton);
      break;
    default:
      G_OBJECT_WARN_INVALID_PROPERTY_ID (object, prop_id, pspec);
      break;
  }
}

static void
gst_ogg_mux_set_property (GObject * object,
    guint prop_id, const GValue * value, GParamSpec * pspec)
{
  GstOggMux *ogg_mux;

  ogg_mux = GST_OGG_MUX (object);

  switch (prop_id) {
    case ARG_MAX_DELAY:
      ogg_mux->max_delay = g_value_get_uint64 (value);
      break;
    case ARG_MAX_PAGE_DELAY:
      ogg_mux->max_page_delay = g_value_get_uint64 (value);
      break;
    case ARG_MAX_TOLERANCE:
      ogg_mux->max_tolerance = g_value_get_uint64 (value);
      break;
    case ARG_SKELETON:
      ogg_mux->use_skeleton = g_value_get_boolean (value);
      break;
    default:
      G_OBJECT_WARN_INVALID_PROPERTY_ID (object, prop_id, pspec);
      break;
  }
}

/* reset all variables in the ogg pads. */
static void
gst_ogg_mux_init_collectpads (GstCollectPads * collect)
{
  GSList *walk;

  walk = collect->data;
  while (walk) {
    GstOggPadData *oggpad = (GstOggPadData *) walk->data;

    ogg_stream_init (&oggpad->map.stream, oggpad->map.serialno);
    oggpad->packetno = 0;
    oggpad->pageno = 0;
    oggpad->eos = FALSE;
    /* we assume there will be some control data first for this pad */
    oggpad->state = GST_OGG_PAD_STATE_CONTROL;
    oggpad->new_page = TRUE;
    oggpad->first_delta = FALSE;
    oggpad->prev_delta = FALSE;
    oggpad->data_pushed = FALSE;
    oggpad->pagebuffers = g_queue_new ();

    gst_segment_init (&oggpad->segment, GST_FORMAT_TIME);

    walk = g_slist_next (walk);
  }
}

/* Clear all buffers from the collectpads object */
static void
gst_ogg_mux_clear_collectpads (GstCollectPads * collect)
{
  GSList *walk;

  for (walk = collect->data; walk; walk = g_slist_next (walk)) {
    GstOggPadData *oggpad = (GstOggPadData *) walk->data;
    GstBuffer *buf;

    ogg_stream_clear (&oggpad->map.stream);

    while ((buf = g_queue_pop_head (oggpad->pagebuffers)) != NULL) {
      gst_buffer_unref (buf);
    }
    g_queue_free (oggpad->pagebuffers);
    oggpad->pagebuffers = NULL;

    if (oggpad->buffer) {
      gst_buffer_unref (oggpad->buffer);
      oggpad->buffer = NULL;
    }

    gst_segment_init (&oggpad->segment, GST_FORMAT_TIME);
  }
}

static GstStateChangeReturn
gst_ogg_mux_change_state (GstElement * element, GstStateChange transition)
{
  GstOggMux *ogg_mux;
  GstStateChangeReturn ret;

  ogg_mux = GST_OGG_MUX (element);

  switch (transition) {
    case GST_STATE_CHANGE_NULL_TO_READY:
      break;
    case GST_STATE_CHANGE_READY_TO_PAUSED:
      gst_ogg_mux_clear (ogg_mux);
      gst_ogg_mux_init_collectpads (ogg_mux->collect);
      gst_collect_pads_start (ogg_mux->collect);
      break;
    case GST_STATE_CHANGE_PAUSED_TO_PLAYING:
      break;
    case GST_STATE_CHANGE_PAUSED_TO_READY:
      gst_collect_pads_stop (ogg_mux->collect);
      break;
    default:
      break;
  }

  ret = GST_ELEMENT_CLASS (parent_class)->change_state (element, transition);

  switch (transition) {
    case GST_STATE_CHANGE_PLAYING_TO_PAUSED:
      break;
    case GST_STATE_CHANGE_PAUSED_TO_READY:
      gst_ogg_mux_clear_collectpads (ogg_mux->collect);
      break;
    case GST_STATE_CHANGE_READY_TO_NULL:
      break;
    default:
      break;
  }

  return ret;
}

gboolean
gst_ogg_mux_plugin_init (GstPlugin * plugin)
{
  GST_DEBUG_CATEGORY_INIT (gst_ogg_mux_debug, "oggmux", 0, "ogg muxer");

  return gst_element_register (plugin, "oggmux", GST_RANK_PRIMARY,
      GST_TYPE_OGG_MUX);
}<|MERGE_RESOLUTION|>--- conflicted
+++ resolved
@@ -1084,12 +1084,8 @@
 }
 
 static void
-<<<<<<< HEAD
-create_header_packet (ogg_packet * packet, GstOggPadData * pad)
-=======
 gst_ogg_mux_create_header_packet_with_flags (ogg_packet * packet,
-    GstBuffer * buf, gboolean bos, gboolean eos)
->>>>>>> 7b8b0fa1
+    gboolean bos, gboolean eos)
 {
   packet->granulepos = 0;
   /* mark BOS and packet number */
@@ -1099,11 +1095,9 @@
 }
 
 static void
-gst_ogg_mux_create_header_packet (ogg_packet * packet, GstBuffer * buf,
-    GstOggPadData * pad)
-{
-  gst_ogg_mux_create_header_packet_with_flags (packet, buf, pad->packetno == 0,
-      0);
+gst_ogg_mux_create_header_packet (ogg_packet * packet, GstOggPadData * pad)
+{
+  gst_ogg_mux_create_header_packet_with_flags (packet, pad->packetno == 0, 0);
   packet->packetno = pad->packetno++;
 }
 
@@ -1112,7 +1106,11 @@
     ogg_stream_state * os, GstBuffer * buf, gboolean bos, gboolean eos)
 {
   ogg_packet packet;
-  gst_ogg_mux_create_header_packet_with_flags (&packet, buf, bos, eos);
+  gsize size;
+
+  packet.packet = gst_buffer_map (buf, &size, NULL, GST_MAP_READ);
+  packet.bytes = size;
+  gst_ogg_mux_create_header_packet_with_flags (&packet, bos, eos);
   ogg_stream_packetin (os, &packet);
   gst_buffer_unref (buf);
 }
@@ -1125,8 +1123,7 @@
 
   GST_DEBUG_OBJECT (mux, "Creating fishead");
 
-  fishead = gst_buffer_new_and_alloc (64);
-  gst_byte_writer_init_with_buffer (&bw, fishead, TRUE);
+  gst_byte_writer_init_with_size (&bw, 64, TRUE);
   gst_byte_writer_put_string_utf8 (&bw, "fishead");
   gst_byte_writer_put_int16_le (&bw, 3);        /* version major */
   gst_byte_writer_put_int16_le (&bw, 0);        /* version minor */
@@ -1135,7 +1132,8 @@
   gst_byte_writer_put_int64_le (&bw, 0);        /* base time numerator */
   gst_byte_writer_put_int64_le (&bw, 1000);     /* ...and denominator */
   gst_byte_writer_fill (&bw, ' ', 20);  /* UTC time */
-  g_assert (gst_byte_writer_get_pos (&bw) == GST_BUFFER_SIZE (fishead));
+  g_assert (gst_byte_writer_get_pos (&bw) == 64);
+  fishead = gst_byte_writer_reset_and_get_buffer (&bw);
   gst_ogg_mux_submit_skeleton_header_packet (mux, os, fishead, 1, 0);
 }
 
@@ -1267,14 +1265,10 @@
     }
 
     /* create a packet from the buffer */
-<<<<<<< HEAD
     packet.packet = gst_buffer_map (buf, &size, NULL, GST_MAP_READ);
     packet.bytes = size;
 
-    create_header_packet (&packet, pad);
-=======
-    gst_ogg_mux_create_header_packet (&packet, buf, pad);
->>>>>>> 7b8b0fa1
+    gst_ogg_mux_create_header_packet (&packet, pad);
 
     /* swap the packet in */
     ogg_stream_packetin (&pad->map.stream, &packet);
@@ -1339,23 +1333,16 @@
     while (hwalk) {
       GstBuffer *buf = GST_BUFFER (hwalk->data);
       ogg_packet packet;
-<<<<<<< HEAD
       ogg_page page;
       gsize size;
-=======
->>>>>>> 7b8b0fa1
 
       hwalk = hwalk->next;
 
       /* create a packet from the buffer */
-<<<<<<< HEAD
       packet.packet = gst_buffer_map (buf, &size, NULL, GST_MAP_READ);
       packet.bytes = size;
 
-      create_header_packet (&packet, pad);
-=======
-      gst_ogg_mux_create_header_packet (&packet, buf, pad);
->>>>>>> 7b8b0fa1
+      gst_ogg_mux_create_header_packet (&packet, pad);
 
       /* swap the packet in */
       ogg_stream_packetin (&pad->map.stream, &packet);
