/* GStreamer
 * Copyright (C) <2001> David I. Lehn <dlehn@users.sourceforge.net>
 *
 * This library is free software; you can redistribute it and/or
 * modify it under the terms of the GNU Library General Public
 * License as published by the Free Software Foundation; either
 * version 2 of the License, or (at your option) any later version.
 *
 * This library is distributed in the hope that it will be useful,
 * but WITHOUT ANY WARRANTY; without even the implied warranty of
 * MERCHANTABILITY or FITNESS FOR A PARTICULAR PURPOSE.  See the GNU
 * Library General Public License for more details.
 *
 * You should have received a copy of the GNU Library General Public
 * License along with this library; if not, write to the
 * Free Software Foundation, Inc., 59 Temple Place - Suite 330,
 * Boston, MA 02111-1307, USA.
 */

/**
 * SECTION:element-a52dec
 *
 * Dolby Digital (AC-3) audio decoder.
 *
 * <refsect2>
 * <title>Example launch line</title>
 * |[
 * gst-launch dvdreadsrc title=1 ! mpegpsdemux ! a52dec ! audioresample ! audioconvert ! alsasink
 * ]| Play audio track from a dvd.
 * |[
 * gst-launch filesrc location=abc.ac3 ! a52dec ! audioresample ! audioconvert ! alsasink
 * ]| Decode a stand alone file and play it.
 * </refsect2>
 */

#ifdef HAVE_CONFIG_H
#include "config.h"
#endif

#include <string.h>

#include <stdlib.h>
#include "_stdint.h"

#include <gst/gst.h>

#include <a52dec/a52.h>
#include <a52dec/mm_accel.h>
#include "gsta52dec.h"

#if HAVE_ORC
#include <orc/orc.h>
#endif

#ifdef LIBA52_DOUBLE
#define SAMPLE_WIDTH 64
#define SAMPLE_FORMAT GST_AUDIO_NE(F64)
#else
#define SAMPLE_WIDTH 32
#define SAMPLE_FORMAT GST_AUDIO_NE(F32)
#endif

GST_DEBUG_CATEGORY_STATIC (a52dec_debug);
#define GST_CAT_DEFAULT (a52dec_debug)

/* A52Dec args */
enum
{
  ARG_0,
  ARG_DRC,
  ARG_MODE,
  ARG_LFE,
};

static GstStaticPadTemplate sink_factory = GST_STATIC_PAD_TEMPLATE ("sink",
    GST_PAD_SINK,
    GST_PAD_ALWAYS,
    GST_STATIC_CAPS ("audio/x-ac3; audio/ac3; audio/x-private1-ac3")
    );

static GstStaticPadTemplate src_factory = GST_STATIC_PAD_TEMPLATE ("src",
    GST_PAD_SRC,
    GST_PAD_ALWAYS,
    GST_STATIC_CAPS ("audio/x-raw, "
        "format = (string) " SAMPLE_FORMAT ", "
        "layout = (string) interleaved, "
        "rate = (int) [ 4000, 96000 ], " "channels = (int) [ 1, 6 ]")
    );

<<<<<<< HEAD
#define gst_a52dec_parent_class parent_class
G_DEFINE_TYPE (GstA52Dec, gst_a52dec, GST_TYPE_ELEMENT);

static GstFlowReturn gst_a52dec_chain (GstPad * pad, GstObject * parent,
    GstBuffer * buffer);
static GstFlowReturn gst_a52dec_chain_raw (GstPad * pad, GstObject * parent,
    GstBuffer * buf);
static gboolean gst_a52dec_sink_event (GstPad * pad, GstObject * parent,
    GstEvent * event);
static GstStateChangeReturn gst_a52dec_change_state (GstElement * element,
    GstStateChange transition);
=======
GST_BOILERPLATE (GstA52Dec, gst_a52dec, GstAudioDecoder,
    GST_TYPE_AUDIO_DECODER);

static gboolean gst_a52dec_start (GstAudioDecoder * dec);
static gboolean gst_a52dec_stop (GstAudioDecoder * dec);
static gboolean gst_a52dec_set_format (GstAudioDecoder * bdec, GstCaps * caps);
static gboolean gst_a52dec_parse (GstAudioDecoder * dec, GstAdapter * adapter,
    gint * offset, gint * length);
static GstFlowReturn gst_a52dec_handle_frame (GstAudioDecoder * dec,
    GstBuffer * buffer);
static GstFlowReturn gst_a52dec_pre_push (GstAudioDecoder * bdec,
    GstBuffer ** buffer);

static GstFlowReturn gst_a52dec_chain (GstPad * pad, GstBuffer * buffer);
>>>>>>> f9149656

static void gst_a52dec_set_property (GObject * object, guint prop_id,
    const GValue * value, GParamSpec * pspec);
static void gst_a52dec_get_property (GObject * object, guint prop_id,
    GValue * value, GParamSpec * pspec);

#define GST_TYPE_A52DEC_MODE (gst_a52dec_mode_get_type())
static GType
gst_a52dec_mode_get_type (void)
{
  static GType a52dec_mode_type = 0;
  static const GEnumValue a52dec_modes[] = {
    {A52_MONO, "Mono", "mono"},
    {A52_STEREO, "Stereo", "stereo"},
    {A52_3F, "3 Front", "3f"},
    {A52_2F1R, "2 Front, 1 Rear", "2f1r"},
    {A52_3F1R, "3 Front, 1 Rear", "3f1r"},
    {A52_2F2R, "2 Front, 2 Rear", "2f2r"},
    {A52_3F2R, "3 Front, 2 Rear", "3f2r"},
    {A52_DOLBY, "Dolby", "dolby"},
    {0, NULL, NULL},
  };

  if (!a52dec_mode_type) {
    a52dec_mode_type = g_enum_register_static ("GstA52DecMode", a52dec_modes);
  }
  return a52dec_mode_type;
}

static void
gst_a52dec_class_init (GstA52DecClass * klass)
{
  GObjectClass *gobject_class;
  GstAudioDecoderClass *gstbase_class;
  guint cpuflags;

  gobject_class = (GObjectClass *) klass;
  gstbase_class = (GstAudioDecoderClass *) klass;

  gobject_class->set_property = gst_a52dec_set_property;
  gobject_class->get_property = gst_a52dec_get_property;

  gstbase_class->start = GST_DEBUG_FUNCPTR (gst_a52dec_start);
  gstbase_class->stop = GST_DEBUG_FUNCPTR (gst_a52dec_stop);
  gstbase_class->set_format = GST_DEBUG_FUNCPTR (gst_a52dec_set_format);
  gstbase_class->parse = GST_DEBUG_FUNCPTR (gst_a52dec_parse);
  gstbase_class->handle_frame = GST_DEBUG_FUNCPTR (gst_a52dec_handle_frame);
  gstbase_class->pre_push = GST_DEBUG_FUNCPTR (gst_a52dec_pre_push);

  /**
   * GstA52Dec::drc
   *
   * Set to true to apply the recommended Dolby Digital dynamic range compression
   * to the audio stream. Dynamic range compression makes loud sounds
   * softer and soft sounds louder, so you can more easily listen
   * to the stream without disturbing other people.
   */
  g_object_class_install_property (G_OBJECT_CLASS (klass), ARG_DRC,
      g_param_spec_boolean ("drc", "Dynamic Range Compression",
          "Use Dynamic Range Compression", FALSE,
          G_PARAM_READWRITE | G_PARAM_STATIC_STRINGS));
  /**
   * GstA52Dec::mode
   *
   * Force a particular output channel configuration from the decoder. By default,
   * the channel downmix (if any) is chosen automatically based on the downstream
   * capabilities of the pipeline.
   */
  g_object_class_install_property (G_OBJECT_CLASS (klass), ARG_MODE,
      g_param_spec_enum ("mode", "Decoder Mode", "Decoding Mode (default 3f2r)",
          GST_TYPE_A52DEC_MODE, A52_3F2R,
          G_PARAM_READWRITE | G_PARAM_STATIC_STRINGS));
  /**
   * GstA52Dec::lfe
   *
   * Whether to output the LFE (Low Frequency Emitter) channel of the audio stream.
   */
  g_object_class_install_property (G_OBJECT_CLASS (klass), ARG_LFE,
      g_param_spec_boolean ("lfe", "LFE", "LFE", TRUE,
          G_PARAM_READWRITE | G_PARAM_STATIC_STRINGS));

  gst_element_class_add_pad_template (gstelement_class,
      gst_static_pad_template_get (&sink_factory));
  gst_element_class_add_pad_template (gstelement_class,
      gst_static_pad_template_get (&src_factory));
  gst_element_class_set_details_simple (gstelement_class,
      "ATSC A/52 audio decoder", "Codec/Decoder/Audio",
      "Decodes ATSC A/52 encoded audio streams",
      "David I. Lehn <dlehn@users.sourceforge.net>");

  GST_DEBUG_CATEGORY_INIT (a52dec_debug, "a52dec", 0,
      "AC3/A52 software decoder");

  /* If no CPU instruction based acceleration is available, end up using the
   * generic software djbfft based one when available in the used liba52 */
#ifdef MM_ACCEL_DJBFFT
  klass->a52_cpuflags = MM_ACCEL_DJBFFT;
#else
  klass->a52_cpuflags = 0;
#endif

#if HAVE_ORC
  cpuflags = orc_target_get_default_flags (orc_target_get_by_name ("mmx"));

  if (cpuflags & ORC_TARGET_MMX_MMX)
    klass->a52_cpuflags |= MM_ACCEL_X86_MMX;
  if (cpuflags & ORC_TARGET_MMX_3DNOW)
    klass->a52_cpuflags |= MM_ACCEL_X86_3DNOW;
  if (cpuflags & ORC_TARGET_MMX_MMXEXT)
    klass->a52_cpuflags |= MM_ACCEL_X86_MMXEXT;
#else
  cpuflags = 0;
#endif

  GST_LOG ("CPU flags: a52=%08x, liboil=%08x", klass->a52_cpuflags, cpuflags);
}

static void
gst_a52dec_init (GstA52Dec * a52dec)
{
<<<<<<< HEAD
  /* create the sink and src pads */
  a52dec->sinkpad = gst_pad_new_from_static_template (&sink_factory, "sink");
  gst_pad_set_chain_function (a52dec->sinkpad,
=======
  a52dec->request_channels = A52_CHANNEL;
  a52dec->dynamic_range_compression = FALSE;

  a52dec->state = NULL;
  a52dec->samples = NULL;

  /* retrieve and intercept base class chain.
   * Quite HACKish, but that's dvd specs/caps for you,
   * since one buffer needs to be split into 2 frames */
  a52dec->base_chain = GST_PAD_CHAINFUNC (GST_AUDIO_DECODER_SINK_PAD (a52dec));
  gst_pad_set_chain_function (GST_AUDIO_DECODER_SINK_PAD (a52dec),
>>>>>>> f9149656
      GST_DEBUG_FUNCPTR (gst_a52dec_chain));
}

static gboolean
gst_a52dec_start (GstAudioDecoder * dec)
{
  GstA52Dec *a52dec = GST_A52DEC (dec);
  GstA52DecClass *klass;

  GST_DEBUG_OBJECT (dec, "start");

  klass = GST_A52DEC_CLASS (G_OBJECT_GET_CLASS (a52dec));
  a52dec->state = a52_init (klass->a52_cpuflags);

  if (!a52dec->state) {
    GST_ELEMENT_ERROR (GST_ELEMENT (a52dec), LIBRARY, INIT, (NULL),
        ("failed to initialize a52 state"));
    return FALSE;
  }

  a52dec->samples = a52_samples (a52dec->state);
  a52dec->bit_rate = -1;
  a52dec->sample_rate = -1;
  a52dec->stream_channels = A52_CHANNEL;
  a52dec->using_channels = A52_CHANNEL;
  a52dec->level = 1;
  a52dec->bias = 0;
  a52dec->flag_update = TRUE;

  /* call upon legacy upstream byte support (e.g. seeking) */
  gst_audio_decoder_set_byte_time (dec, TRUE);

  return TRUE;
}

static gboolean
gst_a52dec_stop (GstAudioDecoder * dec)
{
  GstA52Dec *a52dec = GST_A52DEC (dec);

  GST_DEBUG_OBJECT (dec, "stop");

  a52dec->samples = NULL;
  if (a52dec->state) {
    a52_free (a52dec->state);
    a52dec->state = NULL;
  }
  if (a52dec->pending_tags) {
    gst_tag_list_free (a52dec->pending_tags);
    a52dec->pending_tags = NULL;
  }

  return TRUE;
}

static GstFlowReturn
gst_a52dec_parse (GstAudioDecoder * bdec, GstAdapter * adapter,
    gint * _offset, gint * len)
{
  GstA52Dec *a52dec;
  guint8 *data;
  gint av, size;
  gint length = 0, flags, sample_rate, bit_rate;
  GstFlowReturn result = GST_FLOW_UNEXPECTED;

  a52dec = GST_A52DEC (bdec);

  size = av = gst_adapter_available (adapter);
  data = (guint8 *) gst_adapter_peek (adapter, av);

  /* find and read header */
  bit_rate = a52dec->bit_rate;
  sample_rate = a52dec->sample_rate;
  flags = 0;
  while (av >= 7) {
    length = a52_syncinfo (data, &flags, &sample_rate, &bit_rate);

    if (length == 0) {
      /* shift window to re-find sync */
      data++;
      size--;
    } else if (length <= size) {
      GST_LOG_OBJECT (a52dec, "Sync: frame size %d", length);
      result = GST_FLOW_OK;
      break;
    } else {
      GST_LOG_OBJECT (a52dec, "Not enough data available (needed %d had %d)",
          length, size);
      break;
    }
  }

  *_offset = av - size;
  *len = length;

  return result;
}

static gint
gst_a52dec_channels (int flags, GstAudioChannelPosition * pos)
{
  gint chans = 0;

  if (flags & A52_LFE) {
    chans += 1;
    if (pos) {
      pos[0] = GST_AUDIO_CHANNEL_POSITION_LFE1;
    }
  }
  flags &= A52_CHANNEL_MASK;
  switch (flags) {
    case A52_3F2R:
      if (pos) {
        pos[0 + chans] = GST_AUDIO_CHANNEL_POSITION_FRONT_LEFT;
        pos[1 + chans] = GST_AUDIO_CHANNEL_POSITION_FRONT_CENTER;
        pos[2 + chans] = GST_AUDIO_CHANNEL_POSITION_FRONT_RIGHT;
        pos[3 + chans] = GST_AUDIO_CHANNEL_POSITION_REAR_LEFT;
        pos[4 + chans] = GST_AUDIO_CHANNEL_POSITION_REAR_RIGHT;
      }
      chans += 5;
      break;
    case A52_2F2R:
      if (pos) {
        pos[0 + chans] = GST_AUDIO_CHANNEL_POSITION_FRONT_LEFT;
        pos[1 + chans] = GST_AUDIO_CHANNEL_POSITION_FRONT_RIGHT;
        pos[2 + chans] = GST_AUDIO_CHANNEL_POSITION_REAR_LEFT;
        pos[3 + chans] = GST_AUDIO_CHANNEL_POSITION_REAR_RIGHT;
      }
      chans += 4;
      break;
    case A52_3F1R:
      if (pos) {
        pos[0 + chans] = GST_AUDIO_CHANNEL_POSITION_FRONT_LEFT;
        pos[1 + chans] = GST_AUDIO_CHANNEL_POSITION_FRONT_CENTER;
        pos[2 + chans] = GST_AUDIO_CHANNEL_POSITION_FRONT_RIGHT;
        pos[3 + chans] = GST_AUDIO_CHANNEL_POSITION_REAR_CENTER;
      }
      chans += 4;
      break;
    case A52_2F1R:
      if (pos) {
        pos[0 + chans] = GST_AUDIO_CHANNEL_POSITION_FRONT_LEFT;
        pos[1 + chans] = GST_AUDIO_CHANNEL_POSITION_FRONT_RIGHT;
        pos[2 + chans] = GST_AUDIO_CHANNEL_POSITION_REAR_CENTER;
      }
      chans += 3;
      break;
    case A52_3F:
      if (pos) {
        pos[0 + chans] = GST_AUDIO_CHANNEL_POSITION_FRONT_LEFT;
        pos[1 + chans] = GST_AUDIO_CHANNEL_POSITION_FRONT_CENTER;
        pos[2 + chans] = GST_AUDIO_CHANNEL_POSITION_FRONT_RIGHT;
      }
      chans += 3;
      break;
    case A52_CHANNEL:          /* Dual mono. Should really be handled as 2 src pads */
    case A52_STEREO:
    case A52_DOLBY:
      if (pos) {
        pos[0 + chans] = GST_AUDIO_CHANNEL_POSITION_FRONT_LEFT;
        pos[1 + chans] = GST_AUDIO_CHANNEL_POSITION_FRONT_RIGHT;
      }
      chans += 2;
      break;
    case A52_MONO:
      if (pos) {
        pos[0 + chans] = GST_AUDIO_CHANNEL_POSITION_MONO;
      }
      chans += 1;
      break;
    default:
      /* error, caller should post error message */
      return 0;
  }

  return chans;
}

<<<<<<< HEAD
static void
clear_queued (GstA52Dec * dec)
{
  g_list_foreach (dec->queued, (GFunc) gst_mini_object_unref, NULL);
  g_list_free (dec->queued);
  dec->queued = NULL;
}

static GstFlowReturn
flush_queued (GstA52Dec * dec)
{
  GstFlowReturn ret = GST_FLOW_OK;

  while (dec->queued) {
    GstBuffer *buf = GST_BUFFER_CAST (dec->queued->data);

    GST_LOG_OBJECT (dec, "pushing buffer %p, timestamp %"
        GST_TIME_FORMAT ", duration %" GST_TIME_FORMAT, buf,
        GST_TIME_ARGS (GST_BUFFER_TIMESTAMP (buf)),
        GST_TIME_ARGS (GST_BUFFER_DURATION (buf)));

    /* iterate ouput queue an push downstream */
    ret = gst_pad_push (dec->srcpad, buf);

    dec->queued = g_list_delete_link (dec->queued, dec->queued);
  }
  return ret;
}

static GstFlowReturn
gst_a52dec_drain (GstA52Dec * dec)
{
  GstFlowReturn ret = GST_FLOW_OK;

  if (dec->segment.rate < 0.0) {
    /* if we have some queued frames for reverse playback, flush
     * them now */
    ret = flush_queued (dec);
  }
  return ret;
}

static GstFlowReturn
gst_a52dec_push (GstA52Dec * a52dec,
    GstPad * srcpad, int flags, sample_t * samples, GstClockTime timestamp)
{
  GstBuffer *buf;
  int chans, n, c;
  GstFlowReturn result;
  sample_t *data;

  flags &= (A52_CHANNEL_MASK | A52_LFE);
  if (!(chans = gst_a52dec_channels (flags, NULL)))
    goto no_channels;

  buf = gst_buffer_new_allocate (NULL, 256 * chans * (SAMPLE_WIDTH / 8), 0);

  data = gst_buffer_map (buf, NULL, NULL, GST_MAP_WRITE);
  for (n = 0; n < 256; n++) {
    for (c = 0; c < chans; c++) {
      data[n * chans + c] = samples[c * 256 + n];
    }
  }
  gst_audio_reorder_channels (data, 256 * chans * (SAMPLE_WIDTH / 8),
      (SAMPLE_WIDTH == 64) ? GST_AUDIO_FORMAT_F64 : GST_AUDIO_FORMAT_F32, chans,
      a52dec->from, a52dec->to);
  gst_buffer_unmap (buf, data, -1);

  GST_BUFFER_TIMESTAMP (buf) = timestamp;
  GST_BUFFER_DURATION (buf) = 256 * GST_SECOND / a52dec->sample_rate;

  result = GST_FLOW_OK;
  if ((buf = gst_audio_buffer_clip (buf, &a52dec->segment,
              a52dec->sample_rate, (SAMPLE_WIDTH / 8) * chans))) {
    /* set discont when needed */
    if (a52dec->discont) {
      GST_LOG_OBJECT (a52dec, "marking DISCONT");
      GST_BUFFER_FLAG_SET (buf, GST_BUFFER_FLAG_DISCONT);
      a52dec->discont = FALSE;
    }

    if (a52dec->segment.rate > 0.0) {
      GST_DEBUG_OBJECT (a52dec,
          "Pushing buffer with ts %" GST_TIME_FORMAT " duration %"
          GST_TIME_FORMAT, GST_TIME_ARGS (GST_BUFFER_TIMESTAMP (buf)),
          GST_TIME_ARGS (GST_BUFFER_DURATION (buf)));

      result = gst_pad_push (srcpad, buf);
    } else {
      /* reverse playback, queue frame till later when we get a discont. */
      GST_DEBUG_OBJECT (a52dec, "queued frame");
      a52dec->queued = g_list_prepend (a52dec->queued, buf);
    }
  }
  return result;

  /* ERRORS */
no_channels:
  {
    GST_ELEMENT_ERROR (GST_ELEMENT (a52dec), STREAM, DECODE, (NULL),
        ("invalid channel flags: %d", flags));
    return GST_FLOW_ERROR;
  }
}

=======
>>>>>>> f9149656
static gboolean
gst_a52dec_reneg (GstA52Dec * a52dec, GstPad * pad)
{
  gint channels;
  GstCaps *caps = NULL;
  gboolean result = FALSE;

  channels = gst_a52dec_channels (a52dec->using_channels, a52dec->from);

  if (!channels)
    goto done;

  GST_INFO_OBJECT (a52dec, "reneg channels:%d rate:%d",
      channels, a52dec->sample_rate);

  memcpy (a52dec->to, a52dec->from, sizeof (a52dec->from));
  gst_audio_channel_positions_to_valid_order (a52dec->to, channels);

  caps = gst_caps_new_simple ("audio/x-raw",
      "format", G_TYPE_STRING, SAMPLE_FORMAT,
      "layout", G_TYPE_STRING, "interleaved",
      "channels", G_TYPE_INT, channels,
      "rate", G_TYPE_INT, a52dec->sample_rate, NULL);

  if (channels > 1) {
    guint64 channel_mask = 0;
    gint i;

    for (i = 0; i < channels; i++)
      channel_mask |= G_GUINT64_CONSTANT (1) << a52dec->to[i];
    gst_caps_set_simple (caps, "channel-mask", GST_TYPE_BITMASK, channel_mask,
        NULL);
  }

  if (!gst_pad_set_caps (pad, caps))
    goto done;

  result = TRUE;

done:
  if (caps)
    gst_caps_unref (caps);
  return result;
}

<<<<<<< HEAD
static gboolean
gst_a52dec_sink_setcaps (GstA52Dec * a52dec, GstCaps * caps)
{
  GstStructure *structure;

  structure = gst_caps_get_structure (caps, 0);

  if (structure && gst_structure_has_name (structure, "audio/x-private1-ac3"))
    a52dec->dvdmode = TRUE;
  else
    a52dec->dvdmode = FALSE;

  return TRUE;
}

static gboolean
gst_a52dec_sink_event (GstPad * pad, GstObject * parent, GstEvent * event)
{
  GstA52Dec *a52dec = GST_A52DEC (parent);
  gboolean ret = FALSE;

  GST_LOG ("Handling %s event", GST_EVENT_TYPE_NAME (event));

  switch (GST_EVENT_TYPE (event)) {
    case GST_EVENT_CAPS:
    {
      GstCaps *caps;

      gst_event_parse_caps (event, &caps);

      ret = gst_a52dec_sink_setcaps (a52dec, caps);
      gst_event_unref (event);
      break;
    }
    case GST_EVENT_SEGMENT:
    {
      GstSegment seg;

      gst_event_copy_segment (event, &seg);

      /* drain queued buffers before activating the segment so that we can clip
       * against the old segment first */
      gst_a52dec_drain (a52dec);

      if (seg.format != GST_FORMAT_TIME || !GST_CLOCK_TIME_IS_VALID (seg.start)) {
        GST_WARNING ("No time in newsegment event %p (format is %s)",
            event, gst_format_get_name (seg.format));
        gst_event_unref (event);
        a52dec->sent_segment = FALSE;
        /* set some dummy values, FIXME: do proper conversion */
        a52dec->time = seg.start = seg.position = 0;
        seg.format = GST_FORMAT_TIME;
        seg.stop = -1;
      } else {
        a52dec->time = seg.start;
        a52dec->sent_segment = TRUE;
        GST_DEBUG_OBJECT (a52dec, "Pushing segment %" GST_SEGMENT_FORMAT, &seg);

        ret = gst_pad_push_event (a52dec->srcpad, event);
      }
      a52dec->segment = seg;
      break;
    }
    case GST_EVENT_TAG:
      ret = gst_pad_push_event (a52dec->srcpad, event);
      break;
    case GST_EVENT_EOS:
      gst_a52dec_drain (a52dec);
      ret = gst_pad_push_event (a52dec->srcpad, event);
      break;
    case GST_EVENT_FLUSH_START:
      ret = gst_pad_push_event (a52dec->srcpad, event);
      break;
    case GST_EVENT_FLUSH_STOP:
      if (a52dec->cache) {
        gst_buffer_unref (a52dec->cache);
        a52dec->cache = NULL;
      }
      clear_queued (a52dec);
      gst_segment_init (&a52dec->segment, GST_FORMAT_UNDEFINED);
      ret = gst_pad_push_event (a52dec->srcpad, event);
      break;
    default:
      ret = gst_pad_push_event (a52dec->srcpad, event);
      break;
  }

  return ret;
=======
static void
gst_a52dec_update_streaminfo (GstA52Dec * a52dec)
{
  GstTagList *taglist;

  taglist = gst_tag_list_new ();
  gst_tag_list_add (taglist, GST_TAG_MERGE_APPEND, GST_TAG_BITRATE,
      (guint) a52dec->bit_rate, NULL);

  if (a52dec->pending_tags) {
    gst_tag_list_free (a52dec->pending_tags);
    a52dec->pending_tags = NULL;
  }

  a52dec->pending_tags = taglist;
>>>>>>> f9149656
}

static GstFlowReturn
gst_a52dec_pre_push (GstAudioDecoder * bdec, GstBuffer ** buffer)
{
  GstA52Dec *a52dec = GST_A52DEC (bdec);

<<<<<<< HEAD
  taglist = gst_tag_list_new (GST_TAG_AUDIO_CODEC, "Dolby Digital (AC-3)",
      GST_TAG_BITRATE, (guint) a52dec->bit_rate, NULL);

  gst_pad_push_event (GST_PAD (a52dec->srcpad), gst_event_new_tag (taglist));
=======
  if (G_UNLIKELY (a52dec->pending_tags)) {
    gst_element_found_tags_for_pad (GST_ELEMENT (a52dec),
        GST_AUDIO_DECODER_SRC_PAD (a52dec), a52dec->pending_tags);
    a52dec->pending_tags = NULL;
  }

  return GST_FLOW_OK;
>>>>>>> f9149656
}

static GstFlowReturn
gst_a52dec_handle_frame (GstAudioDecoder * bdec, GstBuffer * buffer)
{
  GstA52Dec *a52dec;
  gint channels, i;
  gboolean need_reneg = FALSE;
  gint size, chans;
  gint length = 0, flags, sample_rate, bit_rate;
  guint8 *data;
  GstFlowReturn result = GST_FLOW_OK;
  GstBuffer *outbuf;
  const gint num_blocks = 6;

  a52dec = GST_A52DEC (bdec);

  /* no fancy draining */
  if (G_UNLIKELY (!buffer))
    return GST_FLOW_OK;

  /* parsed stuff already, so this should work out fine */
  data = GST_BUFFER_DATA (buffer);
  size = GST_BUFFER_SIZE (buffer);
  g_assert (size >= 7);

  /* re-obtain some sync header info,
   * should be same as during _parse and could also be cached there,
   * but anyway ... */
  bit_rate = a52dec->bit_rate;
  sample_rate = a52dec->sample_rate;
  flags = 0;
  length = a52_syncinfo (data, &flags, &sample_rate, &bit_rate);
  g_assert (length == size);

  /* update stream information, renegotiate or re-streaminfo if needed */
  need_reneg = FALSE;
  if (a52dec->sample_rate != sample_rate) {
    need_reneg = TRUE;
    a52dec->sample_rate = sample_rate;
  }

  if (flags) {
    a52dec->stream_channels = flags & (A52_CHANNEL_MASK | A52_LFE);
  }

  if (bit_rate != a52dec->bit_rate) {
    a52dec->bit_rate = bit_rate;
    gst_a52dec_update_streaminfo (a52dec);
  }

  /* If we haven't had an explicit number of channels chosen through properties
   * at this point, choose what to downmix to now, based on what the peer will
   * accept - this allows a52dec to do downmixing in preference to a
   * downstream element such as audioconvert.
   */
  if (a52dec->request_channels != A52_CHANNEL) {
    flags = a52dec->request_channels;
  } else if (a52dec->flag_update) {
    GstCaps *caps;

    a52dec->flag_update = FALSE;

    caps = gst_pad_get_allowed_caps (GST_AUDIO_DECODER_SRC_PAD (a52dec));
    if (caps && gst_caps_get_size (caps) > 0) {
      GstCaps *copy = gst_caps_copy_nth (caps, 0);
      GstStructure *structure = gst_caps_get_structure (copy, 0);
      gint channels;
      const int a52_channels[6] = {
        A52_MONO,
        A52_STEREO,
        A52_STEREO | A52_LFE,
        A52_2F2R,
        A52_2F2R | A52_LFE,
        A52_3F2R | A52_LFE,
      };

      /* Prefer the original number of channels, but fixate to something
       * preferred (first in the caps) downstream if possible.
       */
      gst_structure_fixate_field_nearest_int (structure, "channels",
          flags ? gst_a52dec_channels (flags, NULL) : 6);
      if (gst_structure_get_int (structure, "channels", &channels)
          && channels <= 6)
        flags = a52_channels[channels - 1];
      else
        flags = a52_channels[5];

      gst_caps_unref (copy);
    } else if (flags)
      flags = a52dec->stream_channels;
    else
      flags = A52_3F2R | A52_LFE;

    if (caps)
      gst_caps_unref (caps);
  } else {
    flags = a52dec->using_channels;
  }

  /* process */
  flags |= A52_ADJUST_LEVEL;
  a52dec->level = 1;
  if (a52_frame (a52dec->state, data, &flags, &a52dec->level, a52dec->bias)) {
    GST_AUDIO_DECODER_ERROR (a52dec, 1, STREAM, DECODE, (NULL),
        ("a52_frame error"), result);
    goto exit;
  }

  channels = flags & (A52_CHANNEL_MASK | A52_LFE);
  if (a52dec->using_channels != channels) {
    need_reneg = TRUE;
    a52dec->using_channels = channels;
  }

  /* negotiate if required */
  if (need_reneg) {
    GST_DEBUG_OBJECT (a52dec,
        "a52dec reneg: sample_rate:%d stream_chans:%d using_chans:%d",
        a52dec->sample_rate, a52dec->stream_channels, a52dec->using_channels);
    if (!gst_a52dec_reneg (a52dec, GST_AUDIO_DECODER_SRC_PAD (a52dec)))
      goto failed_negotiation;
  }

  if (a52dec->dynamic_range_compression == FALSE) {
    a52_dynrng (a52dec->state, NULL, NULL);
  }

  flags &= (A52_CHANNEL_MASK | A52_LFE);
  chans = gst_a52dec_channels (flags, NULL);
  if (!chans)
    goto invalid_flags;

  /* handle decoded data;
   * each frame has 6 blocks, one block is 256 samples, ea */
  result =
      gst_pad_alloc_buffer_and_set_caps (GST_AUDIO_DECODER_SRC_PAD (a52dec), 0,
      256 * chans * (SAMPLE_WIDTH / 8) * num_blocks,
      GST_PAD_CAPS (GST_AUDIO_DECODER_SRC_PAD (a52dec)), &outbuf);
  if (result != GST_FLOW_OK)
    goto exit;

  data = GST_BUFFER_DATA (outbuf);
  for (i = 0; i < num_blocks; i++) {
    if (a52_block (a52dec->state)) {
      /* also marks discont */
      GST_AUDIO_DECODER_ERROR (a52dec, 1, STREAM, DECODE, (NULL),
          ("error decoding block %d", i), result);
      if (result != GST_FLOW_OK)
        goto exit;
    } else {
      gint n, c;

      for (n = 0; n < 256; n++) {
        for (c = 0; c < chans; c++) {
          ((sample_t *) data)[n * chans + c] = a52dec->samples[c * 256 + n];
        }
      }
    }
    data += 256 * chans * (SAMPLE_WIDTH / 8);
  }

  result = gst_audio_decoder_finish_frame (bdec, outbuf, 1);

exit:
  return result;

  /* ERRORS */
failed_negotiation:
  {
    GST_ELEMENT_ERROR (a52dec, CORE, NEGOTIATION, (NULL), (NULL));
    return GST_FLOW_ERROR;
  }
invalid_flags:
  {
    GST_ELEMENT_ERROR (GST_ELEMENT (a52dec), STREAM, DECODE, (NULL),
        ("Invalid channel flags: %d", flags));
    return GST_FLOW_ERROR;
  }
}

<<<<<<< HEAD
=======
static gboolean
gst_a52dec_set_format (GstAudioDecoder * bdec, GstCaps * caps)
{
  GstA52Dec *a52dec = GST_A52DEC (bdec);
  GstStructure *structure;

  structure = gst_caps_get_structure (caps, 0);

  if (structure && gst_structure_has_name (structure, "audio/x-private1-ac3"))
    a52dec->dvdmode = TRUE;
  else
    a52dec->dvdmode = FALSE;

  return TRUE;
}

>>>>>>> f9149656
static GstFlowReturn
gst_a52dec_chain (GstPad * pad, GstObject * parent, GstBuffer * buf)
{
<<<<<<< HEAD
  GstA52Dec *a52dec = GST_A52DEC (parent);
  GstFlowReturn ret;
=======
  GstA52Dec *a52dec = GST_A52DEC (GST_PAD_PARENT (pad));
  GstFlowReturn ret = GST_FLOW_OK;
>>>>>>> f9149656
  gint first_access;

  if (a52dec->dvdmode) {
    gsize size;
    guint8 data[2];
    gint offset;
    gint len;
    GstBuffer *subbuf;

    size = gst_buffer_extract (buf, 0, data, 2);
    if (size < 2)
      goto not_enough_data;

    first_access = (data[0] << 8) | data[1];

    /* Skip the first_access header */
    offset = 2;

    if (first_access > 1) {
      /* Length of data before first_access */
      len = first_access - 1;

      if (len <= 0 || offset + len > size)
        goto bad_first_access_parameter;

<<<<<<< HEAD
      subbuf = gst_buffer_copy_region (buf, GST_BUFFER_COPY_ALL, offset, len);
      GST_BUFFER_TIMESTAMP (subbuf) = GST_CLOCK_TIME_NONE;
      ret = gst_a52dec_chain_raw (pad, parent, subbuf);
      if (ret != GST_FLOW_OK)
=======
      subbuf = gst_buffer_create_sub (buf, offset, len);
      gst_buffer_copy_metadata (subbuf, buf, GST_BUFFER_COPY_ALL);
      GST_BUFFER_TIMESTAMP (subbuf) = GST_CLOCK_TIME_NONE;
      ret = a52dec->base_chain (pad, subbuf);
      if (ret != GST_FLOW_OK) {
        gst_buffer_unref (buf);
>>>>>>> f9149656
        goto done;
      }

      offset += len;
      len = size - offset;

      if (len > 0) {
<<<<<<< HEAD
        subbuf = gst_buffer_copy_region (buf, GST_BUFFER_COPY_ALL, offset, len);
        GST_BUFFER_TIMESTAMP (subbuf) = GST_BUFFER_TIMESTAMP (buf);

        ret = gst_a52dec_chain_raw (pad, parent, subbuf);
=======
        subbuf = gst_buffer_create_sub (buf, offset, len);
        gst_buffer_copy_metadata (subbuf, buf, GST_BUFFER_COPY_ALL);
        GST_BUFFER_TIMESTAMP (subbuf) = GST_BUFFER_TIMESTAMP (buf);

        ret = a52dec->base_chain (pad, subbuf);
>>>>>>> f9149656
      }
      gst_buffer_unref (buf);
    } else {
      /* first_access = 0 or 1, so if there's a timestamp it applies to the first byte */
<<<<<<< HEAD
      subbuf =
          gst_buffer_copy_region (buf, GST_BUFFER_COPY_ALL, offset,
          size - offset);
      GST_BUFFER_TIMESTAMP (subbuf) = GST_BUFFER_TIMESTAMP (buf);
      ret = gst_a52dec_chain_raw (pad, parent, subbuf);
    }
  } else {
    gst_buffer_ref (buf);
    ret = gst_a52dec_chain_raw (pad, parent, buf);
=======
      subbuf = gst_buffer_create_sub (buf, offset, size - offset);
      gst_buffer_copy_metadata (subbuf, buf, GST_BUFFER_COPY_ALL);
      ret = a52dec->base_chain (pad, subbuf);
    }
  } else {
    ret = a52dec->base_chain (pad, buf);
>>>>>>> f9149656
  }

done:
  return ret;

/* ERRORS */
not_enough_data:
  {
    GST_ELEMENT_ERROR (GST_ELEMENT (a52dec), STREAM, DECODE, (NULL),
        ("Insufficient data in buffer. Can't determine first_acess"));
    gst_buffer_unref (buf);
    return GST_FLOW_ERROR;
  }
bad_first_access_parameter:
  {
    GST_ELEMENT_ERROR (GST_ELEMENT (a52dec), STREAM, DECODE, (NULL),
        ("Bad first_access parameter (%d) in buffer", first_access));
    gst_buffer_unref (buf);
    return GST_FLOW_ERROR;
  }
}

<<<<<<< HEAD
static GstFlowReturn
gst_a52dec_chain_raw (GstPad * pad, GstObject * parent, GstBuffer * buf)
{
  GstA52Dec *a52dec;
  guint8 *bdata, *data;
  gsize bsize, size;
  gint length = 0, flags, sample_rate, bit_rate;
  GstFlowReturn result = GST_FLOW_OK;

  a52dec = GST_A52DEC (parent);

  if (!a52dec->sent_segment) {
    GstSegment segment;

    /* Create a basic segment. Usually, we'll get a new-segment sent by 
     * another element that will know more information (a demuxer). If we're
     * just looking at a raw AC3 stream, we won't - so we need to send one
     * here, but we don't know much info, so just send a minimal TIME 
     * new-segment event
     */
    gst_segment_init (&segment, GST_FORMAT_TIME);
    gst_pad_push_event (a52dec->srcpad, gst_event_new_segment (&segment));
    a52dec->sent_segment = TRUE;
  }

  /* merge with cache, if any. Also make sure timestamps match */
  if (GST_BUFFER_TIMESTAMP_IS_VALID (buf)) {
    a52dec->time = GST_BUFFER_TIMESTAMP (buf);
    GST_DEBUG_OBJECT (a52dec,
        "Received buffer with ts %" GST_TIME_FORMAT " duration %"
        GST_TIME_FORMAT, GST_TIME_ARGS (GST_BUFFER_TIMESTAMP (buf)),
        GST_TIME_ARGS (GST_BUFFER_DURATION (buf)));
  }

  if (a52dec->cache) {
    buf = gst_buffer_join (a52dec->cache, buf);
    a52dec->cache = NULL;
  }
  bdata = gst_buffer_map (buf, &bsize, NULL, GST_MAP_READ);

  data = bdata;
  size = bsize;

  /* find and read header */
  bit_rate = a52dec->bit_rate;
  sample_rate = a52dec->sample_rate;
  flags = 0;
  while (size >= 7) {
    length = a52_syncinfo (data, &flags, &sample_rate, &bit_rate);

    if (length == 0) {
      /* no sync */
      data++;
      size--;
    } else if (length <= size) {
      GST_DEBUG ("Sync: %d", length);

      if (flags != a52dec->prev_flags)
        a52dec->flag_update = TRUE;
      a52dec->prev_flags = flags;

      result = gst_a52dec_handle_frame (a52dec, data,
          length, flags, sample_rate, bit_rate);
      if (result != GST_FLOW_OK) {
        size = 0;
        break;
      }
      size -= length;
      data += length;
    } else {
      /* not enough data */
      GST_LOG ("Not enough data available");
      break;
    }
  }
  gst_buffer_unmap (buf, bdata, bsize);

  /* keep cache */
  if (length == 0) {
    GST_LOG ("No sync found");
  }

  if (size > 0) {
    a52dec->cache =
        gst_buffer_copy_region (buf, GST_BUFFER_COPY_ALL, bsize - size, size);
  }

  gst_buffer_unref (buf);

  return result;
}

static GstStateChangeReturn
gst_a52dec_change_state (GstElement * element, GstStateChange transition)
{
  GstStateChangeReturn ret = GST_STATE_CHANGE_SUCCESS;
  GstA52Dec *a52dec = GST_A52DEC (element);

  switch (transition) {
    case GST_STATE_CHANGE_NULL_TO_READY:{
      GstA52DecClass *klass;

      klass = GST_A52DEC_CLASS (G_OBJECT_GET_CLASS (a52dec));
      a52dec->state = a52_init (klass->a52_cpuflags);
      break;
    }
    case GST_STATE_CHANGE_READY_TO_PAUSED:
      a52dec->samples = a52_samples (a52dec->state);
      a52dec->bit_rate = -1;
      a52dec->sample_rate = -1;
      a52dec->stream_channels = A52_CHANNEL;
      a52dec->using_channels = A52_CHANNEL;
      a52dec->level = 1;
      a52dec->bias = 0;
      a52dec->time = 0;
      a52dec->sent_segment = FALSE;
      a52dec->flag_update = TRUE;
      gst_segment_init (&a52dec->segment, GST_FORMAT_UNDEFINED);
      break;
    case GST_STATE_CHANGE_PAUSED_TO_PLAYING:
      break;
    default:
      break;
  }

  ret = GST_ELEMENT_CLASS (parent_class)->change_state (element, transition);

  switch (transition) {
    case GST_STATE_CHANGE_PLAYING_TO_PAUSED:
      break;
    case GST_STATE_CHANGE_PAUSED_TO_READY:
      a52dec->samples = NULL;
      if (a52dec->cache) {
        gst_buffer_unref (a52dec->cache);
        a52dec->cache = NULL;
      }
      clear_queued (a52dec);
      break;
    case GST_STATE_CHANGE_READY_TO_NULL:
      a52_free (a52dec->state);
      a52dec->state = NULL;
      break;
    default:
      break;
  }

  return ret;
}

=======
>>>>>>> f9149656
static void
gst_a52dec_set_property (GObject * object, guint prop_id, const GValue * value,
    GParamSpec * pspec)
{
  GstA52Dec *src = GST_A52DEC (object);

  switch (prop_id) {
    case ARG_DRC:
      GST_OBJECT_LOCK (src);
      src->dynamic_range_compression = g_value_get_boolean (value);
      GST_OBJECT_UNLOCK (src);
      break;
    case ARG_MODE:
      GST_OBJECT_LOCK (src);
      src->request_channels &= ~A52_CHANNEL_MASK;
      src->request_channels |= g_value_get_enum (value);
      GST_OBJECT_UNLOCK (src);
      break;
    case ARG_LFE:
      GST_OBJECT_LOCK (src);
      src->request_channels &= ~A52_LFE;
      src->request_channels |= g_value_get_boolean (value) ? A52_LFE : 0;
      GST_OBJECT_UNLOCK (src);
      break;
    default:
      G_OBJECT_WARN_INVALID_PROPERTY_ID (object, prop_id, pspec);
      break;
  }
}

static void
gst_a52dec_get_property (GObject * object, guint prop_id, GValue * value,
    GParamSpec * pspec)
{
  GstA52Dec *src = GST_A52DEC (object);

  switch (prop_id) {
    case ARG_DRC:
      GST_OBJECT_LOCK (src);
      g_value_set_boolean (value, src->dynamic_range_compression);
      GST_OBJECT_UNLOCK (src);
      break;
    case ARG_MODE:
      GST_OBJECT_LOCK (src);
      g_value_set_enum (value, src->request_channels & A52_CHANNEL_MASK);
      GST_OBJECT_UNLOCK (src);
      break;
    case ARG_LFE:
      GST_OBJECT_LOCK (src);
      g_value_set_boolean (value, src->request_channels & A52_LFE);
      GST_OBJECT_UNLOCK (src);
      break;
    default:
      G_OBJECT_WARN_INVALID_PROPERTY_ID (object, prop_id, pspec);
      break;
  }
}

static gboolean
plugin_init (GstPlugin * plugin)
{
#if HAVE_ORC
  orc_init ();
#endif

  if (!gst_element_register (plugin, "a52dec", GST_RANK_SECONDARY,
          GST_TYPE_A52DEC))
    return FALSE;

  return TRUE;
}

GST_PLUGIN_DEFINE (GST_VERSION_MAJOR,
    GST_VERSION_MINOR,
    "a52dec",
    "Decodes ATSC A/52 encoded audio streams",
    plugin_init, VERSION, "GPL", GST_PACKAGE_NAME, GST_PACKAGE_ORIGIN);<|MERGE_RESOLUTION|>--- conflicted
+++ resolved
@@ -87,21 +87,8 @@
         "rate = (int) [ 4000, 96000 ], " "channels = (int) [ 1, 6 ]")
     );
 
-<<<<<<< HEAD
 #define gst_a52dec_parent_class parent_class
-G_DEFINE_TYPE (GstA52Dec, gst_a52dec, GST_TYPE_ELEMENT);
-
-static GstFlowReturn gst_a52dec_chain (GstPad * pad, GstObject * parent,
-    GstBuffer * buffer);
-static GstFlowReturn gst_a52dec_chain_raw (GstPad * pad, GstObject * parent,
-    GstBuffer * buf);
-static gboolean gst_a52dec_sink_event (GstPad * pad, GstObject * parent,
-    GstEvent * event);
-static GstStateChangeReturn gst_a52dec_change_state (GstElement * element,
-    GstStateChange transition);
-=======
-GST_BOILERPLATE (GstA52Dec, gst_a52dec, GstAudioDecoder,
-    GST_TYPE_AUDIO_DECODER);
+G_DEFINE_TYPE (GstA52Dec, gst_a52dec, GST_TYPE_AUDIO_DECODER);
 
 static gboolean gst_a52dec_start (GstAudioDecoder * dec);
 static gboolean gst_a52dec_stop (GstAudioDecoder * dec);
@@ -113,9 +100,8 @@
 static GstFlowReturn gst_a52dec_pre_push (GstAudioDecoder * bdec,
     GstBuffer ** buffer);
 
-static GstFlowReturn gst_a52dec_chain (GstPad * pad, GstBuffer * buffer);
->>>>>>> f9149656
-
+static GstFlowReturn gst_a52dec_chain (GstPad * pad, GstObject * parent,
+    GstBuffer * buffer);
 static void gst_a52dec_set_property (GObject * object, guint prop_id,
     const GValue * value, GParamSpec * pspec);
 static void gst_a52dec_get_property (GObject * object, guint prop_id,
@@ -148,10 +134,12 @@
 gst_a52dec_class_init (GstA52DecClass * klass)
 {
   GObjectClass *gobject_class;
+  GstElementClass *gstelement_class;
   GstAudioDecoderClass *gstbase_class;
   guint cpuflags;
 
   gobject_class = (GObjectClass *) klass;
+  gstelement_class = (GstElementClass *) klass;
   gstbase_class = (GstAudioDecoderClass *) klass;
 
   gobject_class->set_property = gst_a52dec_set_property;
@@ -235,11 +223,6 @@
 static void
 gst_a52dec_init (GstA52Dec * a52dec)
 {
-<<<<<<< HEAD
-  /* create the sink and src pads */
-  a52dec->sinkpad = gst_pad_new_from_static_template (&sink_factory, "sink");
-  gst_pad_set_chain_function (a52dec->sinkpad,
-=======
   a52dec->request_channels = A52_CHANNEL;
   a52dec->dynamic_range_compression = FALSE;
 
@@ -251,7 +234,6 @@
    * since one buffer needs to be split into 2 frames */
   a52dec->base_chain = GST_PAD_CHAINFUNC (GST_AUDIO_DECODER_SINK_PAD (a52dec));
   gst_pad_set_chain_function (GST_AUDIO_DECODER_SINK_PAD (a52dec),
->>>>>>> f9149656
       GST_DEBUG_FUNCPTR (gst_a52dec_chain));
 }
 
@@ -312,22 +294,22 @@
     gint * _offset, gint * len)
 {
   GstA52Dec *a52dec;
-  guint8 *data;
+  const guint8 *data;
   gint av, size;
   gint length = 0, flags, sample_rate, bit_rate;
-  GstFlowReturn result = GST_FLOW_UNEXPECTED;
+  GstFlowReturn result = GST_FLOW_EOS;
 
   a52dec = GST_A52DEC (bdec);
 
   size = av = gst_adapter_available (adapter);
-  data = (guint8 *) gst_adapter_peek (adapter, av);
+  data = (const guint8 *) gst_adapter_map (adapter, av);
 
   /* find and read header */
   bit_rate = a52dec->bit_rate;
   sample_rate = a52dec->sample_rate;
   flags = 0;
   while (av >= 7) {
-    length = a52_syncinfo (data, &flags, &sample_rate, &bit_rate);
+    length = a52_syncinfo ((guint8 *) data, &flags, &sample_rate, &bit_rate);
 
     if (length == 0) {
       /* shift window to re-find sync */
@@ -343,6 +325,7 @@
       break;
     }
   }
+  gst_adapter_unmap (adapter);
 
   *_offset = av - size;
   *len = length;
@@ -430,122 +413,15 @@
   return chans;
 }
 
-<<<<<<< HEAD
-static void
-clear_queued (GstA52Dec * dec)
-{
-  g_list_foreach (dec->queued, (GFunc) gst_mini_object_unref, NULL);
-  g_list_free (dec->queued);
-  dec->queued = NULL;
-}
-
-static GstFlowReturn
-flush_queued (GstA52Dec * dec)
-{
-  GstFlowReturn ret = GST_FLOW_OK;
-
-  while (dec->queued) {
-    GstBuffer *buf = GST_BUFFER_CAST (dec->queued->data);
-
-    GST_LOG_OBJECT (dec, "pushing buffer %p, timestamp %"
-        GST_TIME_FORMAT ", duration %" GST_TIME_FORMAT, buf,
-        GST_TIME_ARGS (GST_BUFFER_TIMESTAMP (buf)),
-        GST_TIME_ARGS (GST_BUFFER_DURATION (buf)));
-
-    /* iterate ouput queue an push downstream */
-    ret = gst_pad_push (dec->srcpad, buf);
-
-    dec->queued = g_list_delete_link (dec->queued, dec->queued);
-  }
-  return ret;
-}
-
-static GstFlowReturn
-gst_a52dec_drain (GstA52Dec * dec)
-{
-  GstFlowReturn ret = GST_FLOW_OK;
-
-  if (dec->segment.rate < 0.0) {
-    /* if we have some queued frames for reverse playback, flush
-     * them now */
-    ret = flush_queued (dec);
-  }
-  return ret;
-}
-
-static GstFlowReturn
-gst_a52dec_push (GstA52Dec * a52dec,
-    GstPad * srcpad, int flags, sample_t * samples, GstClockTime timestamp)
-{
-  GstBuffer *buf;
-  int chans, n, c;
-  GstFlowReturn result;
-  sample_t *data;
-
-  flags &= (A52_CHANNEL_MASK | A52_LFE);
-  if (!(chans = gst_a52dec_channels (flags, NULL)))
-    goto no_channels;
-
-  buf = gst_buffer_new_allocate (NULL, 256 * chans * (SAMPLE_WIDTH / 8), 0);
-
-  data = gst_buffer_map (buf, NULL, NULL, GST_MAP_WRITE);
-  for (n = 0; n < 256; n++) {
-    for (c = 0; c < chans; c++) {
-      data[n * chans + c] = samples[c * 256 + n];
-    }
-  }
-  gst_audio_reorder_channels (data, 256 * chans * (SAMPLE_WIDTH / 8),
-      (SAMPLE_WIDTH == 64) ? GST_AUDIO_FORMAT_F64 : GST_AUDIO_FORMAT_F32, chans,
-      a52dec->from, a52dec->to);
-  gst_buffer_unmap (buf, data, -1);
-
-  GST_BUFFER_TIMESTAMP (buf) = timestamp;
-  GST_BUFFER_DURATION (buf) = 256 * GST_SECOND / a52dec->sample_rate;
-
-  result = GST_FLOW_OK;
-  if ((buf = gst_audio_buffer_clip (buf, &a52dec->segment,
-              a52dec->sample_rate, (SAMPLE_WIDTH / 8) * chans))) {
-    /* set discont when needed */
-    if (a52dec->discont) {
-      GST_LOG_OBJECT (a52dec, "marking DISCONT");
-      GST_BUFFER_FLAG_SET (buf, GST_BUFFER_FLAG_DISCONT);
-      a52dec->discont = FALSE;
-    }
-
-    if (a52dec->segment.rate > 0.0) {
-      GST_DEBUG_OBJECT (a52dec,
-          "Pushing buffer with ts %" GST_TIME_FORMAT " duration %"
-          GST_TIME_FORMAT, GST_TIME_ARGS (GST_BUFFER_TIMESTAMP (buf)),
-          GST_TIME_ARGS (GST_BUFFER_DURATION (buf)));
-
-      result = gst_pad_push (srcpad, buf);
-    } else {
-      /* reverse playback, queue frame till later when we get a discont. */
-      GST_DEBUG_OBJECT (a52dec, "queued frame");
-      a52dec->queued = g_list_prepend (a52dec->queued, buf);
-    }
-  }
-  return result;
-
-  /* ERRORS */
-no_channels:
-  {
-    GST_ELEMENT_ERROR (GST_ELEMENT (a52dec), STREAM, DECODE, (NULL),
-        ("invalid channel flags: %d", flags));
-    return GST_FLOW_ERROR;
-  }
-}
-
-=======
->>>>>>> f9149656
 static gboolean
-gst_a52dec_reneg (GstA52Dec * a52dec, GstPad * pad)
+gst_a52dec_reneg (GstA52Dec * a52dec)
 {
   gint channels;
   GstCaps *caps = NULL;
   gboolean result = FALSE;
-
-  channels = gst_a52dec_channels (a52dec->using_channels, a52dec->from);
+  GstAudioChannelPosition from[6], to[6];
+
+  channels = gst_a52dec_channels (a52dec->using_channels, from);
 
   if (!channels)
     goto done;
@@ -553,8 +429,10 @@
   GST_INFO_OBJECT (a52dec, "reneg channels:%d rate:%d",
       channels, a52dec->sample_rate);
 
-  memcpy (a52dec->to, a52dec->from, sizeof (a52dec->from));
-  gst_audio_channel_positions_to_valid_order (a52dec->to, channels);
+  memcpy (to, from, sizeof (GstAudioChannelPosition) * channels);
+  gst_audio_channel_positions_to_valid_order (to, channels);
+  gst_audio_get_channel_reorder_map (channels, from, to,
+      a52dec->channel_reorder_map);
 
   caps = gst_caps_new_simple ("audio/x-raw",
       "format", G_TYPE_STRING, SAMPLE_FORMAT,
@@ -564,15 +442,13 @@
 
   if (channels > 1) {
     guint64 channel_mask = 0;
-    gint i;
-
-    for (i = 0; i < channels; i++)
-      channel_mask |= G_GUINT64_CONSTANT (1) << a52dec->to[i];
+
+    gst_audio_channel_positions_to_mask (to, channels, &channel_mask);
     gst_caps_set_simple (caps, "channel-mask", GST_TYPE_BITMASK, channel_mask,
         NULL);
   }
 
-  if (!gst_pad_set_caps (pad, caps))
+  if (!gst_audio_decoder_set_outcaps (GST_AUDIO_DECODER (a52dec), caps))
     goto done;
 
   result = TRUE;
@@ -583,102 +459,12 @@
   return result;
 }
 
-<<<<<<< HEAD
-static gboolean
-gst_a52dec_sink_setcaps (GstA52Dec * a52dec, GstCaps * caps)
-{
-  GstStructure *structure;
-
-  structure = gst_caps_get_structure (caps, 0);
-
-  if (structure && gst_structure_has_name (structure, "audio/x-private1-ac3"))
-    a52dec->dvdmode = TRUE;
-  else
-    a52dec->dvdmode = FALSE;
-
-  return TRUE;
-}
-
-static gboolean
-gst_a52dec_sink_event (GstPad * pad, GstObject * parent, GstEvent * event)
-{
-  GstA52Dec *a52dec = GST_A52DEC (parent);
-  gboolean ret = FALSE;
-
-  GST_LOG ("Handling %s event", GST_EVENT_TYPE_NAME (event));
-
-  switch (GST_EVENT_TYPE (event)) {
-    case GST_EVENT_CAPS:
-    {
-      GstCaps *caps;
-
-      gst_event_parse_caps (event, &caps);
-
-      ret = gst_a52dec_sink_setcaps (a52dec, caps);
-      gst_event_unref (event);
-      break;
-    }
-    case GST_EVENT_SEGMENT:
-    {
-      GstSegment seg;
-
-      gst_event_copy_segment (event, &seg);
-
-      /* drain queued buffers before activating the segment so that we can clip
-       * against the old segment first */
-      gst_a52dec_drain (a52dec);
-
-      if (seg.format != GST_FORMAT_TIME || !GST_CLOCK_TIME_IS_VALID (seg.start)) {
-        GST_WARNING ("No time in newsegment event %p (format is %s)",
-            event, gst_format_get_name (seg.format));
-        gst_event_unref (event);
-        a52dec->sent_segment = FALSE;
-        /* set some dummy values, FIXME: do proper conversion */
-        a52dec->time = seg.start = seg.position = 0;
-        seg.format = GST_FORMAT_TIME;
-        seg.stop = -1;
-      } else {
-        a52dec->time = seg.start;
-        a52dec->sent_segment = TRUE;
-        GST_DEBUG_OBJECT (a52dec, "Pushing segment %" GST_SEGMENT_FORMAT, &seg);
-
-        ret = gst_pad_push_event (a52dec->srcpad, event);
-      }
-      a52dec->segment = seg;
-      break;
-    }
-    case GST_EVENT_TAG:
-      ret = gst_pad_push_event (a52dec->srcpad, event);
-      break;
-    case GST_EVENT_EOS:
-      gst_a52dec_drain (a52dec);
-      ret = gst_pad_push_event (a52dec->srcpad, event);
-      break;
-    case GST_EVENT_FLUSH_START:
-      ret = gst_pad_push_event (a52dec->srcpad, event);
-      break;
-    case GST_EVENT_FLUSH_STOP:
-      if (a52dec->cache) {
-        gst_buffer_unref (a52dec->cache);
-        a52dec->cache = NULL;
-      }
-      clear_queued (a52dec);
-      gst_segment_init (&a52dec->segment, GST_FORMAT_UNDEFINED);
-      ret = gst_pad_push_event (a52dec->srcpad, event);
-      break;
-    default:
-      ret = gst_pad_push_event (a52dec->srcpad, event);
-      break;
-  }
-
-  return ret;
-=======
 static void
 gst_a52dec_update_streaminfo (GstA52Dec * a52dec)
 {
   GstTagList *taglist;
 
-  taglist = gst_tag_list_new ();
+  taglist = gst_tag_list_new_empty ();
   gst_tag_list_add (taglist, GST_TAG_MERGE_APPEND, GST_TAG_BITRATE,
       (guint) a52dec->bit_rate, NULL);
 
@@ -688,7 +474,6 @@
   }
 
   a52dec->pending_tags = taglist;
->>>>>>> f9149656
 }
 
 static GstFlowReturn
@@ -696,20 +481,13 @@
 {
   GstA52Dec *a52dec = GST_A52DEC (bdec);
 
-<<<<<<< HEAD
-  taglist = gst_tag_list_new (GST_TAG_AUDIO_CODEC, "Dolby Digital (AC-3)",
-      GST_TAG_BITRATE, (guint) a52dec->bit_rate, NULL);
-
-  gst_pad_push_event (GST_PAD (a52dec->srcpad), gst_event_new_tag (taglist));
-=======
   if (G_UNLIKELY (a52dec->pending_tags)) {
-    gst_element_found_tags_for_pad (GST_ELEMENT (a52dec),
-        GST_AUDIO_DECODER_SRC_PAD (a52dec), a52dec->pending_tags);
+    gst_pad_push_event (GST_AUDIO_DECODER_SRC_PAD (a52dec),
+        gst_event_new_tag (a52dec->pending_tags));
     a52dec->pending_tags = NULL;
   }
 
   return GST_FLOW_OK;
->>>>>>> f9149656
 }
 
 static GstFlowReturn
@@ -718,9 +496,10 @@
   GstA52Dec *a52dec;
   gint channels, i;
   gboolean need_reneg = FALSE;
-  gint size, chans;
+  gint chans;
   gint length = 0, flags, sample_rate, bit_rate;
   guint8 *data;
+  gsize size;
   GstFlowReturn result = GST_FLOW_OK;
   GstBuffer *outbuf;
   const gint num_blocks = 6;
@@ -732,8 +511,7 @@
     return GST_FLOW_OK;
 
   /* parsed stuff already, so this should work out fine */
-  data = GST_BUFFER_DATA (buffer);
-  size = GST_BUFFER_SIZE (buffer);
+  data = gst_buffer_map (buffer, &size, NULL, GST_MAP_READ);
   g_assert (size >= 7);
 
   /* re-obtain some sync header info,
@@ -814,10 +592,12 @@
   flags |= A52_ADJUST_LEVEL;
   a52dec->level = 1;
   if (a52_frame (a52dec->state, data, &flags, &a52dec->level, a52dec->bias)) {
+    gst_buffer_unmap (buffer, data, size);
     GST_AUDIO_DECODER_ERROR (a52dec, 1, STREAM, DECODE, (NULL),
         ("a52_frame error"), result);
     goto exit;
   }
+  gst_buffer_unmap (buffer, data, size);
 
   channels = flags & (A52_CHANNEL_MASK | A52_LFE);
   if (a52dec->using_channels != channels) {
@@ -830,7 +610,7 @@
     GST_DEBUG_OBJECT (a52dec,
         "a52dec reneg: sample_rate:%d stream_chans:%d using_chans:%d",
         a52dec->sample_rate, a52dec->stream_channels, a52dec->using_channels);
-    if (!gst_a52dec_reneg (a52dec, GST_AUDIO_DECODER_SRC_PAD (a52dec)))
+    if (!gst_a52dec_reneg (a52dec))
       goto failed_negotiation;
   }
 
@@ -845,32 +625,36 @@
 
   /* handle decoded data;
    * each frame has 6 blocks, one block is 256 samples, ea */
-  result =
-      gst_pad_alloc_buffer_and_set_caps (GST_AUDIO_DECODER_SRC_PAD (a52dec), 0,
-      256 * chans * (SAMPLE_WIDTH / 8) * num_blocks,
-      GST_PAD_CAPS (GST_AUDIO_DECODER_SRC_PAD (a52dec)), &outbuf);
-  if (result != GST_FLOW_OK)
-    goto exit;
-
-  data = GST_BUFFER_DATA (outbuf);
-  for (i = 0; i < num_blocks; i++) {
-    if (a52_block (a52dec->state)) {
-      /* also marks discont */
-      GST_AUDIO_DECODER_ERROR (a52dec, 1, STREAM, DECODE, (NULL),
-          ("error decoding block %d", i), result);
-      if (result != GST_FLOW_OK)
-        goto exit;
-    } else {
-      gint n, c;
-
-      for (n = 0; n < 256; n++) {
-        for (c = 0; c < chans; c++) {
-          ((sample_t *) data)[n * chans + c] = a52dec->samples[c * 256 + n];
+  outbuf =
+      gst_buffer_new_and_alloc (256 * chans * (SAMPLE_WIDTH / 8) * num_blocks);
+
+  data = gst_buffer_map (buffer, &size, NULL, GST_MAP_WRITE);
+  {
+    guint8 *ptr = data;
+    for (i = 0; i < num_blocks; i++) {
+      if (a52_block (a52dec->state)) {
+        /* also marks discont */
+        GST_AUDIO_DECODER_ERROR (a52dec, 1, STREAM, DECODE, (NULL),
+            ("error decoding block %d", i), result);
+        if (result != GST_FLOW_OK) {
+          gst_buffer_unmap (outbuf, data, size);
+          goto exit;
         }
-      }
+      } else {
+        gint n, c;
+        gint *reorder_map = a52dec->channel_reorder_map;
+
+        for (n = 0; n < 256; n++) {
+          for (c = 0; c < chans; c++) {
+            ((sample_t *) ptr)[reorder_map[n] * chans + c] =
+                a52dec->samples[c * 256 + n];
+          }
+        }
+      }
+      ptr += 256 * chans * (SAMPLE_WIDTH / 8);
     }
-    data += 256 * chans * (SAMPLE_WIDTH / 8);
-  }
+  }
+  gst_buffer_unmap (outbuf, data, size);
 
   result = gst_audio_decoder_finish_frame (bdec, outbuf, 1);
 
@@ -891,8 +675,6 @@
   }
 }
 
-<<<<<<< HEAD
-=======
 static gboolean
 gst_a52dec_set_format (GstAudioDecoder * bdec, GstCaps * caps)
 {
@@ -909,17 +691,11 @@
   return TRUE;
 }
 
->>>>>>> f9149656
 static GstFlowReturn
 gst_a52dec_chain (GstPad * pad, GstObject * parent, GstBuffer * buf)
 {
-<<<<<<< HEAD
   GstA52Dec *a52dec = GST_A52DEC (parent);
-  GstFlowReturn ret;
-=======
-  GstA52Dec *a52dec = GST_A52DEC (GST_PAD_PARENT (pad));
   GstFlowReturn ret = GST_FLOW_OK;
->>>>>>> f9149656
   gint first_access;
 
   if (a52dec->dvdmode) {
@@ -945,19 +721,11 @@
       if (len <= 0 || offset + len > size)
         goto bad_first_access_parameter;
 
-<<<<<<< HEAD
       subbuf = gst_buffer_copy_region (buf, GST_BUFFER_COPY_ALL, offset, len);
       GST_BUFFER_TIMESTAMP (subbuf) = GST_CLOCK_TIME_NONE;
-      ret = gst_a52dec_chain_raw (pad, parent, subbuf);
-      if (ret != GST_FLOW_OK)
-=======
-      subbuf = gst_buffer_create_sub (buf, offset, len);
-      gst_buffer_copy_metadata (subbuf, buf, GST_BUFFER_COPY_ALL);
-      GST_BUFFER_TIMESTAMP (subbuf) = GST_CLOCK_TIME_NONE;
-      ret = a52dec->base_chain (pad, subbuf);
+      ret = a52dec->base_chain (pad, parent, subbuf);
       if (ret != GST_FLOW_OK) {
         gst_buffer_unref (buf);
->>>>>>> f9149656
         goto done;
       }
 
@@ -965,40 +733,23 @@
       len = size - offset;
 
       if (len > 0) {
-<<<<<<< HEAD
         subbuf = gst_buffer_copy_region (buf, GST_BUFFER_COPY_ALL, offset, len);
         GST_BUFFER_TIMESTAMP (subbuf) = GST_BUFFER_TIMESTAMP (buf);
 
-        ret = gst_a52dec_chain_raw (pad, parent, subbuf);
-=======
-        subbuf = gst_buffer_create_sub (buf, offset, len);
-        gst_buffer_copy_metadata (subbuf, buf, GST_BUFFER_COPY_ALL);
-        GST_BUFFER_TIMESTAMP (subbuf) = GST_BUFFER_TIMESTAMP (buf);
-
-        ret = a52dec->base_chain (pad, subbuf);
->>>>>>> f9149656
+        ret = a52dec->base_chain (pad, parent, subbuf);
       }
       gst_buffer_unref (buf);
     } else {
       /* first_access = 0 or 1, so if there's a timestamp it applies to the first byte */
-<<<<<<< HEAD
       subbuf =
           gst_buffer_copy_region (buf, GST_BUFFER_COPY_ALL, offset,
           size - offset);
       GST_BUFFER_TIMESTAMP (subbuf) = GST_BUFFER_TIMESTAMP (buf);
-      ret = gst_a52dec_chain_raw (pad, parent, subbuf);
+      ret = a52dec->base_chain (pad, parent, subbuf);
     }
   } else {
     gst_buffer_ref (buf);
-    ret = gst_a52dec_chain_raw (pad, parent, buf);
-=======
-      subbuf = gst_buffer_create_sub (buf, offset, size - offset);
-      gst_buffer_copy_metadata (subbuf, buf, GST_BUFFER_COPY_ALL);
-      ret = a52dec->base_chain (pad, subbuf);
-    }
-  } else {
-    ret = a52dec->base_chain (pad, buf);
->>>>>>> f9149656
+    ret = a52dec->base_chain (pad, parent, buf);
   }
 
 done:
@@ -1021,158 +772,6 @@
   }
 }
 
-<<<<<<< HEAD
-static GstFlowReturn
-gst_a52dec_chain_raw (GstPad * pad, GstObject * parent, GstBuffer * buf)
-{
-  GstA52Dec *a52dec;
-  guint8 *bdata, *data;
-  gsize bsize, size;
-  gint length = 0, flags, sample_rate, bit_rate;
-  GstFlowReturn result = GST_FLOW_OK;
-
-  a52dec = GST_A52DEC (parent);
-
-  if (!a52dec->sent_segment) {
-    GstSegment segment;
-
-    /* Create a basic segment. Usually, we'll get a new-segment sent by 
-     * another element that will know more information (a demuxer). If we're
-     * just looking at a raw AC3 stream, we won't - so we need to send one
-     * here, but we don't know much info, so just send a minimal TIME 
-     * new-segment event
-     */
-    gst_segment_init (&segment, GST_FORMAT_TIME);
-    gst_pad_push_event (a52dec->srcpad, gst_event_new_segment (&segment));
-    a52dec->sent_segment = TRUE;
-  }
-
-  /* merge with cache, if any. Also make sure timestamps match */
-  if (GST_BUFFER_TIMESTAMP_IS_VALID (buf)) {
-    a52dec->time = GST_BUFFER_TIMESTAMP (buf);
-    GST_DEBUG_OBJECT (a52dec,
-        "Received buffer with ts %" GST_TIME_FORMAT " duration %"
-        GST_TIME_FORMAT, GST_TIME_ARGS (GST_BUFFER_TIMESTAMP (buf)),
-        GST_TIME_ARGS (GST_BUFFER_DURATION (buf)));
-  }
-
-  if (a52dec->cache) {
-    buf = gst_buffer_join (a52dec->cache, buf);
-    a52dec->cache = NULL;
-  }
-  bdata = gst_buffer_map (buf, &bsize, NULL, GST_MAP_READ);
-
-  data = bdata;
-  size = bsize;
-
-  /* find and read header */
-  bit_rate = a52dec->bit_rate;
-  sample_rate = a52dec->sample_rate;
-  flags = 0;
-  while (size >= 7) {
-    length = a52_syncinfo (data, &flags, &sample_rate, &bit_rate);
-
-    if (length == 0) {
-      /* no sync */
-      data++;
-      size--;
-    } else if (length <= size) {
-      GST_DEBUG ("Sync: %d", length);
-
-      if (flags != a52dec->prev_flags)
-        a52dec->flag_update = TRUE;
-      a52dec->prev_flags = flags;
-
-      result = gst_a52dec_handle_frame (a52dec, data,
-          length, flags, sample_rate, bit_rate);
-      if (result != GST_FLOW_OK) {
-        size = 0;
-        break;
-      }
-      size -= length;
-      data += length;
-    } else {
-      /* not enough data */
-      GST_LOG ("Not enough data available");
-      break;
-    }
-  }
-  gst_buffer_unmap (buf, bdata, bsize);
-
-  /* keep cache */
-  if (length == 0) {
-    GST_LOG ("No sync found");
-  }
-
-  if (size > 0) {
-    a52dec->cache =
-        gst_buffer_copy_region (buf, GST_BUFFER_COPY_ALL, bsize - size, size);
-  }
-
-  gst_buffer_unref (buf);
-
-  return result;
-}
-
-static GstStateChangeReturn
-gst_a52dec_change_state (GstElement * element, GstStateChange transition)
-{
-  GstStateChangeReturn ret = GST_STATE_CHANGE_SUCCESS;
-  GstA52Dec *a52dec = GST_A52DEC (element);
-
-  switch (transition) {
-    case GST_STATE_CHANGE_NULL_TO_READY:{
-      GstA52DecClass *klass;
-
-      klass = GST_A52DEC_CLASS (G_OBJECT_GET_CLASS (a52dec));
-      a52dec->state = a52_init (klass->a52_cpuflags);
-      break;
-    }
-    case GST_STATE_CHANGE_READY_TO_PAUSED:
-      a52dec->samples = a52_samples (a52dec->state);
-      a52dec->bit_rate = -1;
-      a52dec->sample_rate = -1;
-      a52dec->stream_channels = A52_CHANNEL;
-      a52dec->using_channels = A52_CHANNEL;
-      a52dec->level = 1;
-      a52dec->bias = 0;
-      a52dec->time = 0;
-      a52dec->sent_segment = FALSE;
-      a52dec->flag_update = TRUE;
-      gst_segment_init (&a52dec->segment, GST_FORMAT_UNDEFINED);
-      break;
-    case GST_STATE_CHANGE_PAUSED_TO_PLAYING:
-      break;
-    default:
-      break;
-  }
-
-  ret = GST_ELEMENT_CLASS (parent_class)->change_state (element, transition);
-
-  switch (transition) {
-    case GST_STATE_CHANGE_PLAYING_TO_PAUSED:
-      break;
-    case GST_STATE_CHANGE_PAUSED_TO_READY:
-      a52dec->samples = NULL;
-      if (a52dec->cache) {
-        gst_buffer_unref (a52dec->cache);
-        a52dec->cache = NULL;
-      }
-      clear_queued (a52dec);
-      break;
-    case GST_STATE_CHANGE_READY_TO_NULL:
-      a52_free (a52dec->state);
-      a52dec->state = NULL;
-      break;
-    default:
-      break;
-  }
-
-  return ret;
-}
-
-=======
->>>>>>> f9149656
 static void
 gst_a52dec_set_property (GObject * object, guint prop_id, const GValue * value,
     GParamSpec * pspec)
