--- conflicted
+++ resolved
@@ -106,46 +106,35 @@
 static gboolean gst_wave_scope_render (GstBaseAudioVisualizer * base,
     GstBuffer * audio, GstBuffer * video);
 
-
 G_DEFINE_TYPE (GstWaveScope, gst_wave_scope, GST_TYPE_BASE_AUDIO_VISUALIZER);
 
 static void
 gst_wave_scope_class_init (GstWaveScopeClass * g_class)
 {
-  GstElementClass *element_class = (GstElementClass *) g_class;
+  GObjectClass *gobject_class = (GObjectClass *) g_class;
+  GstElementClass *gstelement_class = (GstElementClass *) g_class;
   GstBaseAudioVisualizerClass *scope_class =
       (GstBaseAudioVisualizerClass *) g_class;
 
-  gst_element_class_set_details_simple (element_class, "Waveform oscilloscope",
-      "Visualization",
-      "Simple waveform oscilloscope", "Stefan Kost <ensonic@users.sf.net>");
-
-  gst_element_class_add_pad_template (element_class,
-      gst_static_pad_template_get (&gst_wave_scope_src_template));
-  gst_element_class_add_pad_template (element_class,
-      gst_static_pad_template_get (&gst_wave_scope_sink_template));
-<<<<<<< HEAD
-=======
-}
-
-static void
-gst_wave_scope_class_init (GstWaveScopeClass * g_class)
-{
-  GObjectClass *gobject_class = (GObjectClass *) g_class;
-  GstBaseAudioVisualizerClass *scope_class =
-      (GstBaseAudioVisualizerClass *) g_class;
->>>>>>> e3d1a50c
-
   gobject_class->set_property = gst_wave_scope_set_property;
   gobject_class->get_property = gst_wave_scope_get_property;
-
-  scope_class->render = GST_DEBUG_FUNCPTR (gst_wave_scope_render);
 
   g_object_class_install_property (gobject_class, PROP_STYLE,
       g_param_spec_enum ("style", "drawing style",
           "Drawing styles for the wave form display.",
           GST_TYPE_WAVE_SCOPE_STYLE, STYLE_DOTS,
           G_PARAM_CONSTRUCT | G_PARAM_READWRITE | G_PARAM_STATIC_STRINGS));
+
+  gst_element_class_set_details_simple (gstelement_class,
+      "Waveform oscilloscope", "Visualization", "Simple waveform oscilloscope",
+      "Stefan Kost <ensonic@users.sf.net>");
+
+  gst_element_class_add_pad_template (gstelement_class,
+      gst_static_pad_template_get (&gst_wave_scope_src_template));
+  gst_element_class_add_pad_template (gstelement_class,
+      gst_static_pad_template_get (&gst_wave_scope_sink_template));
+
+  scope_class->render = GST_DEBUG_FUNCPTR (gst_wave_scope_render);
 }
 
 static void
@@ -158,14 +147,6 @@
 gst_wave_scope_set_property (GObject * object, guint prop_id,
     const GValue * value, GParamSpec * pspec)
 {
-<<<<<<< HEAD
-  gsize asize;
-  guint32 *vdata =
-      (guint32 *) gst_buffer_map (video, NULL, NULL, GST_MAP_WRITE);
-  gint16 *adata = (gint16 *) gst_buffer_map (audio, &asize, NULL, GST_MAP_READ);
-  guint i, c, s, x, y, off, oy;
-  guint num_samples;
-=======
   GstWaveScope *scope = GST_WAVE_SCOPE (object);
 
   switch (prop_id) {
@@ -210,15 +191,10 @@
 {
   gint channels = scope->channels;
   guint i, c, s, x, y, oy;
->>>>>>> e3d1a50c
   gfloat dx, dy;
   guint w = scope->width;
 
   /* draw dots */
-<<<<<<< HEAD
-  num_samples = asize / (scope->channels * sizeof (gint16));
-  dx = (gfloat) scope->width / (gfloat) num_samples;
-=======
   dx = (gfloat) w / (gfloat) num_samples;
   dy = scope->height / 65536.0;
   oy = scope->height / 2;
@@ -245,7 +221,6 @@
 
   /* draw lines */
   dx = (gfloat) w / (gfloat) num_samples;
->>>>>>> e3d1a50c
   dy = scope->height / 65536.0;
   oy = scope->height / 2;
   for (c = 0; c < channels; c++) {
@@ -261,10 +236,6 @@
       y2 = y;
     }
   }
-<<<<<<< HEAD
-  gst_buffer_unmap (video, vdata, -1);
-  gst_buffer_unmap (audio, adata, -1);
-=======
 }
 
 static gboolean
@@ -272,13 +243,20 @@
     GstBuffer * video)
 {
   GstWaveScope *scope = GST_WAVE_SCOPE (base);
-  guint32 *vdata = (guint32 *) GST_BUFFER_DATA (video);
-  gint16 *adata = (gint16 *) GST_BUFFER_DATA (audio);
+  guint32 *vdata;
+  gsize asize;
+  gint16 *adata;
   guint num_samples;
 
-  num_samples = GST_BUFFER_SIZE (audio) / (base->channels * sizeof (gint16));
+  adata = gst_buffer_map (audio, &asize, NULL, GST_MAP_READ);
+  vdata = gst_buffer_map (video, NULL, NULL, GST_MAP_WRITE);
+
+  num_samples = asize / (base->channels * sizeof (gint16));
   scope->process (base, vdata, adata, num_samples);
->>>>>>> e3d1a50c
+
+  gst_buffer_unmap (video, vdata, -1);
+  gst_buffer_unmap (audio, adata, -1);
+
   return TRUE;
 }
 
