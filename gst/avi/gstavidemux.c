/* GStreamer
 * Copyright (C) <1999> Erik Walthinsen <omega@temple-baptist.com>
 * Copyright (C) <2006> Nokia Corporation (contact <stefan.kost@nokia.com>)
 * Copyright (C) <2009-2010> STEricsson <benjamin.gaignard@stericsson.com>
 *
 * This library is free software; you can redistribute it and/or
 * modify it under the terms of the GNU Library General Public
 * License as published by the Free Software Foundation; either
 * version 2 of the License, or (at your option) any later version.
 *
 * This library is distributed in the hope that it will be useful,
 * but WITHOUT ANY WARRANTY; without even the implied warranty of
 * MERCHANTABILITY or FITNESS FOR A PARTICULAR PURPOSE.  See the GNU
 * Library General Public License for more details.
 *
 * You should have received a copy of the GNU Library General Public
 * License along with this library; if not, write to the
 * Free Software Foundation, Inc., 59 Temple Place - Suite 330,
 * Boston, MA 02111-1307, USA.
 */
/* Element-Checklist-Version: 5 */

/**
 * SECTION:element-avidemux
 *
 * Demuxes an .avi file into raw or compressed audio and/or video streams.
 *
 * This element supports both push and pull-based scheduling, depending on the
 * capabilities of the upstream elements.
 *
 * <refsect2>
 * <title>Example launch line</title>
 * |[
 * gst-launch filesrc location=test.avi ! avidemux name=demux  demux.audio_00 ! decodebin ! audioconvert ! audioresample ! autoaudiosink   demux.video_00 ! queue ! decodebin ! ffmpegcolorspace ! videoscale ! autovideosink
 * ]| Play (parse and decode) an .avi file and try to output it to
 * an automatically detected soundcard and videosink. If the AVI file contains
 * compressed audio or video data, this will only work if you have the
 * right decoder elements/plugins installed.
 * </refsect2>
 *
 * Last reviewed on 2006-12-29 (0.10.6)
 */

#ifdef HAVE_CONFIG_H
#include "config.h"
#endif

#include <string.h>
#include <stdio.h>

#include "gst/riff/riff-media.h"
#include "gstavidemux.h"
#include "avi-ids.h"
#include <gst/gst-i18n-plugin.h>
#include <gst/base/gstadapter.h>


#define DIV_ROUND_UP(s,v) (((s) + ((v)-1)) / (v))

#define GST_AVI_KEYFRAME 1
#define ENTRY_IS_KEYFRAME(e) ((e)->flags == GST_AVI_KEYFRAME)
#define ENTRY_SET_KEYFRAME(e) ((e)->flags = GST_AVI_KEYFRAME)
#define ENTRY_UNSET_KEYFRAME(e) ((e)->flags = 0)


GST_DEBUG_CATEGORY_STATIC (avidemux_debug);
#define GST_CAT_DEFAULT avidemux_debug

static GstStaticPadTemplate sink_templ = GST_STATIC_PAD_TEMPLATE ("sink",
    GST_PAD_SINK,
    GST_PAD_ALWAYS,
    GST_STATIC_CAPS ("video/x-msvideo")
    );

static void gst_avi_demux_finalize (GObject * object);

static void gst_avi_demux_reset (GstAviDemux * avi);

#if 0
static const GstEventMask *gst_avi_demux_get_event_mask (GstPad * pad);
#endif
static gboolean gst_avi_demux_handle_src_event (GstPad * pad, GstEvent * event);
static gboolean gst_avi_demux_handle_sink_event (GstPad * pad,
    GstEvent * event);
static gboolean gst_avi_demux_push_event (GstAviDemux * avi, GstEvent * event);

#if 0
static const GstFormat *gst_avi_demux_get_src_formats (GstPad * pad);
#endif
static const GstQueryType *gst_avi_demux_get_src_query_types (GstPad * pad);
static gboolean gst_avi_demux_handle_src_query (GstPad * pad, GstQuery * query);
static gboolean gst_avi_demux_src_convert (GstPad * pad, GstFormat src_format,
    gint64 src_value, GstFormat * dest_format, gint64 * dest_value);

static gboolean gst_avi_demux_do_seek (GstAviDemux * avi, GstSegment * segment);
static gboolean gst_avi_demux_handle_seek (GstAviDemux * avi, GstPad * pad,
    GstEvent * event);
static gboolean gst_avi_demux_handle_seek_push (GstAviDemux * avi, GstPad * pad,
    GstEvent * event);
static void gst_avi_demux_loop (GstPad * pad);
static gboolean gst_avi_demux_sink_activate (GstPad * sinkpad);
static gboolean gst_avi_demux_sink_activate_pull (GstPad * sinkpad,
    gboolean active);
static gboolean gst_avi_demux_activate_push (GstPad * pad, gboolean active);
static GstFlowReturn gst_avi_demux_chain (GstPad * pad, GstBuffer * buf);

static void gst_avi_demux_set_index (GstElement * element, GstIndex * index);
static GstIndex *gst_avi_demux_get_index (GstElement * element);
static GstStateChangeReturn gst_avi_demux_change_state (GstElement * element,
    GstStateChange transition);
static void gst_avi_demux_calculate_durations_from_index (GstAviDemux * avi);
static void gst_avi_demux_get_buffer_info (GstAviDemux * avi,
    GstAviStream * stream, guint entry_n, GstClockTime * timestamp,
    GstClockTime * ts_end, guint64 * offset, guint64 * offset_end);

static void gst_avi_demux_parse_idit (GstAviDemux * avi, GstBuffer * buf);

/* GObject methods */

#define gst_avi_demux_parent_class parent_class
G_DEFINE_TYPE (GstAviDemux, gst_avi_demux, GST_TYPE_ELEMENT);

static void
gst_avi_demux_class_init (GstAviDemuxClass * klass)
{
  GstElementClass *gstelement_class = GST_ELEMENT_CLASS (klass);
  GObjectClass *gobject_class = (GObjectClass *) klass;
  GstPadTemplate *videosrctempl, *audiosrctempl, *subsrctempl;
  GstCaps *audcaps, *vidcaps, *subcaps;

  GST_DEBUG_CATEGORY_INIT (avidemux_debug, "avidemux",
      0, "Demuxer for AVI streams");

  gobject_class->finalize = gst_avi_demux_finalize;

  gstelement_class->change_state =
      GST_DEBUG_FUNCPTR (gst_avi_demux_change_state);
  gstelement_class->set_index = GST_DEBUG_FUNCPTR (gst_avi_demux_set_index);
  gstelement_class->get_index = GST_DEBUG_FUNCPTR (gst_avi_demux_get_index);

  audcaps = gst_riff_create_audio_template_caps ();
  gst_caps_append (audcaps, gst_caps_new_simple ("audio/x-avi-unknown", NULL));
  audiosrctempl = gst_pad_template_new ("audio_%02d",
      GST_PAD_SRC, GST_PAD_SOMETIMES, audcaps);

  vidcaps = gst_riff_create_video_template_caps ();
  gst_caps_append (vidcaps, gst_riff_create_iavs_template_caps ());
  gst_caps_append (vidcaps, gst_caps_new_simple ("video/x-avi-unknown", NULL));
  videosrctempl = gst_pad_template_new ("video_%02d",
      GST_PAD_SRC, GST_PAD_SOMETIMES, vidcaps);

  subcaps = gst_caps_new_simple ("application/x-subtitle-avi", NULL);
  subsrctempl = gst_pad_template_new ("subtitle_%02d",
      GST_PAD_SRC, GST_PAD_SOMETIMES, subcaps);
  gst_element_class_add_pad_template (gstelement_class, audiosrctempl);
  gst_element_class_add_pad_template (gstelement_class, videosrctempl);
  gst_element_class_add_pad_template (gstelement_class, subsrctempl);
  gst_element_class_add_pad_template (gstelement_class,
      gst_static_pad_template_get (&sink_templ));

  gst_element_class_set_details_simple (gstelement_class, "Avi demuxer",
      "Codec/Demuxer",
      "Demultiplex an avi file into audio and video",
      "Erik Walthinsen <omega@cse.ogi.edu>, "
      "Wim Taymans <wim.taymans@chello.be>, "
      "Thijs Vermeir <thijsvermeir@gmail.com>");
}

static void
gst_avi_demux_init (GstAviDemux * avi)
{
  avi->sinkpad = gst_pad_new_from_static_template (&sink_templ, "sink");
  gst_pad_set_activate_function (avi->sinkpad,
      GST_DEBUG_FUNCPTR (gst_avi_demux_sink_activate));
  gst_pad_set_activatepull_function (avi->sinkpad,
      GST_DEBUG_FUNCPTR (gst_avi_demux_sink_activate_pull));
  gst_pad_set_activatepush_function (avi->sinkpad,
      GST_DEBUG_FUNCPTR (gst_avi_demux_activate_push));
  gst_pad_set_chain_function (avi->sinkpad,
      GST_DEBUG_FUNCPTR (gst_avi_demux_chain));
  gst_pad_set_event_function (avi->sinkpad,
      GST_DEBUG_FUNCPTR (gst_avi_demux_handle_sink_event));
  gst_element_add_pad (GST_ELEMENT_CAST (avi), avi->sinkpad);

  avi->adapter = gst_adapter_new ();

  gst_avi_demux_reset (avi);
}

static void
gst_avi_demux_finalize (GObject * object)
{
  GstAviDemux *avi = GST_AVI_DEMUX (object);

  GST_DEBUG ("AVI: finalize");

  g_object_unref (avi->adapter);

  G_OBJECT_CLASS (parent_class)->finalize (object);
}

static void
gst_avi_demux_reset_stream (GstAviDemux * avi, GstAviStream * stream)
{
  g_free (stream->strh);
  g_free (stream->strf.data);
  g_free (stream->name);
  g_free (stream->index);
  g_free (stream->indexes);
  if (stream->initdata)
    gst_buffer_unref (stream->initdata);
  if (stream->extradata)
    gst_buffer_unref (stream->extradata);
  if (stream->pad) {
    if (stream->exposed) {
      gst_pad_set_active (stream->pad, FALSE);
      gst_element_remove_pad (GST_ELEMENT_CAST (avi), stream->pad);
    } else
      gst_object_unref (stream->pad);
  }
  if (stream->taglist) {
    gst_tag_list_free (stream->taglist);
    stream->taglist = NULL;
  }
  memset (stream, 0, sizeof (GstAviStream));
}

static void
gst_avi_demux_reset (GstAviDemux * avi)
{
  gint i;

  GST_DEBUG ("AVI: reset");

  for (i = 0; i < avi->num_streams; i++)
    gst_avi_demux_reset_stream (avi, &avi->stream[i]);

  avi->header_state = GST_AVI_DEMUX_HEADER_TAG_LIST;
  avi->num_streams = 0;
  avi->num_v_streams = 0;
  avi->num_a_streams = 0;
  avi->num_t_streams = 0;
  avi->main_stream = -1;

  avi->state = GST_AVI_DEMUX_START;
  avi->offset = 0;
  avi->building_index = FALSE;

  avi->index_offset = 0;
  g_free (avi->avih);
  avi->avih = NULL;

  if (avi->element_index)
    gst_object_unref (avi->element_index);
  avi->element_index = NULL;

  if (avi->close_seg_event) {
    gst_event_unref (avi->close_seg_event);
    avi->close_seg_event = NULL;
  }
  if (avi->seg_event) {
    gst_event_unref (avi->seg_event);
    avi->seg_event = NULL;
  }
  if (avi->seek_event) {
    gst_event_unref (avi->seek_event);
    avi->seek_event = NULL;
  }

  if (avi->globaltags)
    gst_tag_list_free (avi->globaltags);
  avi->globaltags = NULL;

  avi->got_tags = TRUE;         /* we always want to push global tags */
  avi->have_eos = FALSE;
  avi->seekable = TRUE;

  gst_adapter_clear (avi->adapter);

  gst_segment_init (&avi->segment, GST_FORMAT_TIME);
}


/* GstElement methods */

#if 0
static const GstFormat *
gst_avi_demux_get_src_formats (GstPad * pad)
{
  GstAviStream *stream = gst_pad_get_element_private (pad);

  static const GstFormat src_a_formats[] = {
    GST_FORMAT_TIME,
    GST_FORMAT_BYTES,
    GST_FORMAT_DEFAULT,
    0
  };
  static const GstFormat src_v_formats[] = {
    GST_FORMAT_TIME,
    GST_FORMAT_DEFAULT,
    0
  };

  return (stream->strh->type == GST_RIFF_FCC_auds ?
      src_a_formats : src_v_formats);
}
#endif

/* assumes stream->strf.auds->av_bps != 0 */
static inline GstClockTime
avi_stream_convert_bytes_to_time_unchecked (GstAviStream * stream,
    guint64 bytes)
{
  return gst_util_uint64_scale_int (bytes, GST_SECOND,
      stream->strf.auds->av_bps);
}

static inline guint64
avi_stream_convert_time_to_bytes_unchecked (GstAviStream * stream,
    GstClockTime time)
{
  return gst_util_uint64_scale_int (time, stream->strf.auds->av_bps,
      GST_SECOND);
}

/* assumes stream->strh->rate != 0 */
static inline GstClockTime
avi_stream_convert_frames_to_time_unchecked (GstAviStream * stream,
    guint64 frames)
{
  return gst_util_uint64_scale (frames, stream->strh->scale * GST_SECOND,
      stream->strh->rate);
}

static inline guint64
avi_stream_convert_time_to_frames_unchecked (GstAviStream * stream,
    GstClockTime time)
{
  return gst_util_uint64_scale (time, stream->strh->rate,
      stream->strh->scale * GST_SECOND);
}

static gboolean
gst_avi_demux_src_convert (GstPad * pad,
    GstFormat src_format,
    gint64 src_value, GstFormat * dest_format, gint64 * dest_value)
{
  GstAviStream *stream = gst_pad_get_element_private (pad);
  gboolean res = TRUE;

  GST_LOG_OBJECT (pad,
      "Received  src_format:%s, src_value:%" G_GUINT64_FORMAT
      ", dest_format:%s", gst_format_get_name (src_format), src_value,
      gst_format_get_name (*dest_format));

  if (G_UNLIKELY (src_format == *dest_format)) {
    *dest_value = src_value;
    goto done;
  }
  if (G_UNLIKELY (!stream->strh || !stream->strf.data)) {
    res = FALSE;
    goto done;
  }
  if (G_UNLIKELY (stream->strh->type == GST_RIFF_FCC_vids &&
          (src_format == GST_FORMAT_BYTES
              || *dest_format == GST_FORMAT_BYTES))) {
    res = FALSE;
    goto done;
  }

  switch (src_format) {
    case GST_FORMAT_TIME:
      switch (*dest_format) {
        case GST_FORMAT_BYTES:
          *dest_value = gst_util_uint64_scale_int (src_value,
              stream->strf.auds->av_bps, GST_SECOND);
          break;
        case GST_FORMAT_DEFAULT:
          *dest_value =
              gst_util_uint64_scale_round (src_value, stream->strh->rate,
              stream->strh->scale * GST_SECOND);
          break;
        default:
          res = FALSE;
          break;
      }
      break;
    case GST_FORMAT_BYTES:
      switch (*dest_format) {
        case GST_FORMAT_TIME:
          if (stream->strf.auds->av_bps != 0) {
            *dest_value = avi_stream_convert_bytes_to_time_unchecked (stream,
                src_value);
          } else
            res = FALSE;
          break;
        default:
          res = FALSE;
          break;
      }
      break;
    case GST_FORMAT_DEFAULT:
      switch (*dest_format) {
        case GST_FORMAT_TIME:
          *dest_value =
              avi_stream_convert_frames_to_time_unchecked (stream, src_value);
          break;
        default:
          res = FALSE;
          break;
      }
      break;
    default:
      res = FALSE;
  }

done:
  GST_LOG_OBJECT (pad,
      "Returning res:%d dest_format:%s dest_value:%" G_GUINT64_FORMAT, res,
      gst_format_get_name (*dest_format), *dest_value);
  return res;
}

static const GstQueryType *
gst_avi_demux_get_src_query_types (GstPad * pad)
{
  static const GstQueryType src_types[] = {
    GST_QUERY_POSITION,
    GST_QUERY_DURATION,
    GST_QUERY_SEEKING,
    GST_QUERY_CONVERT,
    0
  };

  return src_types;
}

static gboolean
gst_avi_demux_handle_src_query (GstPad * pad, GstQuery * query)
{
  gboolean res = TRUE;
  GstAviDemux *avi = GST_AVI_DEMUX (gst_pad_get_parent (pad));

  GstAviStream *stream = gst_pad_get_element_private (pad);

  if (!stream->strh || !stream->strf.data)
    return gst_pad_query_default (pad, query);

  switch (GST_QUERY_TYPE (query)) {
    case GST_QUERY_POSITION:{
      gint64 pos = 0;

      GST_DEBUG ("pos query for stream %u: frames %u, bytes %u",
          stream->num, stream->current_entry, stream->current_total);

      /* FIXME, this looks clumsy */
      if (stream->strh->type == GST_RIFF_FCC_auds) {
        if (stream->is_vbr) {
          /* VBR */
          pos = gst_util_uint64_scale ((gint64) stream->current_entry *
              stream->strh->scale, GST_SECOND, (guint64) stream->strh->rate);
          GST_DEBUG_OBJECT (avi, "VBR convert frame %u, time %"
              GST_TIME_FORMAT, stream->current_entry, GST_TIME_ARGS (pos));
        } else if (stream->strf.auds->av_bps != 0) {
          /* CBR */
          pos = gst_util_uint64_scale (stream->current_total, GST_SECOND,
              (guint64) stream->strf.auds->av_bps);
          GST_DEBUG_OBJECT (avi,
              "CBR convert bytes %u, time %" GST_TIME_FORMAT,
              stream->current_total, GST_TIME_ARGS (pos));
        } else if (stream->idx_n != 0 && stream->total_bytes != 0) {
          /* calculate timestamps based on percentage of length */
          guint64 xlen = avi->avih->us_frame *
              avi->avih->tot_frames * GST_USECOND;

          if (stream->is_vbr) {
            pos = gst_util_uint64_scale (xlen, stream->current_entry,
                stream->idx_n);
            GST_DEBUG_OBJECT (avi, "VBR perc convert frame %u, time %"
                GST_TIME_FORMAT, stream->current_entry, GST_TIME_ARGS (pos));
          } else {
            pos = gst_util_uint64_scale (xlen, stream->current_total,
                stream->total_bytes);
            GST_DEBUG_OBJECT (avi,
                "CBR perc convert bytes %u, time %" GST_TIME_FORMAT,
                stream->current_total, GST_TIME_ARGS (pos));
          }
        } else {
          /* we don't know */
          res = FALSE;
        }
      } else {
        if (stream->strh->rate != 0) {
          pos = gst_util_uint64_scale ((guint64) stream->current_entry *
              stream->strh->scale, GST_SECOND, (guint64) stream->strh->rate);
        } else {
          pos = stream->current_entry * avi->avih->us_frame * GST_USECOND;
        }
      }
      if (res) {
        GST_DEBUG ("pos query : %" GST_TIME_FORMAT, GST_TIME_ARGS (pos));
        gst_query_set_position (query, GST_FORMAT_TIME, pos);
      } else
        GST_WARNING ("pos query failed");
      break;
    }
    case GST_QUERY_DURATION:
    {
      GstFormat fmt;
      GstClockTime duration;

      /* only act on audio or video streams */
      if (stream->strh->type != GST_RIFF_FCC_auds &&
          stream->strh->type != GST_RIFF_FCC_vids) {
        res = FALSE;
        break;
      }

      /* take stream duration, fall back to avih duration */
      if ((duration = stream->duration) == -1)
        duration = avi->duration;

      gst_query_parse_duration (query, &fmt, NULL);

      switch (fmt) {
        case GST_FORMAT_TIME:
          gst_query_set_duration (query, fmt, duration);
          break;
        case GST_FORMAT_DEFAULT:
        {
          gint64 dur;
          GST_DEBUG_OBJECT (query, "total frames is %" G_GUINT32_FORMAT,
              stream->idx_n);

          if (stream->idx_n >= 0)
            gst_query_set_duration (query, fmt, stream->idx_n);
          else if (gst_pad_query_convert (pad, GST_FORMAT_TIME,
                  duration, &fmt, &dur))
            gst_query_set_duration (query, fmt, dur);
          break;
        }
        default:
          res = FALSE;
          break;
      }
      break;
    }
    case GST_QUERY_SEEKING:{
      GstFormat fmt;

      gst_query_parse_seeking (query, &fmt, NULL, NULL, NULL);
      if (fmt == GST_FORMAT_TIME) {
        gboolean seekable = TRUE;

        if (avi->streaming) {
          seekable = avi->seekable;
        }

        gst_query_set_seeking (query, GST_FORMAT_TIME, seekable,
            0, stream->duration);
        res = TRUE;
      }
      break;
    }
    case GST_QUERY_CONVERT:{
      GstFormat src_fmt, dest_fmt;
      gint64 src_val, dest_val;

      gst_query_parse_convert (query, &src_fmt, &src_val, &dest_fmt, &dest_val);
      if ((res = gst_avi_demux_src_convert (pad, src_fmt, src_val, &dest_fmt,
                  &dest_val)))
        gst_query_set_convert (query, src_fmt, src_val, dest_fmt, dest_val);
      else
        res = gst_pad_query_default (pad, query);
      break;
    }
    default:
      res = gst_pad_query_default (pad, query);
      break;
  }

  gst_object_unref (avi);
  return res;
}

#if 0
static const GstEventMask *
gst_avi_demux_get_event_mask (GstPad * pad)
{
  static const GstEventMask masks[] = {
    {GST_EVENT_SEEK, GST_SEEK_METHOD_SET | GST_SEEK_FLAG_KEY_UNIT},
    {0,}
  };

  return masks;
}
#endif

static guint64
gst_avi_demux_seek_streams (GstAviDemux * avi, guint64 offset, gboolean before)
{
  GstAviStream *stream;
  GstIndexEntry *entry;
  gint i;
  gint64 val, min = offset;

  for (i = 0; i < avi->num_streams; i++) {
    stream = &avi->stream[i];

    entry = gst_index_get_assoc_entry (avi->element_index, stream->index_id,
        before ? GST_INDEX_LOOKUP_BEFORE : GST_INDEX_LOOKUP_AFTER,
        GST_ASSOCIATION_FLAG_NONE, GST_FORMAT_BYTES, offset);

    if (before) {
      if (entry) {
        gst_index_entry_assoc_map (entry, GST_FORMAT_BYTES, &val);
        GST_DEBUG_OBJECT (avi, "stream %d, previous entry at %"
            G_GUINT64_FORMAT, i, val);
        if (val < min)
          min = val;
      }
      continue;
    }

    if (!entry) {
      GST_DEBUG_OBJECT (avi, "no position for stream %d, assuming at start", i);
      stream->current_entry = 0;
      stream->current_total = 0;
      continue;
    }

    gst_index_entry_assoc_map (entry, GST_FORMAT_BYTES, &val);
    GST_DEBUG_OBJECT (avi, "stream %d, next entry at %" G_GUINT64_FORMAT,
        i, val);

    gst_index_entry_assoc_map (entry, GST_FORMAT_TIME, &val);
    stream->current_total = val;
    gst_index_entry_assoc_map (entry, GST_FORMAT_DEFAULT, &val);
    stream->current_entry = val;
  }

  return min;
}

static guint
gst_avi_demux_index_entry_offset_search (GstAviIndexEntry * entry,
    guint64 * offset)
{
  if (entry->offset < *offset)
    return -1;
  else if (entry->offset > *offset)
    return 1;
  return 0;
}

static guint64
gst_avi_demux_seek_streams_index (GstAviDemux * avi, guint64 offset,
    gboolean before)
{
  GstAviStream *stream;
  GstAviIndexEntry *entry;
  gint i;
  gint64 val, min = offset;
  guint index = 0;

  for (i = 0; i < avi->num_streams; i++) {
    stream = &avi->stream[i];

    /* compensate for chunk header */
    offset += 8;
    entry =
        gst_util_array_binary_search (stream->index, stream->idx_n,
        sizeof (GstAviIndexEntry),
        (GCompareDataFunc) gst_avi_demux_index_entry_offset_search,
        before ? GST_SEARCH_MODE_BEFORE : GST_SEARCH_MODE_AFTER, &offset, NULL);
    offset -= 8;

    if (entry)
      index = entry - stream->index;

    if (before) {
      if (entry) {
        val = stream->index[index].offset;
        GST_DEBUG_OBJECT (avi,
            "stream %d, previous entry at %" G_GUINT64_FORMAT, i, val);
        if (val < min)
          min = val;
      }
      continue;
    }

    if (!entry) {
      GST_DEBUG_OBJECT (avi, "no position for stream %d, assuming at start", i);
      stream->current_entry = 0;
      stream->current_total = 0;
      continue;
    }

    val = stream->index[index].offset - 8;
    GST_DEBUG_OBJECT (avi, "stream %d, next entry at %" G_GUINT64_FORMAT, i,
        val);

    stream->current_total = stream->index[index].total;
    stream->current_entry = index;
  }

  return min;
}

#define GST_AVI_SEEK_PUSH_DISPLACE     (4 * GST_SECOND)

static gboolean
gst_avi_demux_handle_sink_event (GstPad * pad, GstEvent * event)
{
  gboolean res = TRUE;
  GstAviDemux *avi = GST_AVI_DEMUX (gst_pad_get_parent (pad));

  GST_DEBUG_OBJECT (avi,
      "have event type %s: %p on sink pad", GST_EVENT_TYPE_NAME (event), event);

  switch (GST_EVENT_TYPE (event)) {
    case GST_EVENT_NEWSEGMENT:
    {
      GstFormat format;
      gdouble rate, arate;
      gint64 start, stop, time, offset = 0;
      gboolean update;
      GstSegment segment;

      /* some debug output */
      gst_segment_init (&segment, GST_FORMAT_UNDEFINED);
      gst_event_parse_new_segment_full (event, &update, &rate, &arate, &format,
          &start, &stop, &time);
      gst_segment_set_newsegment_full (&segment, update, rate, arate, format,
          start, stop, time);
      GST_DEBUG_OBJECT (avi,
          "received format %d newsegment %" GST_SEGMENT_FORMAT, format,
          &segment);

      /* chain will send initial newsegment after pads have been added */
      if (avi->state != GST_AVI_DEMUX_MOVI) {
        GST_DEBUG_OBJECT (avi, "still starting, eating event");
        goto exit;
      }

      /* we only expect a BYTE segment, e.g. following a seek */
      if (format != GST_FORMAT_BYTES) {
        GST_DEBUG_OBJECT (avi, "unsupported segment format, ignoring");
        goto exit;
      }

      if (avi->have_index) {
        GstAviIndexEntry *entry;
        guint i = 0, index = 0, k = 0;
        GstAviStream *stream;

        /* compensate chunk header, stored index offset points after header */
        start += 8;
        /* find which stream we're on */
        do {
          stream = &avi->stream[i];

          /* find the index for start bytes offset */
          entry = gst_util_array_binary_search (stream->index,
              stream->idx_n, sizeof (GstAviIndexEntry),
              (GCompareDataFunc) gst_avi_demux_index_entry_offset_search,
              GST_SEARCH_MODE_AFTER, &start, NULL);

          if (entry == NULL)
            continue;
          index = entry - stream->index;

          /* we are on the stream with a chunk start offset closest to start */
          if (!offset || stream->index[index].offset < offset) {
            offset = stream->index[index].offset;
            k = i;
          }
          /* exact match needs no further searching */
          if (stream->index[index].offset == start)
            break;
        } while (++i < avi->num_streams);
        start -= 8;
        offset -= 8;
        stream = &avi->stream[k];

        /* so we have no idea what is to come, or where we are */
        if (!offset) {
          GST_WARNING_OBJECT (avi, "insufficient index data, forcing EOS");
          goto eos;
        }

        /* get the ts corresponding to start offset bytes for the stream */
        gst_avi_demux_get_buffer_info (avi, stream, index,
            (GstClockTime *) & time, NULL, NULL, NULL);
      } else if (avi->element_index) {
        GstIndexEntry *entry;

        /* Let's check if we have an index entry for this position */
        entry = gst_index_get_assoc_entry (avi->element_index, avi->index_id,
            GST_INDEX_LOOKUP_AFTER, GST_ASSOCIATION_FLAG_NONE,
            GST_FORMAT_BYTES, start);

        /* we can not go where we have not yet been before ... */
        if (!entry) {
          GST_WARNING_OBJECT (avi, "insufficient index data, forcing EOS");
          goto eos;
        }

        gst_index_entry_assoc_map (entry, GST_FORMAT_TIME, &time);
        gst_index_entry_assoc_map (entry, GST_FORMAT_BYTES, &offset);
      } else {
        GST_WARNING_OBJECT (avi, "no index data, forcing EOS");
        goto eos;
      }

      stop = GST_CLOCK_TIME_NONE;

      /* set up segment and send downstream */
      gst_segment_set_newsegment_full (&avi->segment, update, rate, arate,
          GST_FORMAT_TIME, time, stop, time);
      GST_DEBUG_OBJECT (avi, "Pushing newseg update %d, rate %g, "
          "applied rate %g, format %d, start %" G_GINT64_FORMAT ", "
          "stop %" G_GINT64_FORMAT, update, rate, arate, GST_FORMAT_TIME,
          time, stop);
      gst_avi_demux_push_event (avi,
          gst_event_new_new_segment_full (update, rate, arate, GST_FORMAT_TIME,
              time, stop, time));

      GST_DEBUG_OBJECT (avi, "next chunk expected at %" G_GINT64_FORMAT, start);

      /* adjust state for streaming thread accordingly */
      if (avi->have_index)
        gst_avi_demux_seek_streams_index (avi, offset, FALSE);
      else
        gst_avi_demux_seek_streams (avi, offset, FALSE);

      /* set up streaming thread */
      g_assert (offset >= start);
      avi->offset = start;
      avi->todrop = offset - start;

    exit:
      gst_event_unref (event);
      res = TRUE;
      break;
    eos:
      /* set up for EOS */
      avi->have_eos = TRUE;
      goto exit;
    }
    case GST_EVENT_EOS:
    {
      if (avi->state != GST_AVI_DEMUX_MOVI) {
        gst_event_unref (event);
        GST_ELEMENT_ERROR (avi, STREAM, DEMUX,
            (NULL), ("got eos and didn't receive a complete header object"));
      } else if (!gst_avi_demux_push_event (avi, event)) {
        GST_ELEMENT_ERROR (avi, STREAM, DEMUX,
            (NULL), ("got eos but no streams (yet)"));
      }
      break;
    }
    case GST_EVENT_FLUSH_STOP:
    {
      gint i;

      gst_adapter_clear (avi->adapter);
      avi->have_eos = FALSE;
      for (i = 0; i < avi->num_streams; i++) {
        avi->stream[i].last_flow = GST_FLOW_OK;
        avi->stream[i].discont = TRUE;
      }
      /* fall through to default case so that the event gets passed downstream */
    }
    default:
      res = gst_pad_event_default (pad, event);
      break;
  }

  gst_object_unref (avi);

  return res;
}

static gboolean
gst_avi_demux_handle_src_event (GstPad * pad, GstEvent * event)
{
  gboolean res = TRUE;
  GstAviDemux *avi = GST_AVI_DEMUX (gst_pad_get_parent (pad));

  GST_DEBUG_OBJECT (avi,
      "have event type %s: %p on src pad", GST_EVENT_TYPE_NAME (event), event);

  switch (GST_EVENT_TYPE (event)) {
    case GST_EVENT_SEEK:
      if (!avi->streaming) {
        res = gst_avi_demux_handle_seek (avi, pad, event);
      } else {
        res = gst_avi_demux_handle_seek_push (avi, pad, event);
      }
      gst_event_unref (event);
      break;
    case GST_EVENT_QOS:
    case GST_EVENT_NAVIGATION:
      res = FALSE;
      gst_event_unref (event);
      break;
    default:
      res = gst_pad_event_default (pad, event);
      break;
  }

  gst_object_unref (avi);

  return res;
}

/* streaming helper (push) */

/*
 * gst_avi_demux_peek_chunk_info:
 * @avi: Avi object
 * @tag: holder for tag
 * @size: holder for tag size
 *
 * Peek next chunk info (tag and size)
 *
 * Returns: TRUE when one chunk info has been got
 */
static gboolean
gst_avi_demux_peek_chunk_info (GstAviDemux * avi, guint32 * tag, guint32 * size)
{
  const guint8 *data = NULL;

  if (gst_adapter_available (avi->adapter) < 8)
    return FALSE;

  data = gst_adapter_map (avi->adapter, 8);
  *tag = GST_READ_UINT32_LE (data);
  *size = GST_READ_UINT32_LE (data + 4);
  gst_adapter_unmap (avi->adapter, 0);

  return TRUE;
}

/*
 * gst_avi_demux_peek_chunk:
 * @avi: Avi object
 * @tag: holder for tag
 * @size: holder for tag size
 *
 * Peek enough data for one full chunk
 *
 * Returns: %TRUE when one chunk has been got
 */
static gboolean
gst_avi_demux_peek_chunk (GstAviDemux * avi, guint32 * tag, guint32 * size)
{
  guint32 peek_size = 0;
  gint available;

  if (!gst_avi_demux_peek_chunk_info (avi, tag, size))
    goto peek_failed;

  /* size 0 -> empty data buffer would surprise most callers,
   * large size -> do not bother trying to squeeze that into adapter,
   * so we throw poor man's exception, which can be caught if caller really
   * wants to handle 0 size chunk */
  if (!(*size) || (*size) >= (1 << 30))
    goto strange_size;

  peek_size = (*size + 1) & ~1;
  available = gst_adapter_available (avi->adapter);

  GST_DEBUG_OBJECT (avi,
      "Need to peek chunk of %d bytes to read chunk %" GST_FOURCC_FORMAT
      ", %d bytes available", *size, GST_FOURCC_ARGS (*tag), available);

  if (available < (8 + peek_size))
    goto need_more;

  return TRUE;

  /* ERRORS */
peek_failed:
  {
    GST_INFO_OBJECT (avi, "Failed to peek");
    return FALSE;
  }
strange_size:
  {
    GST_INFO_OBJECT (avi,
        "Invalid/unexpected chunk size %d for tag %" GST_FOURCC_FORMAT, *size,
        GST_FOURCC_ARGS (*tag));
    /* chain should give up */
    avi->abort_buffering = TRUE;
    return FALSE;
  }
need_more:
  {
    GST_INFO_OBJECT (avi, "need more %d < %" G_GUINT32_FORMAT,
        available, 8 + peek_size);
    return FALSE;
  }
}

/* AVI init */

/*
 * gst_avi_demux_parse_file_header:
 * @element: caller element (used for errors/debug).
 * @buf: input data to be used for parsing.
 *
 * "Open" a RIFF/AVI file. The buffer should be at least 12
 * bytes long. Takes ownership of @buf.
 *
 * Returns: TRUE if the file is a RIFF/AVI file, FALSE otherwise.
 *          Throws an error, caller should error out (fatal).
 */
static gboolean
gst_avi_demux_parse_file_header (GstElement * element, GstBuffer * buf)
{
  guint32 doctype;
  GstClockTime stamp;

  stamp = gst_util_get_timestamp ();

  /* riff_parse posts an error */
  if (!gst_riff_parse_file_header (element, buf, &doctype))
    return FALSE;

  if (doctype != GST_RIFF_RIFF_AVI)
    goto not_avi;

  stamp = gst_util_get_timestamp () - stamp;
  GST_DEBUG_OBJECT (element, "header parsing took %" GST_TIME_FORMAT,
      GST_TIME_ARGS (stamp));

  return TRUE;

  /* ERRORS */
not_avi:
  {
    GST_ELEMENT_ERROR (element, STREAM, WRONG_TYPE, (NULL),
        ("File is not an AVI file: %" GST_FOURCC_FORMAT,
            GST_FOURCC_ARGS (doctype)));
    return FALSE;
  }
}

/*
 * Read AVI file tag when streaming
 */
static GstFlowReturn
gst_avi_demux_stream_init_push (GstAviDemux * avi)
{
  if (gst_adapter_available (avi->adapter) >= 12) {
    GstBuffer *tmp;

    tmp = gst_adapter_take_buffer (avi->adapter, 12);

    GST_DEBUG ("Parsing avi header");
    if (!gst_avi_demux_parse_file_header (GST_ELEMENT_CAST (avi), tmp)) {
      return GST_FLOW_ERROR;
    }
    GST_DEBUG ("header ok");
    avi->offset += 12;

    avi->state = GST_AVI_DEMUX_HEADER;
  }
  return GST_FLOW_OK;
}

/*
 * Read AVI file tag
 */
static GstFlowReturn
gst_avi_demux_stream_init_pull (GstAviDemux * avi)
{
  GstFlowReturn res;
  GstBuffer *buf = NULL;

  res = gst_pad_pull_range (avi->sinkpad, avi->offset, 12, &buf);
  if (res != GST_FLOW_OK)
    return res;
  else if (!gst_avi_demux_parse_file_header (GST_ELEMENT_CAST (avi), buf))
    goto wrong_header;

  avi->offset += 12;

  return GST_FLOW_OK;

  /* ERRORS */
wrong_header:
  {
    GST_DEBUG_OBJECT (avi, "error parsing file header");
    return GST_FLOW_ERROR;
  }
}

/* AVI header handling */
/*
 * gst_avi_demux_parse_avih:
 * @avi: caller element (used for errors/debug).
 * @buf: input data to be used for parsing.
 * @avih: pointer to structure (filled in by function) containing
 *        stream information (such as flags, number of streams, etc.).
 *
 * Read 'avih' header. Discards buffer after use.
 *
 * Returns: TRUE on success, FALSE otherwise. Throws an error if
 *          the header is invalid. The caller should error out
 *          (fatal).
 */
static gboolean
gst_avi_demux_parse_avih (GstAviDemux * avi,
    GstBuffer * buf, gst_riff_avih ** _avih)
{
  gst_riff_avih *avih;
  gsize size;

  if (buf == NULL)
    goto no_buffer;

  size = gst_buffer_get_size (buf);
  if (size < sizeof (gst_riff_avih))
    goto avih_too_small;

  avih = g_malloc (size);
  gst_buffer_extract (buf, 0, avih, size);

#if (G_BYTE_ORDER == G_BIG_ENDIAN)
  avih->us_frame = GUINT32_FROM_LE (avih->us_frame);
  avih->max_bps = GUINT32_FROM_LE (avih->max_bps);
  avih->pad_gran = GUINT32_FROM_LE (avih->pad_gran);
  avih->flags = GUINT32_FROM_LE (avih->flags);
  avih->tot_frames = GUINT32_FROM_LE (avih->tot_frames);
  avih->init_frames = GUINT32_FROM_LE (avih->init_frames);
  avih->streams = GUINT32_FROM_LE (avih->streams);
  avih->bufsize = GUINT32_FROM_LE (avih->bufsize);
  avih->width = GUINT32_FROM_LE (avih->width);
  avih->height = GUINT32_FROM_LE (avih->height);
  avih->scale = GUINT32_FROM_LE (avih->scale);
  avih->rate = GUINT32_FROM_LE (avih->rate);
  avih->start = GUINT32_FROM_LE (avih->start);
  avih->length = GUINT32_FROM_LE (avih->length);
#endif

  /* debug stuff */
  GST_INFO_OBJECT (avi, "avih tag found:");
  GST_INFO_OBJECT (avi, " us_frame    %u", avih->us_frame);
  GST_INFO_OBJECT (avi, " max_bps     %u", avih->max_bps);
  GST_INFO_OBJECT (avi, " pad_gran    %u", avih->pad_gran);
  GST_INFO_OBJECT (avi, " flags       0x%08x", avih->flags);
  GST_INFO_OBJECT (avi, " tot_frames  %u", avih->tot_frames);
  GST_INFO_OBJECT (avi, " init_frames %u", avih->init_frames);
  GST_INFO_OBJECT (avi, " streams     %u", avih->streams);
  GST_INFO_OBJECT (avi, " bufsize     %u", avih->bufsize);
  GST_INFO_OBJECT (avi, " width       %u", avih->width);
  GST_INFO_OBJECT (avi, " height      %u", avih->height);
  GST_INFO_OBJECT (avi, " scale       %u", avih->scale);
  GST_INFO_OBJECT (avi, " rate        %u", avih->rate);
  GST_INFO_OBJECT (avi, " start       %u", avih->start);
  GST_INFO_OBJECT (avi, " length      %u", avih->length);

  *_avih = avih;
  gst_buffer_unref (buf);

  if (avih->us_frame != 0 && avih->tot_frames != 0)
    avi->duration =
        (guint64) avih->us_frame * (guint64) avih->tot_frames * 1000;
  else
    avi->duration = GST_CLOCK_TIME_NONE;

  GST_INFO_OBJECT (avi, " header duration  %" GST_TIME_FORMAT,
      GST_TIME_ARGS (avi->duration));

  return TRUE;

  /* ERRORS */
no_buffer:
  {
    GST_ELEMENT_ERROR (avi, STREAM, DEMUX, (NULL), ("No buffer"));
    return FALSE;
  }
avih_too_small:
  {
    GST_ELEMENT_ERROR (avi, STREAM, DEMUX, (NULL),
        ("Too small avih (%d available, %d needed)",
            size, (int) sizeof (gst_riff_avih)));
    gst_buffer_unref (buf);
    return FALSE;
  }
}

/*
 * gst_avi_demux_parse_superindex:
 * @avi: caller element (used for debugging/errors).
 * @buf: input data to use for parsing.
 * @locations: locations in the file (byte-offsets) that contain
 *             the actual indexes (see get_avi_demux_parse_subindex()).
 *             The array ends with GST_BUFFER_OFFSET_NONE.
 *
 * Reads superindex (openDML-2 spec stuff) from the provided data.
 *
 * Returns: TRUE on success, FALSE otherwise. Indexes should be skipped
 *          on error, but they are not fatal.
 */
static gboolean
gst_avi_demux_parse_superindex (GstAviDemux * avi,
    GstBuffer * buf, guint64 ** _indexes)
{
  guint8 *data;
  guint16 bpe = 16;
  guint32 num, i;
  guint64 *indexes;
  gsize size;

  *_indexes = NULL;

  if (buf)
    data = gst_buffer_map (buf, &size, NULL, GST_MAP_READ);
  else
    size = 0;

  if (size < 24)
    goto too_small;

  /* check type of index. The opendml2 specs state that
   * there should be 4 dwords per array entry. Type can be
   * either frame or field (and we don't care). */
  if (GST_READ_UINT16_LE (data) != 4 ||
      (data[2] & 0xfe) != 0x0 || data[3] != 0x0) {
    GST_WARNING_OBJECT (avi,
        "Superindex for stream has unexpected "
        "size_entry %d (bytes) or flags 0x%02x/0x%02x",
        GST_READ_UINT16_LE (data), data[2], data[3]);
    bpe = GST_READ_UINT16_LE (data) * 4;
  }
  num = GST_READ_UINT32_LE (&data[4]);

  GST_DEBUG_OBJECT (avi, "got %d indexes", num);

  /* this can't work out well ... */
  if (num > G_MAXUINT32 >> 1 || bpe < 8) {
    goto invalid_params;
  }

  indexes = g_new (guint64, num + 1);
  for (i = 0; i < num; i++) {
    if (size < 24 + bpe * (i + 1))
      break;
    indexes[i] = GST_READ_UINT64_LE (&data[24 + bpe * i]);
    GST_DEBUG_OBJECT (avi, "index %d at %" G_GUINT64_FORMAT, i, indexes[i]);
  }
  indexes[i] = GST_BUFFER_OFFSET_NONE;
  *_indexes = indexes;

  gst_buffer_unmap (buf, data, size);
  gst_buffer_unref (buf);

  return TRUE;

  /* ERRORS */
too_small:
  {
    GST_ERROR_OBJECT (avi,
        "Not enough data to parse superindex (%d available, 24 needed)", size);
    if (buf) {
      gst_buffer_unmap (buf, data, size);
      gst_buffer_unref (buf);
    }
    return FALSE;
  }
invalid_params:
  {
    GST_ERROR_OBJECT (avi, "invalid index parameters (num = %d, bpe = %d)",
        num, bpe);
    gst_buffer_unmap (buf, data, size);
    gst_buffer_unref (buf);
    return FALSE;
  }
}

/* add an entry to the index of a stream. @num should be an estimate of the
 * total amount of index entries for all streams and is used to dynamically
 * allocate memory for the index entries. */
static inline gboolean
gst_avi_demux_add_index (GstAviDemux * avi, GstAviStream * stream,
    guint num, GstAviIndexEntry * entry)
{
  /* ensure index memory */
  if (G_UNLIKELY (stream->idx_n >= stream->idx_max)) {
    guint idx_max = stream->idx_max;
    GstAviIndexEntry *new_idx;

    /* we need to make some more room */
    if (idx_max == 0) {
      /* initial size guess, assume each stream has an equal amount of entries,
       * overshoot with at least 8K */
      idx_max = (num / avi->num_streams) + (8192 / sizeof (GstAviIndexEntry));
    } else {
      idx_max += 8192 / sizeof (GstAviIndexEntry);
      GST_DEBUG_OBJECT (avi, "expanded index from %u to %u",
          stream->idx_max, idx_max);
    }
    new_idx = g_try_renew (GstAviIndexEntry, stream->index, idx_max);
    /* out of memory, if this fails stream->index is untouched. */
    if (G_UNLIKELY (!new_idx))
      return FALSE;
    /* use new index */
    stream->index = new_idx;
    stream->idx_max = idx_max;
  }

  /* update entry total and stream stats. The entry total can be converted to
   * the timestamp of the entry easily. */
  if (stream->strh->type == GST_RIFF_FCC_auds) {
    gint blockalign;

    if (stream->is_vbr) {
      entry->total = stream->total_blocks;
    } else {
      entry->total = stream->total_bytes;
    }
    blockalign = stream->strf.auds->blockalign;
    if (blockalign > 0)
      stream->total_blocks += DIV_ROUND_UP (entry->size, blockalign);
    else
      stream->total_blocks++;
  } else {
    if (stream->is_vbr) {
      entry->total = stream->idx_n;
    } else {
      entry->total = stream->total_bytes;
    }
  }
  stream->total_bytes += entry->size;
  if (ENTRY_IS_KEYFRAME (entry))
    stream->n_keyframes++;

  /* and add */
  GST_LOG_OBJECT (avi,
      "Adding stream %u, index entry %d, kf %d, size %u "
      ", offset %" G_GUINT64_FORMAT ", total %" G_GUINT64_FORMAT, stream->num,
      stream->idx_n, ENTRY_IS_KEYFRAME (entry), entry->size, entry->offset,
      entry->total);
  stream->index[stream->idx_n++] = *entry;

  return TRUE;
}

/* given @entry_n in @stream, calculate info such as timestamps and
 * offsets for the entry. */
static void
gst_avi_demux_get_buffer_info (GstAviDemux * avi, GstAviStream * stream,
    guint entry_n, GstClockTime * timestamp, GstClockTime * ts_end,
    guint64 * offset, guint64 * offset_end)
{
  GstAviIndexEntry *entry;

  entry = &stream->index[entry_n];

  if (stream->is_vbr) {
    /* VBR stream next timestamp */
    if (stream->strh->type == GST_RIFF_FCC_auds) {
      if (timestamp)
        *timestamp =
            avi_stream_convert_frames_to_time_unchecked (stream, entry->total);
      if (ts_end)
        *ts_end = avi_stream_convert_frames_to_time_unchecked (stream,
            entry->total + 1);
    } else {
      if (timestamp)
        *timestamp =
            avi_stream_convert_frames_to_time_unchecked (stream, entry_n);
      if (ts_end)
        *ts_end = avi_stream_convert_frames_to_time_unchecked (stream,
            entry_n + 1);
    }
  } else if (stream->strh->type == GST_RIFF_FCC_auds) {
    /* constant rate stream */
    if (timestamp)
      *timestamp =
          avi_stream_convert_bytes_to_time_unchecked (stream, entry->total);
    if (ts_end)
      *ts_end = avi_stream_convert_bytes_to_time_unchecked (stream,
          entry->total + entry->size);
  }
  if (stream->strh->type == GST_RIFF_FCC_vids) {
    /* video offsets are the frame number */
    if (offset)
      *offset = entry_n;
    if (offset_end)
      *offset_end = entry_n + 1;
  } else {
    /* no offsets for audio */
    if (offset)
      *offset = -1;
    if (offset_end)
      *offset_end = -1;
  }
}

/* collect and debug stats about the indexes for all streams.
 * This method is also responsible for filling in the stream duration
 * as measured by the amount of index entries.
 *
 * Returns TRUE if the index is not empty, else FALSE */
static gboolean
gst_avi_demux_do_index_stats (GstAviDemux * avi)
{
  guint total_idx = 0;
  guint i;
#ifndef GST_DISABLE_GST_DEBUG
  guint total_max = 0;
#endif

  /* get stream stats now */
  for (i = 0; i < avi->num_streams; i++) {
    GstAviStream *stream;

    if (G_UNLIKELY (!(stream = &avi->stream[i])))
      continue;
    if (G_UNLIKELY (!stream->strh))
      continue;
    if (G_UNLIKELY (!stream->index || stream->idx_n == 0))
      continue;

    /* we interested in the end_ts of the last entry, which is the total
     * duration of this stream */
    gst_avi_demux_get_buffer_info (avi, stream, stream->idx_n - 1,
        NULL, &stream->idx_duration, NULL, NULL);

    total_idx += stream->idx_n;
#ifndef GST_DISABLE_GST_DEBUG
    total_max += stream->idx_max;
#endif
    GST_INFO_OBJECT (avi, "Stream %d, dur %" GST_TIME_FORMAT ", %6u entries, "
        "%5u keyframes, entry size = %2u, total size = %10u, allocated %10u",
        i, GST_TIME_ARGS (stream->idx_duration), stream->idx_n,
        stream->n_keyframes, (guint) sizeof (GstAviIndexEntry),
        (guint) (stream->idx_n * sizeof (GstAviIndexEntry)),
        (guint) (stream->idx_max * sizeof (GstAviIndexEntry)));
  }
  total_idx *= sizeof (GstAviIndexEntry);
#ifndef GST_DISABLE_GST_DEBUG
  total_max *= sizeof (GstAviIndexEntry);
#endif
  GST_INFO_OBJECT (avi, "%u bytes for index vs %u ideally, %u wasted",
      total_max, total_idx, total_max - total_idx);

  if (total_idx == 0) {
    GST_WARNING_OBJECT (avi, "Index is empty !");
    return FALSE;
  }
  return TRUE;
}

/*
 * gst_avi_demux_parse_subindex:
 * @avi: Avi object
 * @buf: input data to use for parsing.
 * @stream: stream context.
 * @entries_list: a list (returned by the function) containing all the
 *           indexes parsed in this specific subindex. The first
 *           entry is also a pointer to allocated memory that needs
 *           to be free´ed. May be NULL if no supported indexes were
 *           found.
 *
 * Reads superindex (openDML-2 spec stuff) from the provided data.
 * The buffer should contain a GST_RIFF_TAG_ix?? chunk.
 *
 * Returns: TRUE on success, FALSE otherwise. Errors are fatal, we
 *          throw an error, caller should bail out asap.
 */
static gboolean
gst_avi_demux_parse_subindex (GstAviDemux * avi, GstAviStream * stream,
    GstBuffer * buf)
{
  guint8 *data;
  guint16 bpe;
  guint32 num, i;
  guint64 baseoff;
  gsize size;

  if (buf == NULL)
    return TRUE;

  data = gst_buffer_map (buf, &size, NULL, GST_MAP_READ);
  /* check size */
  if (size < 24)
    goto too_small;

  /* We don't support index-data yet */
  if (data[3] & 0x80)
    goto not_implemented;

  /* check type of index. The opendml2 specs state that
   * there should be 4 dwords per array entry. Type can be
   * either frame or field (and we don't care). */
  bpe = (data[2] & 0x01) ? 12 : 8;
  if (GST_READ_UINT16_LE (data) != bpe / 4 ||
      (data[2] & 0xfe) != 0x0 || data[3] != 0x1) {
    GST_WARNING_OBJECT (avi,
        "Superindex for stream %d has unexpected "
        "size_entry %d (bytes) or flags 0x%02x/0x%02x",
        stream->num, GST_READ_UINT16_LE (data), data[2], data[3]);
    bpe = GST_READ_UINT16_LE (data) * 4;
  }
  num = GST_READ_UINT32_LE (&data[4]);
  baseoff = GST_READ_UINT64_LE (&data[12]);

  /* If there's nothing, just return ! */
  if (num == 0)
    goto empty_index;

  GST_INFO_OBJECT (avi, "Parsing subindex, nr_entries = %6d", num);

  for (i = 0; i < num; i++) {
    GstAviIndexEntry entry;

    if (size < 24 + bpe * (i + 1))
      break;

    /* fill in offset and size. offset contains the keyframe flag in the
     * upper bit*/
    entry.offset = baseoff + GST_READ_UINT32_LE (&data[24 + bpe * i]);
    entry.size = GST_READ_UINT32_LE (&data[24 + bpe * i + 4]);
    /* handle flags */
    if (stream->strh->type == GST_RIFF_FCC_auds) {
      /* all audio frames are keyframes */
      ENTRY_SET_KEYFRAME (&entry);
    } else {
      /* else read flags */
      entry.flags = (entry.size & 0x80000000) ? 0 : GST_AVI_KEYFRAME;
    }
    entry.size &= ~0x80000000;

    /* and add */
    if (G_UNLIKELY (!gst_avi_demux_add_index (avi, stream, num, &entry)))
      goto out_of_mem;
  }
done:
  gst_buffer_unmap (buf, data, size);
  gst_buffer_unref (buf);

  return TRUE;

  /* ERRORS */
too_small:
  {
    GST_ERROR_OBJECT (avi,
        "Not enough data to parse subindex (%d available, 24 needed)", size);
    goto done;                  /* continue */
  }
not_implemented:
  {
    GST_ELEMENT_ERROR (avi, STREAM, NOT_IMPLEMENTED, (NULL),
        ("Subindex-is-data is not implemented"));
    gst_buffer_unmap (buf, data, size);
    gst_buffer_unref (buf);
    return FALSE;
  }
empty_index:
  {
    GST_DEBUG_OBJECT (avi, "the index is empty");
    goto done;                  /* continue */
  }
out_of_mem:
  {
    GST_ELEMENT_ERROR (avi, RESOURCE, NO_SPACE_LEFT, (NULL),
        ("Cannot allocate memory for %u*%u=%u bytes",
            (guint) sizeof (GstAviIndexEntry), num,
            (guint) sizeof (GstAviIndexEntry) * num));
    gst_buffer_unmap (buf, data, size);
    gst_buffer_unref (buf);
    return FALSE;
  }
}

/*
 * Create and push a flushing seek event upstream
 */
static gboolean
perform_seek_to_offset (GstAviDemux * demux, guint64 offset)
{
  GstEvent *event;
  gboolean res = 0;

  GST_DEBUG_OBJECT (demux, "Seeking to %" G_GUINT64_FORMAT, offset);

  event =
      gst_event_new_seek (1.0, GST_FORMAT_BYTES,
      GST_SEEK_FLAG_FLUSH | GST_SEEK_FLAG_ACCURATE, GST_SEEK_TYPE_SET, offset,
      GST_SEEK_TYPE_NONE, -1);

  res = gst_pad_push_event (demux->sinkpad, event);

  if (res)
    demux->offset = offset;
  return res;
}

/*
 * Read AVI index when streaming
 */
static gboolean
gst_avi_demux_read_subindexes_push (GstAviDemux * avi)
{
  guint32 tag = 0, size;
  GstBuffer *buf = NULL;
  guint odml_stream;

  GST_DEBUG_OBJECT (avi, "read subindexes for %d streams", avi->num_streams);

  if (avi->odml_subidxs[avi->odml_subidx] != avi->offset)
    return FALSE;

  if (!gst_avi_demux_peek_chunk (avi, &tag, &size))
    return TRUE;

  /* this is the ODML chunk we expect */
  odml_stream = avi->odml_stream;

  if ((tag != GST_MAKE_FOURCC ('i', 'x', '0' + odml_stream / 10,
              '0' + odml_stream % 10)) &&
      (tag != GST_MAKE_FOURCC ('0' + odml_stream / 10,
              '0' + odml_stream % 10, 'i', 'x'))) {
    GST_WARNING_OBJECT (avi, "Not an ix## chunk (%" GST_FOURCC_FORMAT ")",
        GST_FOURCC_ARGS (tag));
    return FALSE;
  }

  avi->offset += 8 + GST_ROUND_UP_2 (size);
  /* flush chunk header so we get just the 'size' payload data */
  gst_adapter_flush (avi->adapter, 8);
  buf = gst_adapter_take_buffer (avi->adapter, size);

  if (!gst_avi_demux_parse_subindex (avi, &avi->stream[odml_stream], buf))
    return FALSE;

  /* we parsed the index, go to next subindex */
  avi->odml_subidx++;

  if (avi->odml_subidxs[avi->odml_subidx] == GST_BUFFER_OFFSET_NONE) {
    /* we reached the end of the indexes for this stream, move to the next
     * stream to handle the first index */
    avi->odml_stream++;
    avi->odml_subidx = 0;

    if (avi->odml_stream < avi->num_streams) {
      /* there are more indexes */
      avi->odml_subidxs = avi->stream[avi->odml_stream].indexes;
    } else {
      /* we're done, get stream stats now */
      avi->have_index = gst_avi_demux_do_index_stats (avi);

      return TRUE;
    }
  }

  /* seek to next index */
  return perform_seek_to_offset (avi, avi->odml_subidxs[avi->odml_subidx]);
}

/*
 * Read AVI index
 */
static void
gst_avi_demux_read_subindexes_pull (GstAviDemux * avi)
{
  guint32 tag;
  GstBuffer *buf;
  gint i, n;

  GST_DEBUG_OBJECT (avi, "read subindexes for %d streams", avi->num_streams);

  for (n = 0; n < avi->num_streams; n++) {
    GstAviStream *stream = &avi->stream[n];

    if (stream->indexes == NULL)
      continue;

    for (i = 0; stream->indexes[i] != GST_BUFFER_OFFSET_NONE; i++) {
      if (gst_riff_read_chunk (GST_ELEMENT_CAST (avi), avi->sinkpad,
              &stream->indexes[i], &tag, &buf) != GST_FLOW_OK)
        continue;
      else if ((tag != GST_MAKE_FOURCC ('i', 'x', '0' + stream->num / 10,
                  '0' + stream->num % 10)) &&
          (tag != GST_MAKE_FOURCC ('0' + stream->num / 10,
                  '0' + stream->num % 10, 'i', 'x'))) {
        /* Some ODML files (created by god knows what muxer) have a ##ix format
         * instead of the 'official' ix##. They are still valid though. */
        GST_WARNING_OBJECT (avi, "Not an ix## chunk (%" GST_FOURCC_FORMAT ")",
            GST_FOURCC_ARGS (tag));
        gst_buffer_unref (buf);
        continue;
      }

      if (!gst_avi_demux_parse_subindex (avi, stream, buf))
        continue;
    }

    g_free (stream->indexes);
    stream->indexes = NULL;
  }
  /* get stream stats now */
  avi->have_index = gst_avi_demux_do_index_stats (avi);
}

/*
 * gst_avi_demux_riff_parse_vprp:
 * @element: caller element (used for debugging/error).
 * @buf: input data to be used for parsing, stripped from header.
 * @vprp: a pointer (returned by this function) to a filled-in vprp
 *        structure. Caller should free it.
 *
 * Parses a video stream´s vprp. This function takes ownership of @buf.
 *
 * Returns: TRUE if parsing succeeded, otherwise FALSE. The stream
 *          should be skipped on error, but it is not fatal.
 */
static gboolean
gst_avi_demux_riff_parse_vprp (GstElement * element,
    GstBuffer * buf, gst_riff_vprp ** _vprp)
{
  gst_riff_vprp *vprp;
  gint k;
  gsize size;

  g_return_val_if_fail (buf != NULL, FALSE);
  g_return_val_if_fail (_vprp != NULL, FALSE);

  size = gst_buffer_get_size (buf);

  if (size < G_STRUCT_OFFSET (gst_riff_vprp, field_info))
    goto too_small;

  vprp = g_malloc (size);
  gst_buffer_extract (buf, 0, vprp, size);

#if (G_BYTE_ORDER == G_BIG_ENDIAN)
  vprp->format_token = GUINT32_FROM_LE (vprp->format_token);
  vprp->standard = GUINT32_FROM_LE (vprp->standard);
  vprp->vert_rate = GUINT32_FROM_LE (vprp->vert_rate);
  vprp->hor_t_total = GUINT32_FROM_LE (vprp->hor_t_total);
  vprp->vert_lines = GUINT32_FROM_LE (vprp->vert_lines);
  vprp->aspect = GUINT32_FROM_LE (vprp->aspect);
  vprp->width = GUINT32_FROM_LE (vprp->width);
  vprp->height = GUINT32_FROM_LE (vprp->height);
  vprp->fields = GUINT32_FROM_LE (vprp->fields);
#endif

  /* size checking */
  /* calculate fields based on size */
  k = (size - G_STRUCT_OFFSET (gst_riff_vprp, field_info)) / vprp->fields;
  if (vprp->fields > k) {
    GST_WARNING_OBJECT (element,
        "vprp header indicated %d fields, only %d available", vprp->fields, k);
    vprp->fields = k;
  }
  if (vprp->fields > GST_RIFF_VPRP_VIDEO_FIELDS) {
    GST_WARNING_OBJECT (element,
        "vprp header indicated %d fields, at most %d supported", vprp->fields,
        GST_RIFF_VPRP_VIDEO_FIELDS);
    vprp->fields = GST_RIFF_VPRP_VIDEO_FIELDS;
  }
#if (G_BYTE_ORDER == G_BIG_ENDIAN)
  for (k = 0; k < vprp->fields; k++) {
    gst_riff_vprp_video_field_desc *fd;

    fd = &vprp->field_info[k];
    fd->compressed_bm_height = GUINT32_FROM_LE (fd->compressed_bm_height);
    fd->compressed_bm_width = GUINT32_FROM_LE (fd->compressed_bm_width);
    fd->valid_bm_height = GUINT32_FROM_LE (fd->valid_bm_height);
    fd->valid_bm_width = GUINT16_FROM_LE (fd->valid_bm_width);
    fd->valid_bm_x_offset = GUINT16_FROM_LE (fd->valid_bm_x_offset);
    fd->valid_bm_y_offset = GUINT32_FROM_LE (fd->valid_bm_y_offset);
    fd->video_x_t_offset = GUINT32_FROM_LE (fd->video_x_t_offset);
    fd->video_y_start = GUINT32_FROM_LE (fd->video_y_start);
  }
#endif

  /* debug */
  GST_INFO_OBJECT (element, "vprp tag found in context vids:");
  GST_INFO_OBJECT (element, " format_token  %d", vprp->format_token);
  GST_INFO_OBJECT (element, " standard      %d", vprp->standard);
  GST_INFO_OBJECT (element, " vert_rate     %d", vprp->vert_rate);
  GST_INFO_OBJECT (element, " hor_t_total   %d", vprp->hor_t_total);
  GST_INFO_OBJECT (element, " vert_lines    %d", vprp->vert_lines);
  GST_INFO_OBJECT (element, " aspect        %d:%d", vprp->aspect >> 16,
      vprp->aspect & 0xffff);
  GST_INFO_OBJECT (element, " width         %d", vprp->width);
  GST_INFO_OBJECT (element, " height        %d", vprp->height);
  GST_INFO_OBJECT (element, " fields        %d", vprp->fields);
  for (k = 0; k < vprp->fields; k++) {
    gst_riff_vprp_video_field_desc *fd;

    fd = &(vprp->field_info[k]);
    GST_INFO_OBJECT (element, " field %u description:", k);
    GST_INFO_OBJECT (element, "  compressed_bm_height  %d",
        fd->compressed_bm_height);
    GST_INFO_OBJECT (element, "  compressed_bm_width  %d",
        fd->compressed_bm_width);
    GST_INFO_OBJECT (element, "  valid_bm_height       %d",
        fd->valid_bm_height);
    GST_INFO_OBJECT (element, "  valid_bm_width        %d", fd->valid_bm_width);
    GST_INFO_OBJECT (element, "  valid_bm_x_offset     %d",
        fd->valid_bm_x_offset);
    GST_INFO_OBJECT (element, "  valid_bm_y_offset     %d",
        fd->valid_bm_y_offset);
    GST_INFO_OBJECT (element, "  video_x_t_offset      %d",
        fd->video_x_t_offset);
    GST_INFO_OBJECT (element, "  video_y_start         %d", fd->video_y_start);
  }

  gst_buffer_unref (buf);

  *_vprp = vprp;

  return TRUE;

  /* ERRORS */
too_small:
  {
    GST_ERROR_OBJECT (element,
        "Too small vprp (%d available, at least %d needed)",
        size, (int) G_STRUCT_OFFSET (gst_riff_vprp, field_info));
    gst_buffer_unref (buf);
    return FALSE;
  }
}

static void
gst_avi_demux_expose_streams (GstAviDemux * avi, gboolean force)
{
  guint i;

  GST_DEBUG_OBJECT (avi, "force : %d", force);

  for (i = 0; i < avi->num_streams; i++) {
    GstAviStream *stream = &avi->stream[i];

    if (force || stream->idx_n != 0) {
      GST_LOG_OBJECT (avi, "Added pad %s with caps %" GST_PTR_FORMAT,
          GST_PAD_NAME (stream->pad), GST_PAD_CAPS (stream->pad));
      gst_element_add_pad ((GstElement *) avi, stream->pad);

      if (avi->element_index)
        gst_index_get_writer_id (avi->element_index,
            GST_OBJECT_CAST (stream->pad), &stream->index_id);

      stream->exposed = TRUE;
      if (avi->main_stream == -1)
        avi->main_stream = i;
    } else {
      GST_WARNING_OBJECT (avi, "Stream #%d doesn't have any entry, removing it",
          i);
      gst_avi_demux_reset_stream (avi, stream);
    }
  }
}

/* buf contains LIST chunk data, and will be padded to even size,
 * since some buggy files do not account for the padding of chunks
 * within a LIST in the size of the LIST */
static inline void
gst_avi_demux_roundup_list (GstAviDemux * avi, GstBuffer ** buf)
{
<<<<<<< HEAD
  gsize size;

  size = gst_buffer_get_size (*buf);
=======
  gint size = GST_BUFFER_SIZE (*buf);
>>>>>>> 397dc60b

  if (G_UNLIKELY (size & 1)) {
    GstBuffer *obuf;
    guint8 *data;

    GST_DEBUG_OBJECT (avi, "rounding up dubious list size %d", size);
    obuf = gst_buffer_new_and_alloc (size + 1);
<<<<<<< HEAD

    data = gst_buffer_map (obuf, NULL, NULL, GST_MAP_WRITE);
    gst_buffer_extract (*buf, 0, data, size);
    gst_buffer_unmap (obuf, data, size + 1);
=======
    memcpy (GST_BUFFER_DATA (obuf), GST_BUFFER_DATA (*buf), size);
    /* assume 0 padding, at least makes outcome deterministic */
    (GST_BUFFER_DATA (obuf))[size] = 0;
>>>>>>> 397dc60b
    gst_buffer_replace (buf, obuf);
  }
}

/*
 * gst_avi_demux_parse_stream:
 * @avi: calling element (used for debugging/errors).
 * @buf: input buffer used to parse the stream.
 *
 * Parses all subchunks in a strl chunk (which defines a single
 * stream). Discards the buffer after use. This function will
 * increment the stream counter internally.
 *
 * Returns: whether the stream was identified successfully.
 *          Errors are not fatal. It does indicate the stream
 *          was skipped.
 */
static gboolean
gst_avi_demux_parse_stream (GstAviDemux * avi, GstBuffer * buf)
{
  GstAviStream *stream;
  GstElementClass *klass;
  GstPadTemplate *templ;
  GstBuffer *sub = NULL;
  guint offset = 4;
  guint32 tag = 0;
  gchar *codec_name = NULL, *padname = NULL;
  const gchar *tag_name;
  GstCaps *caps = NULL;
  GstPad *pad;
  GstElement *element;
  gboolean got_strh = FALSE, got_strf = FALSE, got_vprp = FALSE;
  gst_riff_vprp *vprp = NULL;

  element = GST_ELEMENT_CAST (avi);

  GST_DEBUG_OBJECT (avi, "Parsing stream");

  gst_avi_demux_roundup_list (avi, &buf);

  if (avi->num_streams >= GST_AVI_DEMUX_MAX_STREAMS) {
    GST_WARNING_OBJECT (avi,
        "maximum no of streams (%d) exceeded, ignoring stream",
        GST_AVI_DEMUX_MAX_STREAMS);
    gst_buffer_unref (buf);
    /* not a fatal error, let's say */
    return TRUE;
  }

  stream = &avi->stream[avi->num_streams];

  /* initial settings */
  stream->idx_duration = GST_CLOCK_TIME_NONE;
  stream->hdr_duration = GST_CLOCK_TIME_NONE;
  stream->duration = GST_CLOCK_TIME_NONE;

  while (gst_riff_parse_chunk (element, buf, &offset, &tag, &sub)) {
    /* sub can be NULL if the chunk is empty */
    if (sub == NULL) {
      GST_DEBUG_OBJECT (avi, "ignoring empty chunk %" GST_FOURCC_FORMAT,
          GST_FOURCC_ARGS (tag));
      continue;
    }
    switch (tag) {
      case GST_RIFF_TAG_strh:
      {
        gst_riff_strh *strh;

        if (got_strh) {
          GST_WARNING_OBJECT (avi, "Ignoring additional strh chunk");
          break;
        }
        if (!gst_riff_parse_strh (element, sub, &stream->strh)) {
          /* ownership given away */
          sub = NULL;
          GST_WARNING_OBJECT (avi, "Failed to parse strh chunk");
          goto fail;
        }
        sub = NULL;
        strh = stream->strh;
        /* sanity check; stream header frame rate matches global header
         * frame duration */
        if (stream->strh->type == GST_RIFF_FCC_vids) {
          GstClockTime s_dur;
          GstClockTime h_dur = avi->avih->us_frame * GST_USECOND;

          s_dur = gst_util_uint64_scale (GST_SECOND, strh->scale, strh->rate);
          GST_DEBUG_OBJECT (avi, "verifying stream framerate %d/%d, "
              "frame duration = %d ms", strh->rate, strh->scale,
              (gint) (s_dur / GST_MSECOND));
          if (h_dur > (10 * GST_MSECOND) && (s_dur > 10 * h_dur)) {
            strh->rate = GST_SECOND / GST_USECOND;
            strh->scale = h_dur / GST_USECOND;
            GST_DEBUG_OBJECT (avi, "correcting stream framerate to %d/%d",
                strh->rate, strh->scale);
          }
        }
        /* determine duration as indicated by header */
        stream->hdr_duration = gst_util_uint64_scale ((guint64) strh->length *
            strh->scale, GST_SECOND, (guint64) strh->rate);
        GST_INFO ("Stream duration according to header: %" GST_TIME_FORMAT,
            GST_TIME_ARGS (stream->hdr_duration));
        if (stream->hdr_duration == 0)
          stream->hdr_duration = GST_CLOCK_TIME_NONE;

        got_strh = TRUE;
        break;
      }
      case GST_RIFF_TAG_strf:
      {
        gboolean res = FALSE;

        if (got_strf) {
          GST_WARNING_OBJECT (avi, "Ignoring additional strf chunk");
          break;
        }
        if (!got_strh) {
          GST_ERROR_OBJECT (avi, "Found strf chunk before strh chunk");
          goto fail;
        }
        switch (stream->strh->type) {
          case GST_RIFF_FCC_vids:
            stream->is_vbr = TRUE;
            res = gst_riff_parse_strf_vids (element, sub,
                &stream->strf.vids, &stream->extradata);
            sub = NULL;
            GST_DEBUG_OBJECT (element, "marking video as VBR, res %d", res);
            break;
          case GST_RIFF_FCC_auds:
            res =
                gst_riff_parse_strf_auds (element, sub, &stream->strf.auds,
                &stream->extradata);
            sub = NULL;
            if (!res)
              break;
            stream->is_vbr = (stream->strh->samplesize == 0)
                && stream->strh->scale > 1
                && stream->strf.auds->blockalign != 1;
            GST_DEBUG_OBJECT (element, "marking audio as VBR:%d, res %d",
                stream->is_vbr, res);
            /* we need these or we have no way to come up with timestamps */
            if ((!stream->is_vbr && !stream->strf.auds->av_bps) ||
                (stream->is_vbr && (!stream->strh->scale ||
                        !stream->strh->rate))) {
              GST_WARNING_OBJECT (element,
                  "invalid audio header, ignoring stream");
              goto fail;
            }
            /* some more sanity checks */
            if (stream->is_vbr) {
              if (stream->strf.auds->blockalign <= 4) {
                /* that would mean (too) many frames per chunk,
                 * so not likely set as expected */
                GST_DEBUG_OBJECT (element,
                    "suspicious blockalign %d for VBR audio; "
                    "overriding to 1 frame per chunk",
                    stream->strf.auds->blockalign);
                /* this should top any likely value */
                stream->strf.auds->blockalign = (1 << 12);
              }
            }
            break;
          case GST_RIFF_FCC_iavs:
            stream->is_vbr = TRUE;
            res = gst_riff_parse_strf_iavs (element, sub,
                &stream->strf.iavs, &stream->extradata);
            sub = NULL;
            GST_DEBUG_OBJECT (element, "marking iavs as VBR, res %d", res);
            break;
          case GST_RIFF_FCC_txts:
            /* nothing to parse here */
            stream->is_vbr = (stream->strh->samplesize == 0)
                && (stream->strh->scale > 1);
            res = TRUE;
            break;
          default:
            GST_ERROR_OBJECT (avi,
                "Don´t know how to handle stream type %" GST_FOURCC_FORMAT,
                GST_FOURCC_ARGS (stream->strh->type));
            break;
        }
        if (sub) {
          gst_buffer_unref (sub);
          sub = NULL;
        }
        if (!res)
          goto fail;
        got_strf = TRUE;
        break;
      }
      case GST_RIFF_TAG_vprp:
      {
        if (got_vprp) {
          GST_WARNING_OBJECT (avi, "Ignoring additional vprp chunk");
          break;
        }
        if (!got_strh) {
          GST_ERROR_OBJECT (avi, "Found vprp chunk before strh chunk");
          goto fail;
        }
        if (!got_strf) {
          GST_ERROR_OBJECT (avi, "Found vprp chunk before strf chunk");
          goto fail;
        }

        if (!gst_avi_demux_riff_parse_vprp (element, sub, &vprp)) {
          GST_WARNING_OBJECT (avi, "Failed to parse vprp chunk");
          /* not considered fatal */
          g_free (vprp);
          vprp = NULL;
        } else
          got_vprp = TRUE;
        sub = NULL;
        break;
      }
      case GST_RIFF_TAG_strd:
        if (stream->initdata)
          gst_buffer_unref (stream->initdata);
        stream->initdata = sub;
        sub = NULL;
        break;
      case GST_RIFF_TAG_strn:
        g_free (stream->name);
        if (sub != NULL) {
          gchar *bdata;
          gsize bsize;

          bdata = gst_buffer_map (sub, &bsize, NULL, GST_MAP_READ);
          stream->name = g_strndup (bdata, bsize);
          gst_buffer_unmap (sub, bdata, bsize);
          gst_buffer_unref (sub);
          sub = NULL;
        } else {
          stream->name = g_strdup ("");
        }
        GST_DEBUG_OBJECT (avi, "stream name: %s", stream->name);
        break;
      case GST_RIFF_IDIT:
        gst_avi_demux_parse_idit (avi, sub);
        break;
      default:
        if (tag == GST_MAKE_FOURCC ('i', 'n', 'd', 'x') ||
            tag == GST_MAKE_FOURCC ('i', 'x', '0' + avi->num_streams / 10,
                '0' + avi->num_streams % 10)) {
          g_free (stream->indexes);
          gst_avi_demux_parse_superindex (avi, sub, &stream->indexes);
          stream->superindex = TRUE;
          sub = NULL;
          break;
        }
        GST_WARNING_OBJECT (avi,
            "Unknown stream header tag %" GST_FOURCC_FORMAT ", ignoring",
            GST_FOURCC_ARGS (tag));
        /* fall-through */
      case GST_RIFF_TAG_JUNQ:
      case GST_RIFF_TAG_JUNK:
        break;
    }
    if (sub != NULL) {
      gst_buffer_unref (sub);
      sub = NULL;
    }
  }

  if (!got_strh) {
    GST_WARNING_OBJECT (avi, "Failed to find strh chunk");
    goto fail;
  }

  if (!got_strf) {
    GST_WARNING_OBJECT (avi, "Failed to find strf chunk");
    goto fail;
  }

  /* get class to figure out the template */
  klass = GST_ELEMENT_GET_CLASS (avi);

  /* we now have all info, let´s set up a pad and a caps and be done */
  /* create stream name + pad */
  switch (stream->strh->type) {
    case GST_RIFF_FCC_vids:{
      guint32 fourcc;

      fourcc = (stream->strf.vids->compression) ?
          stream->strf.vids->compression : stream->strh->fcc_handler;
      padname = g_strdup_printf ("video_%02d", avi->num_v_streams);
      templ = gst_element_class_get_pad_template (klass, "video_%02d");
      caps = gst_riff_create_video_caps (fourcc, stream->strh,
          stream->strf.vids, stream->extradata, stream->initdata, &codec_name);
      if (!caps) {
        caps = gst_caps_new_simple ("video/x-avi-unknown", "fourcc",
            GST_TYPE_FOURCC, fourcc, NULL);
      } else if (got_vprp && vprp) {
        guint32 aspect_n, aspect_d;
        gint n, d;

        aspect_n = vprp->aspect >> 16;
        aspect_d = vprp->aspect & 0xffff;
        /* calculate the pixel aspect ratio using w/h and aspect ratio */
        n = aspect_n * stream->strf.vids->height;
        d = aspect_d * stream->strf.vids->width;
        if (n && d)
          gst_caps_set_simple (caps, "pixel-aspect-ratio", GST_TYPE_FRACTION,
              n, d, NULL);
        /* very local, not needed elsewhere */
        g_free (vprp);
        vprp = NULL;
      }
      tag_name = GST_TAG_VIDEO_CODEC;
      avi->num_v_streams++;
      break;
    }
    case GST_RIFF_FCC_auds:{
      padname = g_strdup_printf ("audio_%02d", avi->num_a_streams);
      templ = gst_element_class_get_pad_template (klass, "audio_%02d");
      caps = gst_riff_create_audio_caps (stream->strf.auds->format,
          stream->strh, stream->strf.auds, stream->extradata,
          stream->initdata, &codec_name);
      if (!caps) {
        caps = gst_caps_new_simple ("audio/x-avi-unknown", "codec_id",
            G_TYPE_INT, stream->strf.auds->format, NULL);
      }
      tag_name = GST_TAG_AUDIO_CODEC;
      avi->num_a_streams++;
      break;
    }
    case GST_RIFF_FCC_iavs:{
      guint32 fourcc = stream->strh->fcc_handler;

      padname = g_strdup_printf ("video_%02d", avi->num_v_streams);
      templ = gst_element_class_get_pad_template (klass, "video_%02d");
      caps = gst_riff_create_iavs_caps (fourcc, stream->strh,
          stream->strf.iavs, stream->extradata, stream->initdata, &codec_name);
      if (!caps) {
        caps = gst_caps_new_simple ("video/x-avi-unknown", "fourcc",
            GST_TYPE_FOURCC, fourcc, NULL);
      }
      tag_name = GST_TAG_VIDEO_CODEC;
      avi->num_v_streams++;
      break;
    }
    case GST_RIFF_FCC_txts:{
      padname = g_strdup_printf ("subtitle_%02d", avi->num_t_streams);
      templ = gst_element_class_get_pad_template (klass, "subtitle_%02d");
      caps = gst_caps_new_simple ("application/x-subtitle-avi", NULL);
      tag_name = NULL;
      avi->num_t_streams++;
      break;
    }
    default:
      g_return_val_if_reached (FALSE);
  }

  /* no caps means no stream */
  if (!caps) {
    GST_ERROR_OBJECT (element, "Did not find caps for stream %s", padname);
    goto fail;
  }

  GST_DEBUG_OBJECT (element, "codec-name=%s",
      (codec_name ? codec_name : "NULL"));
  GST_DEBUG_OBJECT (element, "caps=%" GST_PTR_FORMAT, caps);

  /* set proper settings and add it */
  if (stream->pad)
    gst_object_unref (stream->pad);
  pad = stream->pad = gst_pad_new_from_template (templ, padname);
  g_free (padname);

  gst_pad_use_fixed_caps (pad);
#if 0
  gst_pad_set_formats_function (pad,
      GST_DEBUG_FUNCPTR (gst_avi_demux_get_src_formats));
  gst_pad_set_event_mask_function (pad,
      GST_DEBUG_FUNCPTR (gst_avi_demux_get_event_mask));
#endif
  gst_pad_set_event_function (pad,
      GST_DEBUG_FUNCPTR (gst_avi_demux_handle_src_event));
  gst_pad_set_query_type_function (pad,
      GST_DEBUG_FUNCPTR (gst_avi_demux_get_src_query_types));
  gst_pad_set_query_function (pad,
      GST_DEBUG_FUNCPTR (gst_avi_demux_handle_src_query));
#if 0
  gst_pad_set_convert_function (pad,
      GST_DEBUG_FUNCPTR (gst_avi_demux_src_convert));
#endif

  stream->num = avi->num_streams;

  stream->start_entry = 0;
  stream->step_entry = 0;
  stream->stop_entry = 0;

  stream->current_entry = -1;
  stream->current_total = 0;

  stream->last_flow = GST_FLOW_OK;
  stream->discont = TRUE;

  stream->total_bytes = 0;
  stream->total_blocks = 0;
  stream->n_keyframes = 0;

  stream->idx_n = 0;
  stream->idx_max = 0;

  gst_pad_set_element_private (pad, stream);
  avi->num_streams++;

  gst_pad_set_caps (pad, caps);
  gst_pad_set_active (pad, TRUE);
  gst_caps_unref (caps);

  /* make tags */
  if (codec_name) {
    if (!stream->taglist)
      stream->taglist = gst_tag_list_new ();

    avi->got_tags = TRUE;

    gst_tag_list_add (stream->taglist, GST_TAG_MERGE_APPEND, tag_name,
        codec_name, NULL);
    g_free (codec_name);
  }

  gst_buffer_unref (buf);

  return TRUE;

  /* ERRORS */
fail:
  {
    /* unref any mem that may be in use */
    if (buf)
      gst_buffer_unref (buf);
    if (sub)
      gst_buffer_unref (sub);
    g_free (vprp);
    g_free (codec_name);
    gst_avi_demux_reset_stream (avi, stream);
    avi->num_streams++;
    return FALSE;
  }
}

/*
 * gst_avi_demux_parse_odml:
 * @avi: calling element (used for debug/error).
 * @buf: input buffer to be used for parsing.
 *
 * Read an openDML-2.0 extension header. Fills in the frame number
 * in the avi demuxer object when reading succeeds.
 */
static void
gst_avi_demux_parse_odml (GstAviDemux * avi, GstBuffer * buf)
{
  guint32 tag = 0;
  guint offset = 4;
  GstBuffer *sub = NULL;

  while (gst_riff_parse_chunk (GST_ELEMENT_CAST (avi), buf, &offset, &tag,
          &sub)) {
    switch (tag) {
      case GST_RIFF_TAG_dmlh:{
        gst_riff_dmlh dmlh, *_dmlh;
        gsize size;
        guint8 *data;

        /* sub == NULL is possible and means an empty buffer */
        if (sub == NULL)
          goto next;

        data = gst_buffer_map (sub, &size, NULL, GST_MAP_READ);

        /* check size */
        if (size < sizeof (gst_riff_dmlh)) {
          GST_ERROR_OBJECT (avi,
              "DMLH entry is too small (%d bytes, %d needed)",
              size, (int) sizeof (gst_riff_dmlh));
          gst_buffer_unmap (sub, data, size);
          goto next;
        }
        _dmlh = (gst_riff_dmlh *) data;
        dmlh.totalframes = GST_READ_UINT32_LE (&_dmlh->totalframes);
        gst_buffer_unmap (sub, data, size);

        GST_INFO_OBJECT (avi, "dmlh tag found: totalframes: %u",
            dmlh.totalframes);

        avi->avih->tot_frames = dmlh.totalframes;
        goto next;
      }

      default:
        GST_WARNING_OBJECT (avi,
            "Unknown tag %" GST_FOURCC_FORMAT " in ODML header",
            GST_FOURCC_ARGS (tag));
        /* fall-through */
      case GST_RIFF_TAG_JUNQ:
      case GST_RIFF_TAG_JUNK:
      next:
        /* skip and move to next chunk */
        if (sub) {
          gst_buffer_unref (sub);
          sub = NULL;
        }
        break;
    }
  }
  if (buf)
    gst_buffer_unref (buf);
}

/* Index helper */
static guint
gst_avi_demux_index_last (GstAviDemux * avi, GstAviStream * stream)
{
  return stream->idx_n;
}

/* find a previous entry in the index with the given flags */
static guint
gst_avi_demux_index_prev (GstAviDemux * avi, GstAviStream * stream,
    guint last, gboolean keyframe)
{
  GstAviIndexEntry *entry;
  guint i;

  for (i = last; i > 0; i--) {
    entry = &stream->index[i - 1];
    if (!keyframe || ENTRY_IS_KEYFRAME (entry)) {
      return i - 1;
    }
  }
  return 0;
}

static guint
gst_avi_demux_index_next (GstAviDemux * avi, GstAviStream * stream,
    guint last, gboolean keyframe)
{
  GstAviIndexEntry *entry;
  gint i;

  for (i = last + 1; i < stream->idx_n; i++) {
    entry = &stream->index[i];
    if (!keyframe || ENTRY_IS_KEYFRAME (entry)) {
      return i;
    }
  }
  return stream->idx_n - 1;
}

static guint
gst_avi_demux_index_entry_search (GstAviIndexEntry * entry, guint64 * total)
{
  if (entry->total < *total)
    return -1;
  else if (entry->total > *total)
    return 1;
  return 0;
}

/*
 * gst_avi_demux_index_for_time:
 * @avi: Avi object
 * @stream: the stream
 * @time: a time position
 *
 * Finds the index entry which time is less or equal than the requested time.
 * Try to avoid binary search when we can convert the time to an index
 * position directly (for example for video frames with a fixed duration).
 *
 * Returns: the found position in the index.
 */
static guint
gst_avi_demux_index_for_time (GstAviDemux * avi,
    GstAviStream * stream, guint64 time)
{
  guint index = -1;
  guint64 total;

  GST_LOG_OBJECT (avi, "search time:%" GST_TIME_FORMAT, GST_TIME_ARGS (time));

  /* easy (and common) cases */
  if (time == 0 || stream->idx_n == 0)
    return 0;
  if (time >= stream->idx_duration)
    return stream->idx_n - 1;

  /* figure out where we need to go. For that we convert the time to an
   * index entry or we convert it to a total and then do a binary search. */
  if (stream->is_vbr) {
    /* VBR stream next timestamp */
    if (stream->strh->type == GST_RIFF_FCC_auds) {
      total = avi_stream_convert_time_to_frames_unchecked (stream, time);
    } else {
      index = avi_stream_convert_time_to_frames_unchecked (stream, time);
    }
  } else {
    /* constant rate stream */
    total = avi_stream_convert_time_to_bytes_unchecked (stream, time);
  }

  if (index == -1) {
    GstAviIndexEntry *entry;

    /* no index, find index with binary search on total */
    GST_LOG_OBJECT (avi, "binary search for entry with total %"
        G_GUINT64_FORMAT, total);

    entry = gst_util_array_binary_search (stream->index,
        stream->idx_n, sizeof (GstAviIndexEntry),
        (GCompareDataFunc) gst_avi_demux_index_entry_search,
        GST_SEARCH_MODE_BEFORE, &total, NULL);

    if (entry == NULL) {
      GST_LOG_OBJECT (avi, "not found, assume index 0");
      index = 0;
    } else {
      index = entry - stream->index;
      GST_LOG_OBJECT (avi, "found at %u", index);
    }
  } else {
    GST_LOG_OBJECT (avi, "converted time to index %u", index);
  }

  return index;
}

static inline GstAviStream *
gst_avi_demux_stream_for_id (GstAviDemux * avi, guint32 id)
{
  guint stream_nr;
  GstAviStream *stream;

  /* get the stream for this entry */
  stream_nr = CHUNKID_TO_STREAMNR (id);
  if (G_UNLIKELY (stream_nr >= avi->num_streams)) {
    GST_WARNING_OBJECT (avi, "invalid stream nr %d", stream_nr);
    return NULL;
  }
  stream = &avi->stream[stream_nr];
  if (G_UNLIKELY (!stream->strh)) {
    GST_WARNING_OBJECT (avi, "Unhandled stream %d, skipping", stream_nr);
    return NULL;
  }
  return stream;
}

/*
 * gst_avi_demux_parse_index:
 * @avi: calling element (used for debugging/errors).
 * @buf: buffer containing the full index.
 *
 * Read index entries from the provided buffer.
 * The buffer should contain a GST_RIFF_TAG_idx1 chunk.
 */
static gboolean
gst_avi_demux_parse_index (GstAviDemux * avi, GstBuffer * buf)
{
  guint8 *data;
  gsize size;
  guint i, num, n;
  gst_riff_index_entry *index;
  GstClockTime stamp;
  GstAviStream *stream;
  GstAviIndexEntry entry;
  guint32 id;

  if (!buf)
    return FALSE;

  data = gst_buffer_map (buf, &size, NULL, GST_MAP_READ);

  stamp = gst_util_get_timestamp ();

  /* see how many items in the index */
  num = size / sizeof (gst_riff_index_entry);
  if (num == 0)
    goto empty_list;

  GST_INFO_OBJECT (avi, "Parsing index, nr_entries = %6d", num);

  index = (gst_riff_index_entry *) data;

  /* figure out if the index is 0 based or relative to the MOVI start */
  entry.offset = GST_READ_UINT32_LE (&index[0].offset);
  if (entry.offset < avi->offset) {
    avi->index_offset = avi->offset + 8;
    GST_DEBUG ("index_offset = %" G_GUINT64_FORMAT, avi->index_offset);
  } else {
    avi->index_offset = 0;
    GST_DEBUG ("index is 0 based");
  }

  for (i = 0, n = 0; i < num; i++) {
    id = GST_READ_UINT32_LE (&index[i].id);
    entry.offset = GST_READ_UINT32_LE (&index[i].offset);

    /* some sanity checks */
    if (G_UNLIKELY (id == GST_RIFF_rec || id == 0 ||
            (entry.offset == 0 && n > 0)))
      continue;

    /* get the stream for this entry */
    stream = gst_avi_demux_stream_for_id (avi, id);
    if (G_UNLIKELY (!stream))
      continue;

    /* handle offset and size */
    entry.offset += avi->index_offset + 8;
    entry.size = GST_READ_UINT32_LE (&index[i].size);

    /* handle flags */
    if (stream->strh->type == GST_RIFF_FCC_auds) {
      /* all audio frames are keyframes */
      ENTRY_SET_KEYFRAME (&entry);
    } else {
      guint32 flags;
      /* else read flags */
      flags = GST_READ_UINT32_LE (&index[i].flags);
      if (flags & GST_RIFF_IF_KEYFRAME) {
        ENTRY_SET_KEYFRAME (&entry);
      } else {
        ENTRY_UNSET_KEYFRAME (&entry);
      }
    }

    /* and add */
    if (G_UNLIKELY (!gst_avi_demux_add_index (avi, stream, num, &entry)))
      goto out_of_mem;

    n++;
  }
  gst_buffer_unmap (buf, data, size);
  gst_buffer_unref (buf);

  /* get stream stats now */
  avi->have_index = gst_avi_demux_do_index_stats (avi);

  stamp = gst_util_get_timestamp () - stamp;
  GST_DEBUG_OBJECT (avi, "index parsing took %" GST_TIME_FORMAT,
      GST_TIME_ARGS (stamp));

  return TRUE;

  /* ERRORS */
empty_list:
  {
    GST_DEBUG_OBJECT (avi, "empty index");
    gst_buffer_unmap (buf, data, size);
    gst_buffer_unref (buf);
    return FALSE;
  }
out_of_mem:
  {
    GST_ELEMENT_ERROR (avi, RESOURCE, NO_SPACE_LEFT, (NULL),
        ("Cannot allocate memory for %u*%u=%u bytes",
            (guint) sizeof (GstAviIndexEntry), num,
            (guint) sizeof (GstAviIndexEntry) * num));
    gst_buffer_unmap (buf, data, size);
    gst_buffer_unref (buf);
    return FALSE;
  }
}

/*
 * gst_avi_demux_stream_index:
 * @avi: avi demuxer object.
 *
 * Seeks to index and reads it.
 */
static void
gst_avi_demux_stream_index (GstAviDemux * avi)
{
  GstFlowReturn res;
  guint64 offset = avi->offset;
  GstBuffer *buf;
  guint32 tag;
  guint32 size;
  gsize bsize;
  guint8 *bdata;

  GST_DEBUG ("demux stream index at offset %" G_GUINT64_FORMAT, offset);

  /* get chunk information */
  res = gst_pad_pull_range (avi->sinkpad, offset, 8, &buf);
  if (res != GST_FLOW_OK)
    goto pull_failed;

  bdata = gst_buffer_map (buf, &bsize, NULL, GST_MAP_READ);
  if (bsize < 8)
    goto too_small;

  /* check tag first before blindy trying to read 'size' bytes */
  tag = GST_READ_UINT32_LE (bdata);
  size = GST_READ_UINT32_LE (bdata + 4);
  if (tag == GST_RIFF_TAG_LIST) {
    /* this is the movi tag */
    GST_DEBUG_OBJECT (avi, "skip LIST chunk, size %" G_GUINT32_FORMAT,
        (8 + GST_ROUND_UP_2 (size)));
    offset += 8 + GST_ROUND_UP_2 (size);
    gst_buffer_unmap (buf, bdata, bsize);
    gst_buffer_unref (buf);

    res = gst_pad_pull_range (avi->sinkpad, offset, 8, &buf);
    if (res != GST_FLOW_OK)
      goto pull_failed;

    bdata = gst_buffer_map (buf, &bsize, NULL, GST_MAP_READ);
    if (bsize < 8)
      goto too_small;

    tag = GST_READ_UINT32_LE (bdata);
    size = GST_READ_UINT32_LE (bdata + 4);
  }
  gst_buffer_unmap (buf, bdata, bsize);
  gst_buffer_unref (buf);

  if (tag != GST_RIFF_TAG_idx1)
    goto no_index;
  if (!size)
    goto zero_index;

  GST_DEBUG ("index found at offset %" G_GUINT64_FORMAT, offset);

  /* read chunk, advance offset */
  if (gst_riff_read_chunk (GST_ELEMENT_CAST (avi),
          avi->sinkpad, &offset, &tag, &buf) != GST_FLOW_OK)
    return;

  GST_DEBUG ("will parse index chunk size %u for tag %"
      GST_FOURCC_FORMAT, gst_buffer_get_size (buf), GST_FOURCC_ARGS (tag));

  gst_avi_demux_parse_index (avi, buf);

#ifndef GST_DISABLE_GST_DEBUG
  /* debug our indexes */
  {
    gint i;
    GstAviStream *stream;

    for (i = 0; i < avi->num_streams; i++) {
      stream = &avi->stream[i];
      GST_DEBUG_OBJECT (avi, "stream %u: %u frames, %" G_GINT64_FORMAT " bytes",
          i, stream->idx_n, stream->total_bytes);
    }
  }
#endif
  return;

  /* ERRORS */
pull_failed:
  {
    GST_DEBUG_OBJECT (avi,
        "pull range failed: pos=%" G_GUINT64_FORMAT " size=8", offset);
    return;
  }
too_small:
  {
    GST_DEBUG_OBJECT (avi, "Buffer is too small");
    gst_buffer_unmap (buf, bdata, bsize);
    gst_buffer_unref (buf);
    return;
  }
no_index:
  {
    GST_WARNING_OBJECT (avi,
        "No index data (idx1) after movi chunk, but %" GST_FOURCC_FORMAT,
        GST_FOURCC_ARGS (tag));
    return;
  }
zero_index:
  {
    GST_WARNING_OBJECT (avi, "Empty index data (idx1) after movi chunk");
    return;
  }
}

/*
 * gst_avi_demux_stream_index_push:
 * @avi: avi demuxer object.
 *
 * Read index.
 */
static void
gst_avi_demux_stream_index_push (GstAviDemux * avi)
{
  guint64 offset = avi->idx1_offset;
  GstBuffer *buf;
  guint32 tag;
  guint32 size;

  GST_DEBUG ("demux stream index at offset %" G_GUINT64_FORMAT, offset);

  /* get chunk information */
  if (!gst_avi_demux_peek_chunk (avi, &tag, &size))
    return;

  /* check tag first before blindly trying to read 'size' bytes */
  if (tag == GST_RIFF_TAG_LIST) {
    /* this is the movi tag */
    GST_DEBUG_OBJECT (avi, "skip LIST chunk, size %" G_GUINT32_FORMAT,
        (8 + GST_ROUND_UP_2 (size)));
    avi->idx1_offset = offset + 8 + GST_ROUND_UP_2 (size);
    /* issue seek to allow chain function to handle it and return! */
    perform_seek_to_offset (avi, avi->idx1_offset);
    return;
  }

  if (tag != GST_RIFF_TAG_idx1)
    goto no_index;

  GST_DEBUG ("index found at offset %" G_GUINT64_FORMAT, offset);

  /* flush chunk header */
  gst_adapter_flush (avi->adapter, 8);
  /* read chunk payload */
  buf = gst_adapter_take_buffer (avi->adapter, size);
  if (!buf)
    goto pull_failed;
  /* advance offset */
  offset += 8 + GST_ROUND_UP_2 (size);

  GST_DEBUG ("will parse index chunk size %u for tag %"
      GST_FOURCC_FORMAT, gst_buffer_get_size (buf), GST_FOURCC_ARGS (tag));

  avi->offset = avi->first_movi_offset;
  gst_avi_demux_parse_index (avi, buf);

#ifndef GST_DISABLE_GST_DEBUG
  /* debug our indexes */
  {
    gint i;
    GstAviStream *stream;

    for (i = 0; i < avi->num_streams; i++) {
      stream = &avi->stream[i];
      GST_DEBUG_OBJECT (avi, "stream %u: %u frames, %" G_GINT64_FORMAT " bytes",
          i, stream->idx_n, stream->total_bytes);
    }
  }
#endif
  return;

  /* ERRORS */
pull_failed:
  {
    GST_DEBUG_OBJECT (avi,
        "taking data from adapter failed: pos=%" G_GUINT64_FORMAT " size=%u",
        offset, size);
    return;
  }
no_index:
  {
    GST_WARNING_OBJECT (avi,
        "No index data (idx1) after movi chunk, but %" GST_FOURCC_FORMAT,
        GST_FOURCC_ARGS (tag));
    return;
  }
}

/*
 * gst_avi_demux_peek_tag:
 *
 * Returns the tag and size of the next chunk
 */
static GstFlowReturn
gst_avi_demux_peek_tag (GstAviDemux * avi, guint64 offset, guint32 * tag,
    guint * size)
{
  GstFlowReturn res = GST_FLOW_OK;
  GstBuffer *buf = NULL;
  gsize bufsize;
  guint8 *bufdata;

  res = gst_pad_pull_range (avi->sinkpad, offset, 8, &buf);
  if (res != GST_FLOW_OK)
    goto pull_failed;

  bufdata = gst_buffer_map (buf, &bufsize, NULL, GST_MAP_READ);
  if (bufsize != 8)
    goto wrong_size;

  *tag = GST_READ_UINT32_LE (bufdata);
  *size = GST_READ_UINT32_LE (bufdata + 4);

  GST_LOG_OBJECT (avi, "Tag[%" GST_FOURCC_FORMAT "] (size:%d) %"
      G_GINT64_FORMAT " -- %" G_GINT64_FORMAT, GST_FOURCC_ARGS (*tag),
      *size, offset + 8, offset + 8 + (gint64) * size);

done:
  gst_buffer_unmap (buf, bufdata, bufsize);
  gst_buffer_unref (buf);

  return res;

  /* ERRORS */
pull_failed:
  {
    GST_DEBUG_OBJECT (avi, "pull_ranged returned %s", gst_flow_get_name (res));
    return res;
  }
wrong_size:
  {
    GST_DEBUG_OBJECT (avi, "got %d bytes which is <> 8 bytes", bufsize);
    res = GST_FLOW_ERROR;
    goto done;
  }
}

/*
 * gst_avi_demux_next_data_buffer:
 *
 * Returns the offset and size of the next buffer
 * Position is the position of the buffer (after tag and size)
 */
static GstFlowReturn
gst_avi_demux_next_data_buffer (GstAviDemux * avi, guint64 * offset,
    guint32 * tag, guint * size)
{
  guint64 off = *offset;
  guint _size = 0;
  GstFlowReturn res;

  do {
    res = gst_avi_demux_peek_tag (avi, off, tag, &_size);
    if (res != GST_FLOW_OK)
      break;
    if (*tag == GST_RIFF_TAG_LIST || *tag == GST_RIFF_TAG_RIFF)
      off += 8 + 4;             /* skip tag + size + subtag */
    else {
      *offset = off + 8;
      *size = _size;
      break;
    }
  } while (TRUE);

  return res;
}

/*
 * gst_avi_demux_stream_scan:
 * @avi: calling element (used for debugging/errors).
 *
 * Scan the file for all chunks to "create" a new index.
 * pull-range based
 */
static gboolean
gst_avi_demux_stream_scan (GstAviDemux * avi)
{
  GstFlowReturn res;
  GstAviStream *stream;
  GstFormat format;
  guint64 pos = 0;
  guint64 length;
  gint64 tmplength;
  guint32 tag = 0;
  guint num;

  /* FIXME:
   * - implement non-seekable source support.
   */
  GST_DEBUG_OBJECT (avi, "Creating index");

  /* get the size of the file */
  format = GST_FORMAT_BYTES;
  if (!gst_pad_query_peer_duration (avi->sinkpad, &format, &tmplength))
    return FALSE;
  length = tmplength;

  /* guess the total amount of entries we expect */
  num = 16000;

  while (TRUE) {
    GstAviIndexEntry entry;
    guint size = 0;

    /* start reading data buffers to find the id and offset */
    res = gst_avi_demux_next_data_buffer (avi, &pos, &tag, &size);
    if (G_UNLIKELY (res != GST_FLOW_OK))
      break;

    /* get stream */
    stream = gst_avi_demux_stream_for_id (avi, tag);
    if (G_UNLIKELY (!stream))
      goto next;

    /* we can't figure out the keyframes, assume they all are */
    entry.flags = GST_AVI_KEYFRAME;
    entry.offset = pos;
    entry.size = size;

    /* and add to the index of this stream */
    if (G_UNLIKELY (!gst_avi_demux_add_index (avi, stream, num, &entry)))
      goto out_of_mem;

  next:
    /* update position */
    pos += GST_ROUND_UP_2 (size);
    if (G_UNLIKELY (pos > length)) {
      GST_WARNING_OBJECT (avi,
          "Stopping index lookup since we are further than EOF");
      break;
    }
  }

  /* collect stats */
  avi->have_index = gst_avi_demux_do_index_stats (avi);

  return TRUE;

  /* ERRORS */
out_of_mem:
  {
    GST_ELEMENT_ERROR (avi, RESOURCE, NO_SPACE_LEFT, (NULL),
        ("Cannot allocate memory for %u*%u=%u bytes",
            (guint) sizeof (GstAviIndexEntry), num,
            (guint) sizeof (GstAviIndexEntry) * num));
    return FALSE;
  }
}

static void
gst_avi_demux_calculate_durations_from_index (GstAviDemux * avi)
{
  guint i;
  GstClockTime total;
  GstAviStream *stream;

  total = GST_CLOCK_TIME_NONE;

  /* all streams start at a timestamp 0 */
  for (i = 0; i < avi->num_streams; i++) {
    GstClockTime duration, hduration;
    gst_riff_strh *strh;

    stream = &avi->stream[i];
    if (G_UNLIKELY (!stream || !stream->idx_n || !(strh = stream->strh)))
      continue;

    /* get header duration for the stream */
    hduration = stream->hdr_duration;
    /* index duration calculated during parsing */
    duration = stream->idx_duration;

    /* now pick a good duration */
    if (GST_CLOCK_TIME_IS_VALID (duration)) {
      /* index gave valid duration, use that */
      GST_INFO ("Stream %p duration according to index: %" GST_TIME_FORMAT,
          stream, GST_TIME_ARGS (duration));
    } else {
      /* fall back to header info to calculate a duration */
      duration = hduration;
    }
    GST_INFO ("Setting duration of stream #%d to %" GST_TIME_FORMAT,
        i, GST_TIME_ARGS (duration));
    /* set duration for the stream */
    stream->duration = duration;

    /* find total duration */
    if (total == GST_CLOCK_TIME_NONE ||
        (GST_CLOCK_TIME_IS_VALID (duration) && duration > total))
      total = duration;
  }

  if (GST_CLOCK_TIME_IS_VALID (total) && (total > 0)) {
    /* now update the duration for those streams where we had none */
    for (i = 0; i < avi->num_streams; i++) {
      stream = &avi->stream[i];

      if (!GST_CLOCK_TIME_IS_VALID (stream->duration)
          || stream->duration == 0) {
        stream->duration = total;

        GST_INFO ("Stream %p duration according to total: %" GST_TIME_FORMAT,
            stream, GST_TIME_ARGS (total));
      }
    }
  }

  /* and set the total duration in the segment. */
  GST_INFO ("Setting total duration to: %" GST_TIME_FORMAT,
      GST_TIME_ARGS (total));

  gst_segment_set_duration (&avi->segment, GST_FORMAT_TIME, total);
}

/* returns FALSE if there are no pads to deliver event to,
 * otherwise TRUE (whatever the outcome of event sending),
 * takes ownership of the event. */
static gboolean
gst_avi_demux_push_event (GstAviDemux * avi, GstEvent * event)
{
  gboolean result = FALSE;
  gint i;

  GST_DEBUG_OBJECT (avi, "sending %s event to %d streams",
      GST_EVENT_TYPE_NAME (event), avi->num_streams);

  for (i = 0; i < avi->num_streams; i++) {
    GstAviStream *stream = &avi->stream[i];

    if (stream->pad) {
      result = TRUE;
      gst_pad_push_event (stream->pad, gst_event_ref (event));
    }
  }
  gst_event_unref (event);
  return result;
}

static void
gst_avi_demux_check_seekability (GstAviDemux * avi)
{
  GstQuery *query;
  gboolean seekable = FALSE;
  gint64 start = -1, stop = -1;

  query = gst_query_new_seeking (GST_FORMAT_BYTES);
  if (!gst_pad_peer_query (avi->sinkpad, query)) {
    GST_DEBUG_OBJECT (avi, "seeking query failed");
    goto done;
  }

  gst_query_parse_seeking (query, NULL, &seekable, &start, &stop);

  /* try harder to query upstream size if we didn't get it the first time */
  if (seekable && stop == -1) {
    GstFormat fmt = GST_FORMAT_BYTES;

    GST_DEBUG_OBJECT (avi, "doing duration query to fix up unset stop");
    gst_pad_query_peer_duration (avi->sinkpad, &fmt, &stop);
  }

  /* if upstream doesn't know the size, it's likely that it's not seekable in
   * practice even if it technically may be seekable */
  if (seekable && (start != 0 || stop <= start)) {
    GST_DEBUG_OBJECT (avi, "seekable but unknown start/stop -> disable");
    seekable = FALSE;
  }

done:
  GST_INFO_OBJECT (avi, "seekable: %d (%" G_GUINT64_FORMAT " - %"
      G_GUINT64_FORMAT ")", seekable, start, stop);
  avi->seekable = seekable;

  gst_query_unref (query);
}

/*
 * Read AVI headers when streaming
 */
static GstFlowReturn
gst_avi_demux_stream_header_push (GstAviDemux * avi)
{
  GstFlowReturn ret = GST_FLOW_OK;
  guint32 tag = 0;
  guint32 ltag = 0;
  guint32 size = 0;
  const guint8 *data;
  GstBuffer *buf = NULL, *sub = NULL;
  guint offset = 4;
  gint64 stop;
  gint i;
  GstTagList *tags = NULL;
  guint8 fourcc[4];

  GST_DEBUG ("Reading and parsing avi headers: %d", avi->header_state);

  switch (avi->header_state) {
    case GST_AVI_DEMUX_HEADER_TAG_LIST:
      if (gst_avi_demux_peek_chunk (avi, &tag, &size)) {
        avi->offset += 8 + GST_ROUND_UP_2 (size);
        if (tag != GST_RIFF_TAG_LIST)
          goto header_no_list;

        gst_adapter_flush (avi->adapter, 8);
        /* Find the 'hdrl' LIST tag */
        GST_DEBUG ("Reading %d bytes", size);
        buf = gst_adapter_take_buffer (avi->adapter, size);

        gst_buffer_extract (buf, 0, fourcc, 4);

        if (GST_READ_UINT32_LE (fourcc) != GST_RIFF_LIST_hdrl)
          goto header_no_hdrl;

        /* mind padding */
        if (size & 1)
          gst_adapter_flush (avi->adapter, 1);

        GST_DEBUG ("'hdrl' LIST tag found. Parsing next chunk");

        gst_avi_demux_roundup_list (avi, &buf);

        /* the hdrl starts with a 'avih' header */
        if (!gst_riff_parse_chunk (GST_ELEMENT_CAST (avi), buf, &offset, &tag,
                &sub))
          goto header_no_avih;

        if (tag != GST_RIFF_TAG_avih)
          goto header_no_avih;

        if (!gst_avi_demux_parse_avih (avi, sub, &avi->avih))
          goto header_wrong_avih;

        GST_DEBUG_OBJECT (avi, "AVI header ok, reading elemnts from header");

        /* now, read the elements from the header until the end */
        while (gst_riff_parse_chunk (GST_ELEMENT_CAST (avi), buf, &offset, &tag,
                &sub)) {
          /* sub can be NULL on empty tags */
          if (!sub)
            continue;

          switch (tag) {
            case GST_RIFF_TAG_LIST:
              if (gst_buffer_get_size (sub) < 4)
                goto next;

              gst_buffer_extract (sub, 0, fourcc, 4);

              switch (GST_READ_UINT32_LE (fourcc)) {
                case GST_RIFF_LIST_strl:
                  if (!(gst_avi_demux_parse_stream (avi, sub))) {
                    sub = NULL;
                    GST_ELEMENT_WARNING (avi, STREAM, DEMUX, (NULL),
                        ("failed to parse stream, ignoring"));
                    goto next;
                  }
                  sub = NULL;
                  goto next;
                case GST_RIFF_LIST_odml:
                  gst_avi_demux_parse_odml (avi, sub);
                  sub = NULL;
                  break;
                default:
                  GST_WARNING_OBJECT (avi,
                      "Unknown list %" GST_FOURCC_FORMAT " in AVI header",
                      GST_FOURCC_ARGS (GST_READ_UINT32_LE (fourcc)));
                  /* fall-through */
                case GST_RIFF_TAG_JUNQ:
                case GST_RIFF_TAG_JUNK:
                  goto next;
                  break;
              }
            case GST_RIFF_IDIT:
              gst_avi_demux_parse_idit (avi, sub);
              goto next;
            default:
              GST_WARNING_OBJECT (avi,
                  "Unknown off %d tag %" GST_FOURCC_FORMAT " in AVI header",
                  offset, GST_FOURCC_ARGS (tag));
              /* fall-through */
            case GST_RIFF_TAG_JUNQ:
            case GST_RIFF_TAG_JUNK:
            next:
              /* move to next chunk */
              if (sub)
                gst_buffer_unref (sub);
              sub = NULL;
              break;
          }
        }
        gst_buffer_unref (buf);
        GST_DEBUG ("elements parsed");

        /* check parsed streams */
        if (avi->num_streams == 0) {
          goto no_streams;
        } else if (avi->num_streams != avi->avih->streams) {
          GST_WARNING_OBJECT (avi,
              "Stream header mentioned %d streams, but %d available",
              avi->avih->streams, avi->num_streams);
        }
        GST_DEBUG ("Get junk and info next");
        avi->header_state = GST_AVI_DEMUX_HEADER_INFO;
      } else {
        /* Need more data */
        return ret;
      }
      /* fall-though */
    case GST_AVI_DEMUX_HEADER_INFO:
      GST_DEBUG_OBJECT (avi, "skipping junk between header and data ...");
      while (TRUE) {
        if (gst_adapter_available (avi->adapter) < 12)
          return GST_FLOW_OK;

        data = gst_adapter_map (avi->adapter, 12);
        tag = GST_READ_UINT32_LE (data);
        size = GST_READ_UINT32_LE (data + 4);
        ltag = GST_READ_UINT32_LE (data + 8);
        gst_adapter_unmap (avi->adapter, 0);

        if (tag == GST_RIFF_TAG_LIST) {
          switch (ltag) {
            case GST_RIFF_LIST_movi:
              gst_adapter_flush (avi->adapter, 12);
              if (!avi->first_movi_offset)
                avi->first_movi_offset = avi->offset;
              avi->offset += 12;
              avi->idx1_offset = avi->offset + size - 4;
              goto skipping_done;
            case GST_RIFF_LIST_INFO:
              GST_DEBUG ("Found INFO chunk");
              if (gst_avi_demux_peek_chunk (avi, &tag, &size)) {
                GST_DEBUG ("got size %d", size);
                avi->offset += 12;
                gst_adapter_flush (avi->adapter, 12);
                if (size > 4) {
                  buf = gst_adapter_take_buffer (avi->adapter, size - 4);
                  /* mind padding */
                  if (size & 1)
                    gst_adapter_flush (avi->adapter, 1);
                  gst_riff_parse_info (GST_ELEMENT_CAST (avi), buf, &tags);
                  if (tags) {
                    if (avi->globaltags) {
                      gst_tag_list_insert (avi->globaltags, tags,
                          GST_TAG_MERGE_REPLACE);
                    } else {
                      avi->globaltags = tags;
                    }
                  }
                  tags = NULL;
                  gst_buffer_unref (buf);

                  avi->offset += GST_ROUND_UP_2 (size) - 4;
                } else {
                  GST_DEBUG ("skipping INFO LIST prefix");
                }
              } else {
                /* Need more data */
                return GST_FLOW_OK;
              }
              break;
            default:
              if (gst_avi_demux_peek_chunk (avi, &tag, &size)) {
                avi->offset += 8 + GST_ROUND_UP_2 (size);
                gst_adapter_flush (avi->adapter, 8 + GST_ROUND_UP_2 (size));
                // ??? goto iterate; ???
              } else {
                /* Need more data */
                return GST_FLOW_OK;
              }
              break;
          }
        } else {
          if (gst_avi_demux_peek_chunk (avi, &tag, &size)) {
            avi->offset += 8 + GST_ROUND_UP_2 (size);
            gst_adapter_flush (avi->adapter, 8 + GST_ROUND_UP_2 (size));
            //goto iterate;
          } else {
            /* Need more data */
            return GST_FLOW_OK;
          }
        }
      }
      break;
    default:
      GST_WARNING ("unhandled header state: %d", avi->header_state);
      break;
  }
skipping_done:

  GST_DEBUG_OBJECT (avi, "skipping done ... (streams=%u, stream[0].indexes=%p)",
      avi->num_streams, avi->stream[0].indexes);

  GST_DEBUG ("Found movi chunk. Starting to stream data");
  avi->state = GST_AVI_DEMUX_MOVI;

  /* no indexes in push mode, but it still sets some variables */
  gst_avi_demux_calculate_durations_from_index (avi);

  gst_avi_demux_expose_streams (avi, TRUE);

  /* prepare all streams for index 0 */
  for (i = 0; i < avi->num_streams; i++)
    avi->stream[i].current_entry = 0;

  /* create initial NEWSEGMENT event */
  if ((stop = avi->segment.stop) == GST_CLOCK_TIME_NONE)
    stop = avi->segment.duration;

  GST_DEBUG_OBJECT (avi, "segment stop %" G_GINT64_FORMAT, stop);

  if (avi->seg_event)
    gst_event_unref (avi->seg_event);
  avi->seg_event = gst_event_new_new_segment_full
      (FALSE, avi->segment.rate, avi->segment.applied_rate, GST_FORMAT_TIME,
      avi->segment.start, stop, avi->segment.time);

  gst_avi_demux_check_seekability (avi);

  /* at this point we know all the streams and we can signal the no more
   * pads signal */
  GST_DEBUG_OBJECT (avi, "signaling no more pads");
  gst_element_no_more_pads (GST_ELEMENT_CAST (avi));

  return GST_FLOW_OK;

  /* ERRORS */
no_streams:
  {
    GST_ELEMENT_ERROR (avi, STREAM, DEMUX, (NULL), ("No streams found"));
    return GST_FLOW_ERROR;
  }
header_no_list:
  {
    GST_ELEMENT_ERROR (avi, STREAM, DEMUX, (NULL),
        ("Invalid AVI header (no LIST at start): %"
            GST_FOURCC_FORMAT, GST_FOURCC_ARGS (tag)));
    return GST_FLOW_ERROR;
  }
header_no_hdrl:
  {
    GST_ELEMENT_ERROR (avi, STREAM, DEMUX, (NULL),
        ("Invalid AVI header (no hdrl at start): %"
            GST_FOURCC_FORMAT, GST_FOURCC_ARGS (tag)));
    gst_buffer_unref (buf);
    return GST_FLOW_ERROR;
  }
header_no_avih:
  {
    GST_ELEMENT_ERROR (avi, STREAM, DEMUX, (NULL),
        ("Invalid AVI header (no avih at start): %"
            GST_FOURCC_FORMAT, GST_FOURCC_ARGS (tag)));
    if (sub)
      gst_buffer_unref (sub);

    gst_buffer_unref (buf);
    return GST_FLOW_ERROR;
  }
header_wrong_avih:
  {
    gst_buffer_unref (buf);
    return GST_FLOW_ERROR;
  }
}

static void
gst_avi_demux_add_date_tag (GstAviDemux * avi, gint y, gint m, gint d,
    gint h, gint min, gint s)
{
  GDate *date;
  GstDateTime *dt;

  date = g_date_new_dmy (d, m, y);
  if (!g_date_valid (date)) {
    /* bogus date */
    GST_WARNING_OBJECT (avi, "Refusing to add invalid date %d-%d-%d", y, m, d);
    g_date_free (date);
    return;
  }

  dt = gst_date_time_new_local_time (y, m, d, h, min, s);

  if (avi->globaltags == NULL)
    avi->globaltags = gst_tag_list_new ();

  gst_tag_list_add (avi->globaltags, GST_TAG_MERGE_REPLACE, GST_TAG_DATE, date,
      NULL);
  g_date_free (date);
  if (dt) {
    gst_tag_list_add (avi->globaltags, GST_TAG_MERGE_REPLACE, GST_TAG_DATE_TIME,
        dt, NULL);
    gst_date_time_unref (dt);
  }
}

static void
gst_avi_demux_parse_idit_nums_only (GstAviDemux * avi, gchar * data)
{
  gint y, m, d;
  gint hr = 0, min = 0, sec = 0;
  gint ret;

  GST_DEBUG ("data : '%s'", data);

  ret = sscanf (data, "%d:%d:%d %d:%d:%d", &y, &m, &d, &hr, &min, &sec);
  if (ret < 3) {
    /* Attempt YYYY/MM/DD/ HH:MM variant (found in CASIO cameras) */
    ret = sscanf (data, "%04d/%02d/%02d/ %d:%d", &y, &m, &d, &hr, &min);
    if (ret < 3) {
      GST_WARNING_OBJECT (avi, "Failed to parse IDIT tag");
      return;
    }
  }
  gst_avi_demux_add_date_tag (avi, y, m, d, hr, min, sec);
}

static gint
get_month_num (gchar * data, guint size)
{
  if (g_ascii_strncasecmp (data, "jan", 3) == 0) {
    return 1;
  } else if (g_ascii_strncasecmp (data, "feb", 3) == 0) {
    return 2;
  } else if (g_ascii_strncasecmp (data, "mar", 3) == 0) {
    return 3;
  } else if (g_ascii_strncasecmp (data, "apr", 3) == 0) {
    return 4;
  } else if (g_ascii_strncasecmp (data, "may", 3) == 0) {
    return 5;
  } else if (g_ascii_strncasecmp (data, "jun", 3) == 0) {
    return 6;
  } else if (g_ascii_strncasecmp (data, "jul", 3) == 0) {
    return 7;
  } else if (g_ascii_strncasecmp (data, "aug", 3) == 0) {
    return 8;
  } else if (g_ascii_strncasecmp (data, "sep", 3) == 0) {
    return 9;
  } else if (g_ascii_strncasecmp (data, "oct", 3) == 0) {
    return 10;
  } else if (g_ascii_strncasecmp (data, "nov", 3) == 0) {
    return 11;
  } else if (g_ascii_strncasecmp (data, "dec", 3) == 0) {
    return 12;
  }

  return 0;
}

static void
gst_avi_demux_parse_idit_text (GstAviDemux * avi, gchar * data)
{
  gint year, month, day;
  gint hour, min, sec;
  gint ret;
  gchar weekday[4];
  gchar monthstr[4];

  ret = sscanf (data, "%3s %3s %d %d:%d:%d %d", weekday, monthstr, &day, &hour,
      &min, &sec, &year);
  if (ret != 7) {
    GST_WARNING_OBJECT (avi, "Failed to parse IDIT tag");
    return;
  }
  month = get_month_num (monthstr, strlen (monthstr));
  gst_avi_demux_add_date_tag (avi, year, month, day, hour, min, sec);
}

static void
gst_avi_demux_parse_idit (GstAviDemux * avi, GstBuffer * buf)
{
  gchar *data, *ptr;
  gsize size, left;
  gchar *safedata = NULL;

  data = gst_buffer_map (buf, &size, NULL, GST_MAP_READ);
  /*
   * According to:
   * http://www.eden-foundation.org/products/code/film_date_stamp/index.html
   *
   * This tag could be in one of the below formats
   * 2005:08:17 11:42:43
   * THU OCT 26 16:46:04 2006
   * Mon Mar  3 09:44:56 2008
   *
   * FIXME: Our date tag doesn't include hours
   */

  /* skip eventual initial whitespace */
  ptr = data;
  left = size;

  while (left > 0 && g_ascii_isspace (ptr[0])) {
    ptr++;
    left--;
  }

  if (left == 0) {
    goto non_parsable;
  }

  /* make a safe copy to add a \0 to the end of the string */
  safedata = g_strndup (ptr, left);

  /* test if the first char is a alpha or a number */
  if (g_ascii_isdigit (ptr[0])) {
    gst_avi_demux_parse_idit_nums_only (avi, safedata);
    g_free (safedata);
    return;
  } else if (g_ascii_isalpha (ptr[0])) {
    gst_avi_demux_parse_idit_text (avi, safedata);
    g_free (safedata);
    return;
  }

  g_free (safedata);

non_parsable:
  GST_WARNING_OBJECT (avi, "IDIT tag has no parsable info");
  gst_buffer_unmap (buf, data, size);
}

/*
 * Read full AVI headers.
 */
static GstFlowReturn
gst_avi_demux_stream_header_pull (GstAviDemux * avi)
{
  GstFlowReturn res;
  GstBuffer *buf, *sub = NULL;
  guint32 tag;
  guint offset = 4;
  gint64 stop;
  GstElement *element = GST_ELEMENT_CAST (avi);
  GstClockTime stamp;
  GstTagList *tags = NULL;
  guint8 fourcc[4];

  stamp = gst_util_get_timestamp ();

  /* the header consists of a 'hdrl' LIST tag */
  res = gst_riff_read_chunk (element, avi->sinkpad, &avi->offset, &tag, &buf);
  if (res != GST_FLOW_OK)
    goto pull_range_failed;
  else if (tag != GST_RIFF_TAG_LIST)
    goto no_list;
  else if (gst_buffer_get_size (buf) < 4)
    goto no_header;

  GST_DEBUG_OBJECT (avi, "parsing headers");

  /* Find the 'hdrl' LIST tag */
  gst_buffer_extract (buf, 0, fourcc, 4);
  while (GST_READ_UINT32_LE (fourcc) != GST_RIFF_LIST_hdrl) {
    GST_LOG_OBJECT (avi, "buffer contains %" GST_FOURCC_FORMAT,
        GST_FOURCC_ARGS (GST_READ_UINT32_LE (fourcc)));

    /* Eat up */
    gst_buffer_unref (buf);

    /* read new chunk */
    res = gst_riff_read_chunk (element, avi->sinkpad, &avi->offset, &tag, &buf);
    if (res != GST_FLOW_OK)
      goto pull_range_failed;
    else if (tag != GST_RIFF_TAG_LIST)
      goto no_list;
    else if (gst_buffer_get_size (buf) < 4)
      goto no_header;
    gst_buffer_extract (buf, 0, fourcc, 4);
  }

  GST_DEBUG_OBJECT (avi, "hdrl LIST tag found");

  gst_avi_demux_roundup_list (avi, &buf);

  /* the hdrl starts with a 'avih' header */
  if (!gst_riff_parse_chunk (element, buf, &offset, &tag, &sub))
    goto no_avih;
  else if (tag != GST_RIFF_TAG_avih)
    goto no_avih;
  else if (!gst_avi_demux_parse_avih (avi, sub, &avi->avih))
    goto invalid_avih;

  GST_DEBUG_OBJECT (avi, "AVI header ok, reading elements from header");

  /* now, read the elements from the header until the end */
  while (gst_riff_parse_chunk (element, buf, &offset, &tag, &sub)) {
    gsize size;
    guint8 *data;

    /* sub can be NULL on empty tags */
    if (!sub)
      continue;

    data = gst_buffer_map (sub, &size, NULL, GST_MAP_READ);

    switch (tag) {
      case GST_RIFF_TAG_LIST:
        if (size < 4)
          goto next;

        switch (GST_READ_UINT32_LE (data)) {
          case GST_RIFF_LIST_strl:
            if (!(gst_avi_demux_parse_stream (avi, sub))) {
              GST_ELEMENT_WARNING (avi, STREAM, DEMUX, (NULL),
                  ("failed to parse stream, ignoring"));
              sub = NULL;
            }
            sub = NULL;
            goto next;
          case GST_RIFF_LIST_odml:
            gst_avi_demux_parse_odml (avi, sub);
            sub = NULL;
            break;
          case GST_RIFF_LIST_INFO:
            gst_buffer_resize (sub, 4, -1);
            gst_riff_parse_info (element, sub, &tags);
            if (tags) {
              if (avi->globaltags) {
                gst_tag_list_insert (avi->globaltags, tags,
                    GST_TAG_MERGE_REPLACE);
              } else {
                avi->globaltags = tags;
              }
            }
            tags = NULL;
            break;
          default:
            GST_WARNING_OBJECT (avi,
                "Unknown list %" GST_FOURCC_FORMAT " in AVI header",
                GST_FOURCC_ARGS (GST_READ_UINT32_LE (data)));
            GST_MEMDUMP_OBJECT (avi, "Unknown list", data, size);
            /* fall-through */
          case GST_RIFF_TAG_JUNQ:
          case GST_RIFF_TAG_JUNK:
            goto next;
        }
        break;
      case GST_RIFF_IDIT:
        gst_avi_demux_parse_idit (avi, sub);
        goto next;
      default:
        GST_WARNING_OBJECT (avi,
            "Unknown tag %" GST_FOURCC_FORMAT " in AVI header at off %d",
            GST_FOURCC_ARGS (tag), offset);
        GST_MEMDUMP_OBJECT (avi, "Unknown tag", data, size);
        /* fall-through */
      case GST_RIFF_TAG_JUNQ:
      case GST_RIFF_TAG_JUNK:
      next:
        if (sub) {
          gst_buffer_unmap (sub, data, size);
          gst_buffer_unref (sub);
        }
        sub = NULL;
        break;
    }
  }
  gst_buffer_unref (buf);
  GST_DEBUG ("elements parsed");

  /* check parsed streams */
  if (avi->num_streams == 0)
    goto no_streams;
  else if (avi->num_streams != avi->avih->streams) {
    GST_WARNING_OBJECT (avi,
        "Stream header mentioned %d streams, but %d available",
        avi->avih->streams, avi->num_streams);
  }

  GST_DEBUG_OBJECT (avi, "skipping junk between header and data, offset=%"
      G_GUINT64_FORMAT, avi->offset);

  /* Now, find the data (i.e. skip all junk between header and data) */
  do {
    guint size;
    gsize bsize;
    guint8 *data;
    guint32 tag, ltag;

    res = gst_pad_pull_range (avi->sinkpad, avi->offset, 12, &buf);
    if (res != GST_FLOW_OK) {
      GST_DEBUG_OBJECT (avi, "pull_range failure while looking for tags");
      goto pull_range_failed;
    } else if (gst_buffer_get_size (buf) < 12) {
      GST_DEBUG_OBJECT (avi, "got %d bytes which is less than 12 bytes",
          gst_buffer_get_size (buf));
      gst_buffer_unref (buf);
      return GST_FLOW_ERROR;
    }

    data = gst_buffer_map (buf, &bsize, NULL, GST_MAP_READ);
    tag = GST_READ_UINT32_LE (data);
    size = GST_READ_UINT32_LE (data + 4);
    ltag = GST_READ_UINT32_LE (data + 8);

    GST_DEBUG ("tag %" GST_FOURCC_FORMAT ", size %u",
        GST_FOURCC_ARGS (tag), size);
    GST_MEMDUMP ("Tag content", data, bsize);
    gst_buffer_unmap (buf, data, bsize);
    gst_buffer_unref (buf);

    switch (tag) {
      case GST_RIFF_TAG_LIST:{
        switch (ltag) {
          case GST_RIFF_LIST_movi:
            GST_DEBUG_OBJECT (avi,
                "Reached the 'movi' tag, we're done with skipping");
            goto skipping_done;
          case GST_RIFF_LIST_INFO:
            res =
                gst_riff_read_chunk (element, avi->sinkpad, &avi->offset, &tag,
                &buf);
            if (res != GST_FLOW_OK) {
              GST_DEBUG_OBJECT (avi, "couldn't read INFO chunk");
              goto pull_range_failed;
            }
            GST_DEBUG ("got size %u", gst_buffer_get_size (buf));
            if (size < 4) {
              GST_DEBUG ("skipping INFO LIST prefix");
              avi->offset += (4 - GST_ROUND_UP_2 (size));
              gst_buffer_unref (buf);
              continue;
            }

            sub = gst_buffer_copy_region (buf, GST_BUFFER_COPY_ALL, 4, -1);
            gst_riff_parse_info (element, sub, &tags);
            if (tags) {
              if (avi->globaltags) {
                gst_tag_list_insert (avi->globaltags, tags,
                    GST_TAG_MERGE_REPLACE);
              } else {
                avi->globaltags = tags;
              }
            }
            tags = NULL;
            if (sub) {
              gst_buffer_unref (sub);
              sub = NULL;
            }
            gst_buffer_unref (buf);
            /* gst_riff_read_chunk() has already advanced avi->offset */
            break;
          default:
            GST_WARNING_OBJECT (avi,
                "Skipping unknown list tag %" GST_FOURCC_FORMAT,
                GST_FOURCC_ARGS (ltag));
            avi->offset += 8 + GST_ROUND_UP_2 (size);
            break;
        }
      }
        break;
      default:
        GST_WARNING_OBJECT (avi, "Skipping unknown tag %" GST_FOURCC_FORMAT,
            GST_FOURCC_ARGS (tag));
        /* Fall-through */
      case GST_MAKE_FOURCC ('J', 'U', 'N', 'Q'):
      case GST_MAKE_FOURCC ('J', 'U', 'N', 'K'):
        /* Only get buffer for debugging if the memdump is needed  */
        if (gst_debug_category_get_threshold (GST_CAT_DEFAULT) >= 9) {
          res = gst_pad_pull_range (avi->sinkpad, avi->offset, size, &buf);
          if (res != GST_FLOW_OK) {
            GST_DEBUG_OBJECT (avi, "couldn't read INFO chunk");
            goto pull_range_failed;
          }
          data = gst_buffer_map (buf, &bsize, NULL, GST_MAP_READ);
          GST_MEMDUMP ("Junk", data, bsize);
          gst_buffer_unmap (buf, data, bsize);
          gst_buffer_unref (buf);
        }
        avi->offset += 8 + GST_ROUND_UP_2 (size);
        break;
    }
  } while (1);
skipping_done:

  GST_DEBUG_OBJECT (avi, "skipping done ... (streams=%u, stream[0].indexes=%p)",
      avi->num_streams, avi->stream[0].indexes);

  /* create or read stream index (for seeking) */
  if (avi->stream[0].indexes != NULL) {
    /* we read a super index already (gst_avi_demux_parse_superindex() ) */
    gst_avi_demux_read_subindexes_pull (avi);
  }
  if (!avi->have_index) {
    if (avi->avih->flags & GST_RIFF_AVIH_HASINDEX)
      gst_avi_demux_stream_index (avi);

    /* still no index, scan */
    if (!avi->have_index) {
      gst_avi_demux_stream_scan (avi);

      /* still no index.. this is a fatal error for now.
       * FIXME, we should switch to plain push mode without seeking
       * instead of failing. */
      if (!avi->have_index)
        goto no_index;
    }
  }
  /* use the indexes now to construct nice durations */
  gst_avi_demux_calculate_durations_from_index (avi);

  gst_avi_demux_expose_streams (avi, FALSE);

  /* create initial NEWSEGMENT event */
  if ((stop = avi->segment.stop) == GST_CLOCK_TIME_NONE)
    stop = avi->segment.duration;

  GST_DEBUG_OBJECT (avi, "segment stop %" G_GINT64_FORMAT, stop);

  /* do initial seek to the default segment values */
  gst_avi_demux_do_seek (avi, &avi->segment);

  /* prepare initial segment */
  if (avi->seg_event)
    gst_event_unref (avi->seg_event);
  avi->seg_event = gst_event_new_new_segment_full
      (FALSE, avi->segment.rate, avi->segment.applied_rate, GST_FORMAT_TIME,
      avi->segment.start, stop, avi->segment.time);

  stamp = gst_util_get_timestamp () - stamp;
  GST_DEBUG_OBJECT (avi, "pulling header took %" GST_TIME_FORMAT,
      GST_TIME_ARGS (stamp));

  /* at this point we know all the streams and we can signal the no more
   * pads signal */
  GST_DEBUG_OBJECT (avi, "signaling no more pads");
  gst_element_no_more_pads (GST_ELEMENT_CAST (avi));

  return GST_FLOW_OK;

  /* ERRORS */
no_list:
  {
    GST_ELEMENT_ERROR (avi, STREAM, DEMUX, (NULL),
        ("Invalid AVI header (no LIST at start): %"
            GST_FOURCC_FORMAT, GST_FOURCC_ARGS (tag)));
    gst_buffer_unref (buf);
    return GST_FLOW_ERROR;
  }
no_header:
  {
    GST_ELEMENT_ERROR (avi, STREAM, DEMUX, (NULL),
        ("Invalid AVI header (no hdrl at start): %"
            GST_FOURCC_FORMAT, GST_FOURCC_ARGS (tag)));
    gst_buffer_unref (buf);
    return GST_FLOW_ERROR;
  }
no_avih:
  {
    GST_ELEMENT_ERROR (avi, STREAM, DEMUX, (NULL),
        ("Invalid AVI header (no avih at start): %"
            GST_FOURCC_FORMAT, GST_FOURCC_ARGS (tag)));
    if (sub)
      gst_buffer_unref (sub);
    gst_buffer_unref (buf);
    return GST_FLOW_ERROR;
  }
invalid_avih:
  {
    GST_ELEMENT_ERROR (avi, STREAM, DEMUX, (NULL),
        ("Invalid AVI header (cannot parse avih at start)"));
    gst_buffer_unref (buf);
    return GST_FLOW_ERROR;
  }
no_streams:
  {
    GST_ELEMENT_ERROR (avi, STREAM, DEMUX, (NULL), ("No streams found"));
    return GST_FLOW_ERROR;
  }
no_index:
  {
    GST_WARNING ("file without or too big index");
    GST_ELEMENT_ERROR (avi, STREAM, DEMUX, (NULL),
        ("Could not get/create index"));
    return GST_FLOW_ERROR;
  }
pull_range_failed:
  {
    GST_ELEMENT_ERROR (avi, STREAM, DEMUX, (NULL),
        ("pull_range flow reading header: %s", gst_flow_get_name (res)));
    return GST_FLOW_ERROR;
  }
}

/* move a stream to @index */
static void
gst_avi_demux_move_stream (GstAviDemux * avi, GstAviStream * stream,
    GstSegment * segment, guint index)
{
  GST_DEBUG_OBJECT (avi, "Move stream %d to %u", stream->num, index);

  if (segment->rate < 0.0) {
    guint next_key;
    /* Because we don't know the frame order we need to push from the prev keyframe
     * to the next keyframe. If there is a smart decoder downstream he will notice
     * that there are too many encoded frames send and return UNEXPECTED when there
     * are enough decoded frames to fill the segment. */
    next_key = gst_avi_demux_index_next (avi, stream, index, TRUE);

    /* FIXME, we go back to 0, we should look at segment.start. We will however
     * stop earlier when the see the timestamp < segment.start */
    stream->start_entry = 0;
    stream->step_entry = index;
    stream->current_entry = index;
    stream->stop_entry = next_key;

    GST_DEBUG_OBJECT (avi, "reverse seek: start %u, step %u, stop %u",
        stream->start_entry, stream->step_entry, stream->stop_entry);
  } else {
    stream->start_entry = index;
    stream->step_entry = index;
    stream->stop_entry = gst_avi_demux_index_last (avi, stream);
  }
  if (stream->current_entry != index) {
    GST_DEBUG_OBJECT (avi, "Move DISCONT from %u to %u",
        stream->current_entry, index);
    stream->current_entry = index;
    stream->discont = TRUE;
  }

  /* update the buffer info */
  gst_avi_demux_get_buffer_info (avi, stream, index,
      &stream->current_timestamp, &stream->current_ts_end,
      &stream->current_offset, &stream->current_offset_end);

  GST_DEBUG_OBJECT (avi, "Moved to %u, ts %" GST_TIME_FORMAT
      ", ts_end %" GST_TIME_FORMAT ", off %" G_GUINT64_FORMAT
      ", off_end %" G_GUINT64_FORMAT, index,
      GST_TIME_ARGS (stream->current_timestamp),
      GST_TIME_ARGS (stream->current_ts_end), stream->current_offset,
      stream->current_offset_end);

  GST_DEBUG_OBJECT (avi, "Seeking to offset %" G_GUINT64_FORMAT,
      stream->index[index].offset);
}

/*
 * Do the actual seeking.
 */
static gboolean
gst_avi_demux_do_seek (GstAviDemux * avi, GstSegment * segment)
{
  GstClockTime seek_time;
  gboolean keyframe;
  guint i, index;
  GstAviStream *stream;

  seek_time = segment->last_stop;
  keyframe = !!(segment->flags & GST_SEEK_FLAG_KEY_UNIT);

  GST_DEBUG_OBJECT (avi, "seek to: %" GST_TIME_FORMAT
      " keyframe seeking:%d", GST_TIME_ARGS (seek_time), keyframe);

  /* FIXME, this code assumes the main stream with keyframes is stream 0,
   * which is mostly correct... */
  stream = &avi->stream[avi->main_stream];

  /* get the entry index for the requested position */
  index = gst_avi_demux_index_for_time (avi, stream, seek_time);
  GST_DEBUG_OBJECT (avi, "Got entry %u", index);

  /* check if we are already on a keyframe */
  if (!ENTRY_IS_KEYFRAME (&stream->index[index])) {
    GST_DEBUG_OBJECT (avi, "not keyframe, searching back");
    /* now go to the previous keyframe, this is where we should start
     * decoding from. */
    index = gst_avi_demux_index_prev (avi, stream, index, TRUE);
    GST_DEBUG_OBJECT (avi, "previous keyframe at %u", index);
  }

  /* move the main stream to this position */
  gst_avi_demux_move_stream (avi, stream, segment, index);

  if (keyframe) {
    /* when seeking to a keyframe, we update the result seek time
     * to the time of the keyframe. */
    seek_time = stream->current_timestamp;
    GST_DEBUG_OBJECT (avi, "keyframe adjusted to %" GST_TIME_FORMAT,
        GST_TIME_ARGS (seek_time));
  }

  /* the seek time is also the last_stop and stream time when going
   * forwards */
  segment->last_stop = seek_time;
  if (segment->rate > 0.0)
    segment->time = seek_time;

  /* now set DISCONT and align the other streams */
  for (i = 0; i < avi->num_streams; i++) {
    GstAviStream *ostream;

    ostream = &avi->stream[i];
    if ((ostream == stream) || (ostream->index == NULL))
      continue;

    /* get the entry index for the requested position */
    index = gst_avi_demux_index_for_time (avi, ostream, seek_time);

    /* move to previous keyframe */
    if (!ENTRY_IS_KEYFRAME (&ostream->index[index]))
      index = gst_avi_demux_index_prev (avi, ostream, index, TRUE);

    gst_avi_demux_move_stream (avi, ostream, segment, index);
  }
  GST_DEBUG_OBJECT (avi, "done seek to: %" GST_TIME_FORMAT,
      GST_TIME_ARGS (seek_time));

  return TRUE;
}

/*
 * Handle seek event in pull mode.
 */
static gboolean
gst_avi_demux_handle_seek (GstAviDemux * avi, GstPad * pad, GstEvent * event)
{
  gdouble rate;
  GstFormat format;
  GstSeekFlags flags;
  GstSeekType cur_type = GST_SEEK_TYPE_NONE, stop_type;
  gint64 cur, stop;
  gboolean flush;
  gboolean update;
  GstSegment seeksegment = { 0, };
  gint i;

  if (event) {
    GST_DEBUG_OBJECT (avi, "doing seek with event");

    gst_event_parse_seek (event, &rate, &format, &flags,
        &cur_type, &cur, &stop_type, &stop);

    /* we have to have a format as the segment format. Try to convert
     * if not. */
    if (format != GST_FORMAT_TIME) {
      GstFormat fmt = GST_FORMAT_TIME;
      gboolean res = TRUE;

      if (cur_type != GST_SEEK_TYPE_NONE)
        res = gst_pad_query_convert (pad, format, cur, &fmt, &cur);
      if (res && stop_type != GST_SEEK_TYPE_NONE)
        res = gst_pad_query_convert (pad, format, stop, &fmt, &stop);
      if (!res)
        goto no_format;

      format = fmt;
    }
    GST_DEBUG_OBJECT (avi,
        "seek requested: rate %g cur %" GST_TIME_FORMAT " stop %"
        GST_TIME_FORMAT, rate, GST_TIME_ARGS (cur), GST_TIME_ARGS (stop));
    /* FIXME: can we do anything with rate!=1.0 */
  } else {
    GST_DEBUG_OBJECT (avi, "doing seek without event");
    flags = 0;
    rate = 1.0;
  }

  /* save flush flag */
  flush = flags & GST_SEEK_FLAG_FLUSH;

  if (flush) {
    GstEvent *fevent = gst_event_new_flush_start ();

    /* for a flushing seek, we send a flush_start on all pads. This will
     * eventually stop streaming with a WRONG_STATE. We can thus eventually
     * take the STREAM_LOCK. */
    GST_DEBUG_OBJECT (avi, "sending flush start");
    gst_avi_demux_push_event (avi, gst_event_ref (fevent));
    gst_pad_push_event (avi->sinkpad, fevent);
  } else {
    /* a non-flushing seek, we PAUSE the task so that we can take the
     * STREAM_LOCK */
    GST_DEBUG_OBJECT (avi, "non flushing seek, pausing task");
    gst_pad_pause_task (avi->sinkpad);
  }

  /* wait for streaming to stop */
  GST_DEBUG_OBJECT (avi, "wait for streaming to stop");
  GST_PAD_STREAM_LOCK (avi->sinkpad);

  /* copy segment, we need this because we still need the old
   * segment when we close the current segment. */
  memcpy (&seeksegment, &avi->segment, sizeof (GstSegment));

  if (event) {
    GST_DEBUG_OBJECT (avi, "configuring seek");
    gst_segment_set_seek (&seeksegment, rate, format, flags,
        cur_type, cur, stop_type, stop, &update);
  }
  /* do the seek, seeksegment.last_stop contains the new position, this
   * actually never fails. */
  gst_avi_demux_do_seek (avi, &seeksegment);

  gst_event_replace (&avi->close_seg_event, NULL);
  if (flush) {
    GstEvent *fevent = gst_event_new_flush_stop ();

    GST_DEBUG_OBJECT (avi, "sending flush stop");
    gst_avi_demux_push_event (avi, gst_event_ref (fevent));
    gst_pad_push_event (avi->sinkpad, fevent);
  } else if (avi->segment_running) {
    /* we are running the current segment and doing a non-flushing seek,
     * close the segment first based on the last_stop. */
    GST_DEBUG_OBJECT (avi, "closing running segment %" G_GINT64_FORMAT
        " to %" G_GINT64_FORMAT, avi->segment.start, avi->segment.last_stop);
    avi->close_seg_event = gst_event_new_new_segment_full (TRUE,
        avi->segment.rate, avi->segment.applied_rate, avi->segment.format,
        avi->segment.start, avi->segment.last_stop, avi->segment.time);
  }

  /* now update the real segment info */
  memcpy (&avi->segment, &seeksegment, sizeof (GstSegment));

  /* post the SEGMENT_START message when we do segmented playback */
  if (avi->segment.flags & GST_SEEK_FLAG_SEGMENT) {
    gst_element_post_message (GST_ELEMENT_CAST (avi),
        gst_message_new_segment_start (GST_OBJECT_CAST (avi),
            avi->segment.format, avi->segment.last_stop));
  }

  /* prepare for streaming again */
  if ((stop = avi->segment.stop) == GST_CLOCK_TIME_NONE)
    stop = avi->segment.duration;

  /* queue the segment event for the streaming thread. */
  if (avi->seg_event)
    gst_event_unref (avi->seg_event);
  if (avi->segment.rate > 0.0) {
    /* forwards goes from last_stop to stop */
    avi->seg_event = gst_event_new_new_segment_full (FALSE,
        avi->segment.rate, avi->segment.applied_rate, avi->segment.format,
        avi->segment.last_stop, stop, avi->segment.time);
  } else {
    /* reverse goes from start to last_stop */
    avi->seg_event = gst_event_new_new_segment_full (FALSE,
        avi->segment.rate, avi->segment.applied_rate, avi->segment.format,
        avi->segment.start, avi->segment.last_stop, avi->segment.time);
  }

  if (!avi->streaming) {
    avi->segment_running = TRUE;
    gst_pad_start_task (avi->sinkpad, (GstTaskFunction) gst_avi_demux_loop,
        avi->sinkpad);
  }
  /* reset the last flow and mark discont, seek is always DISCONT */
  for (i = 0; i < avi->num_streams; i++) {
    GST_DEBUG_OBJECT (avi, "marking DISCONT");
    avi->stream[i].last_flow = GST_FLOW_OK;
    avi->stream[i].discont = TRUE;
  }
  GST_PAD_STREAM_UNLOCK (avi->sinkpad);

  return TRUE;

  /* ERRORS */
no_format:
  {
    GST_DEBUG_OBJECT (avi, "unsupported format given, seek aborted.");
    return FALSE;
  }
}

/*
 * Handle seek event in push mode.
 */
static gboolean
avi_demux_handle_seek_push (GstAviDemux * avi, GstPad * pad, GstEvent * event)
{
  gdouble rate;
  GstFormat format;
  GstSeekFlags flags;
  GstSeekType cur_type = GST_SEEK_TYPE_NONE, stop_type;
  gint64 cur, stop;
  gboolean keyframe;
  GstAviStream *stream;
  guint index;
  guint n, str_num;
  guint64 min_offset;
  GstSegment seeksegment;
  gboolean update;

  /* check we have the index */
  if (!avi->have_index) {
    GST_DEBUG_OBJECT (avi, "no seek index built, seek aborted.");
    return FALSE;
  } else {
    GST_DEBUG_OBJECT (avi, "doing push-based seek with event");
  }

  gst_event_parse_seek (event, &rate, &format, &flags,
      &cur_type, &cur, &stop_type, &stop);

  if (format != GST_FORMAT_TIME) {
    GstFormat fmt = GST_FORMAT_TIME;
    gboolean res = TRUE;

    if (cur_type != GST_SEEK_TYPE_NONE)
      res = gst_pad_query_convert (pad, format, cur, &fmt, &cur);
    if (res && stop_type != GST_SEEK_TYPE_NONE)
      res = gst_pad_query_convert (pad, format, stop, &fmt, &stop);
    if (!res) {
      GST_DEBUG_OBJECT (avi, "unsupported format given, seek aborted.");
      return FALSE;
    }

    format = fmt;
  }

  /* let gst_segment handle any tricky stuff */
  GST_DEBUG_OBJECT (avi, "configuring seek");
  memcpy (&seeksegment, &avi->segment, sizeof (GstSegment));
  gst_segment_set_seek (&seeksegment, rate, format, flags,
      cur_type, cur, stop_type, stop, &update);

  keyframe = !!(flags & GST_SEEK_FLAG_KEY_UNIT);
  cur = seeksegment.last_stop;

  GST_DEBUG_OBJECT (avi,
      "Seek requested: ts %" GST_TIME_FORMAT " stop %" GST_TIME_FORMAT
      ", kf %u, rate %lf", GST_TIME_ARGS (cur), GST_TIME_ARGS (stop), keyframe,
      rate);

  if (rate < 0) {
    GST_DEBUG_OBJECT (avi, "negative rate seek not supported in push mode");
    return FALSE;
  }

  /* FIXME, this code assumes the main stream with keyframes is stream 0,
   * which is mostly correct... */
  str_num = avi->main_stream;
  stream = &avi->stream[str_num];

  /* get the entry index for the requested position */
  index = gst_avi_demux_index_for_time (avi, stream, cur);
  GST_DEBUG_OBJECT (avi, "str %u: Found entry %u for %" GST_TIME_FORMAT,
      str_num, index, GST_TIME_ARGS (cur));

  /* check if we are already on a keyframe */
  if (!ENTRY_IS_KEYFRAME (&stream->index[index])) {
    GST_DEBUG_OBJECT (avi, "Entry is not a keyframe - searching back");
    /* now go to the previous keyframe, this is where we should start
     * decoding from. */
    index = gst_avi_demux_index_prev (avi, stream, index, TRUE);
    GST_DEBUG_OBJECT (avi, "Found previous keyframe at %u", index);
  }

  gst_avi_demux_get_buffer_info (avi, stream, index,
      &stream->current_timestamp, &stream->current_ts_end,
      &stream->current_offset, &stream->current_offset_end);

  /* re-use cur to be the timestamp of the seek as it _will_ be */
  cur = stream->current_timestamp;

  min_offset = stream->index[index].offset;
  avi->seek_kf_offset = min_offset - 8;

  GST_DEBUG_OBJECT (avi,
      "Seek to: ts %" GST_TIME_FORMAT " (on str %u, idx %u, offset %"
      G_GUINT64_FORMAT ")", GST_TIME_ARGS (stream->current_timestamp), str_num,
      index, min_offset);

  for (n = 0; n < avi->num_streams; n++) {
    GstAviStream *str = &avi->stream[n];
    guint idx;

    if (n == avi->main_stream)
      continue;

    /* get the entry index for the requested position */
    idx = gst_avi_demux_index_for_time (avi, str, cur);
    GST_DEBUG_OBJECT (avi, "str %u: Found entry %u for %" GST_TIME_FORMAT, n,
        idx, GST_TIME_ARGS (cur));

    /* check if we are already on a keyframe */
    if (!ENTRY_IS_KEYFRAME (&str->index[idx])) {
      GST_DEBUG_OBJECT (avi, "Entry is not a keyframe - searching back");
      /* now go to the previous keyframe, this is where we should start
       * decoding from. */
      idx = gst_avi_demux_index_prev (avi, str, idx, TRUE);
      GST_DEBUG_OBJECT (avi, "Found previous keyframe at %u", idx);
    }

    gst_avi_demux_get_buffer_info (avi, str, idx,
        &str->current_timestamp, &str->current_ts_end,
        &str->current_offset, &str->current_offset_end);

    if (str->index[idx].offset < min_offset) {
      min_offset = str->index[idx].offset;
      GST_DEBUG_OBJECT (avi,
          "Found an earlier offset at %" G_GUINT64_FORMAT ", str %u",
          min_offset, n);
      str_num = n;
      stream = str;
      index = idx;
    }
  }

  GST_DEBUG_OBJECT (avi,
      "Seek performed: str %u, offset %" G_GUINT64_FORMAT ", idx %u, ts %"
      GST_TIME_FORMAT ", ts_end %" GST_TIME_FORMAT ", off %" G_GUINT64_FORMAT
      ", off_end %" G_GUINT64_FORMAT, str_num, min_offset, index,
      GST_TIME_ARGS (stream->current_timestamp),
      GST_TIME_ARGS (stream->current_ts_end), stream->current_offset,
      stream->current_offset_end);

  /* index data refers to data, not chunk header (for pull mode convenience) */
  min_offset -= 8;
  GST_DEBUG_OBJECT (avi, "seeking to chunk at offset %" G_GUINT64_FORMAT,
      min_offset);

  if (!perform_seek_to_offset (avi, min_offset)) {
    GST_DEBUG_OBJECT (avi, "seek event failed!");
    return FALSE;
  }

  return TRUE;
}

/*
 * Handle whether we can perform the seek event or if we have to let the chain
 * function handle seeks to build the seek indexes first.
 */
static gboolean
gst_avi_demux_handle_seek_push (GstAviDemux * avi, GstPad * pad,
    GstEvent * event)
{
  /* check for having parsed index already */
  if (!avi->have_index) {
    guint64 offset = 0;
    gboolean building_index;

    GST_OBJECT_LOCK (avi);
    /* handle the seek event in the chain function */
    avi->state = GST_AVI_DEMUX_SEEK;

    /* copy the event */
    if (avi->seek_event)
      gst_event_unref (avi->seek_event);
    avi->seek_event = gst_event_ref (event);

    /* set the building_index flag so that only one thread can setup the
     * structures for index seeking. */
    building_index = avi->building_index;
    if (!building_index) {
      avi->building_index = TRUE;
      if (avi->stream[0].indexes) {
        avi->odml_stream = 0;
        avi->odml_subidxs = avi->stream[avi->odml_stream].indexes;
        offset = avi->odml_subidxs[0];
      } else {
        offset = avi->idx1_offset;
      }
    }
    GST_OBJECT_UNLOCK (avi);

    if (!building_index) {
      /* seek to the first subindex or legacy index */
      GST_INFO_OBJECT (avi,
          "Seeking to legacy index/first subindex at %" G_GUINT64_FORMAT,
          offset);
      return perform_seek_to_offset (avi, offset);
    }

    /* FIXME: we have to always return true so that we don't block the seek
     * thread.
     * Note: maybe it is OK to return true if we're still building the index */
    return TRUE;
  }

  return avi_demux_handle_seek_push (avi, pad, event);
}

/*
 * Helper for gst_avi_demux_invert()
 */
static inline void
swap_line (guint8 * d1, guint8 * d2, guint8 * tmp, gint bytes)
{
  memcpy (tmp, d1, bytes);
  memcpy (d1, d2, bytes);
  memcpy (d2, tmp, bytes);
}


#define gst_avi_demux_is_uncompressed(fourcc)		\
  (fourcc &&						\
    (fourcc == GST_RIFF_DIB ||				\
     fourcc == GST_RIFF_rgb ||				\
     fourcc == GST_RIFF_RGB || fourcc == GST_RIFF_RAW))

/*
 * Invert DIB buffers... Takes existing buffer and
 * returns either the buffer or a new one (with old
 * one dereferenced).
 * FIXME: can't we preallocate tmp? and remember stride, bpp?
 */
static GstBuffer *
gst_avi_demux_invert (GstAviStream * stream, GstBuffer * buf)
{
  GstStructure *s;
  gint y, w, h;
  gint bpp, stride;
  guint8 *tmp = NULL, *data;
  gsize size;

  if (stream->strh->type != GST_RIFF_FCC_vids)
    return buf;

  if (!gst_avi_demux_is_uncompressed (stream->strh->fcc_handler)) {
    return buf;                 /* Ignore non DIB buffers */
  }

  s = gst_caps_get_structure (GST_PAD_CAPS (stream->pad), 0);
  if (!gst_structure_get_int (s, "bpp", &bpp)) {
    GST_WARNING ("Failed to retrieve depth from caps");
    return buf;
  }

  if (stream->strf.vids == NULL) {
    GST_WARNING ("Failed to retrieve vids for stream");
    return buf;
  }

  h = stream->strf.vids->height;
  w = stream->strf.vids->width;
  stride = w * (bpp / 8);

  buf = gst_buffer_make_writable (buf);

  data = gst_buffer_map (buf, &size, NULL, GST_MAP_READWRITE);
  if (size < (stride * h)) {
    GST_WARNING ("Buffer is smaller than reported Width x Height x Depth");
    gst_buffer_unmap (buf, data, size);
    return buf;
  }

  tmp = g_malloc (stride);

  for (y = 0; y < h / 2; y++) {
    swap_line (data + stride * y, data + stride * (h - 1 - y), tmp, stride);
  }

  g_free (tmp);

  gst_buffer_unmap (buf, data, size);

  return buf;
}

static void
gst_avi_demux_add_assoc (GstAviDemux * avi, GstAviStream * stream,
    GstClockTime timestamp, guint64 offset, gboolean keyframe)
{
  /* do not add indefinitely for open-ended streaming */
  if (G_UNLIKELY (avi->element_index && avi->seekable)) {
    GST_LOG_OBJECT (avi, "adding association %" GST_TIME_FORMAT "-> %"
        G_GUINT64_FORMAT, GST_TIME_ARGS (timestamp), offset);
    gst_index_add_association (avi->element_index, avi->index_id,
        keyframe ? GST_ASSOCIATION_FLAG_KEY_UNIT :
        GST_ASSOCIATION_FLAG_DELTA_UNIT, GST_FORMAT_TIME, timestamp,
        GST_FORMAT_BYTES, offset, NULL);
    /* current_entry is DEFAULT (frame #) */
    gst_index_add_association (avi->element_index, stream->index_id,
        keyframe ? GST_ASSOCIATION_FLAG_KEY_UNIT :
        GST_ASSOCIATION_FLAG_DELTA_UNIT, GST_FORMAT_TIME, timestamp,
        GST_FORMAT_BYTES, offset, GST_FORMAT_DEFAULT, stream->current_entry,
        NULL);
  }
}

/*
 * Returns the aggregated GstFlowReturn.
 */
static GstFlowReturn
gst_avi_demux_combine_flows (GstAviDemux * avi, GstAviStream * stream,
    GstFlowReturn ret)
{
  guint i;
  gboolean unexpected = FALSE, not_linked = TRUE;

  /* store the value */
  stream->last_flow = ret;

  /* any other error that is not-linked or eos can be returned right away */
  if (G_LIKELY (ret != GST_FLOW_UNEXPECTED && ret != GST_FLOW_NOT_LINKED))
    goto done;

  /* only return NOT_LINKED if all other pads returned NOT_LINKED */
  for (i = 0; i < avi->num_streams; i++) {
    GstAviStream *ostream = &avi->stream[i];

    ret = ostream->last_flow;
    /* no unexpected or unlinked, return */
    if (G_LIKELY (ret != GST_FLOW_UNEXPECTED && ret != GST_FLOW_NOT_LINKED))
      goto done;

    /* we check to see if we have at least 1 unexpected or all unlinked */
    unexpected |= (ret == GST_FLOW_UNEXPECTED);
    not_linked &= (ret == GST_FLOW_NOT_LINKED);
  }
  /* when we get here, we all have unlinked or unexpected */
  if (not_linked)
    ret = GST_FLOW_NOT_LINKED;
  else if (unexpected)
    ret = GST_FLOW_UNEXPECTED;
done:
  GST_LOG_OBJECT (avi, "combined %s to return %s",
      gst_flow_get_name (stream->last_flow), gst_flow_get_name (ret));
  return ret;
}

/* move @stream to the next position in its index */
static GstFlowReturn
gst_avi_demux_advance (GstAviDemux * avi, GstAviStream * stream,
    GstFlowReturn ret)
{
  guint old_entry, new_entry;

  old_entry = stream->current_entry;
  /* move forwards */
  new_entry = old_entry + 1;

  /* see if we reached the end */
  if (new_entry >= stream->stop_entry) {
    if (avi->segment.rate < 0.0) {
      if (stream->step_entry == stream->start_entry) {
        /* we stepped all the way to the start, eos */
        GST_DEBUG_OBJECT (avi, "reverse reached start %u", stream->start_entry);
        goto eos;
      }
      /* backwards, stop becomes step, find a new step */
      stream->stop_entry = stream->step_entry;
      stream->step_entry = gst_avi_demux_index_prev (avi, stream,
          stream->stop_entry, TRUE);

      GST_DEBUG_OBJECT (avi,
          "reverse playback jump: start %u, step %u, stop %u",
          stream->start_entry, stream->step_entry, stream->stop_entry);

      /* and start from the previous keyframe now */
      new_entry = stream->step_entry;
    } else {
      /* EOS */
      GST_DEBUG_OBJECT (avi, "forward reached stop %u", stream->stop_entry);
      goto eos;
    }
  }

  if (new_entry != old_entry) {
    stream->current_entry = new_entry;
    stream->current_total = stream->index[new_entry].total;

    if (new_entry == old_entry + 1) {
      GST_DEBUG_OBJECT (avi, "moved forwards from %u to %u",
          old_entry, new_entry);
      /* we simply moved one step forwards, reuse current info */
      stream->current_timestamp = stream->current_ts_end;
      stream->current_offset = stream->current_offset_end;
      gst_avi_demux_get_buffer_info (avi, stream, new_entry,
          NULL, &stream->current_ts_end, NULL, &stream->current_offset_end);
    } else {
      /* we moved DISCONT, full update */
      gst_avi_demux_get_buffer_info (avi, stream, new_entry,
          &stream->current_timestamp, &stream->current_ts_end,
          &stream->current_offset, &stream->current_offset_end);
      /* and MARK discont for this stream */
      stream->last_flow = GST_FLOW_OK;
      stream->discont = TRUE;
      GST_DEBUG_OBJECT (avi, "Moved from %u to %u, ts %" GST_TIME_FORMAT
          ", ts_end %" GST_TIME_FORMAT ", off %" G_GUINT64_FORMAT
          ", off_end %" G_GUINT64_FORMAT, old_entry, new_entry,
          GST_TIME_ARGS (stream->current_timestamp),
          GST_TIME_ARGS (stream->current_ts_end), stream->current_offset,
          stream->current_offset_end);
    }
  }
  return ret;

  /* ERROR */
eos:
  {
    GST_DEBUG_OBJECT (avi, "we are EOS");
    /* setting current_timestamp to -1 marks EOS */
    stream->current_timestamp = -1;
    return GST_FLOW_UNEXPECTED;
  }
}

/* find the stream with the lowest current position when going forwards or with
 * the highest position when going backwards, this is the stream
 * we should push from next */
static gint
gst_avi_demux_find_next (GstAviDemux * avi, gfloat rate)
{
  guint64 min_time, max_time;
  guint stream_num, i;

  max_time = 0;
  min_time = G_MAXUINT64;
  stream_num = -1;

  for (i = 0; i < avi->num_streams; i++) {
    guint64 position;
    GstAviStream *stream;

    stream = &avi->stream[i];

    /* ignore streams that finished */
    if (stream->last_flow == GST_FLOW_UNEXPECTED)
      continue;

    position = stream->current_timestamp;

    /* position of -1 is EOS */
    if (position != -1) {
      if (rate > 0.0 && position < min_time) {
        min_time = position;
        stream_num = i;
      } else if (rate < 0.0 && position >= max_time) {
        max_time = position;
        stream_num = i;
      }
    }
  }
  return stream_num;
}

static GstFlowReturn
gst_avi_demux_loop_data (GstAviDemux * avi)
{
  GstFlowReturn ret = GST_FLOW_OK;
  guint stream_num;
  GstAviStream *stream;
  gboolean processed = FALSE;
  GstBuffer *buf;
  guint64 offset, size;
  GstClockTime timestamp, duration;
  guint64 out_offset, out_offset_end;
  gboolean keyframe;
  GstAviIndexEntry *entry;

  do {
    stream_num = gst_avi_demux_find_next (avi, avi->segment.rate);

    /* all are EOS */
    if (G_UNLIKELY (stream_num == -1)) {
      GST_DEBUG_OBJECT (avi, "all streams are EOS");
      goto eos;
    }

    /* we have the stream now */
    stream = &avi->stream[stream_num];

    /* skip streams without pads */
    if (!stream->pad) {
      GST_DEBUG_OBJECT (avi, "skipping entry from stream %d without pad",
          stream_num);
      goto next;
    }

    /* get the timing info for the entry */
    timestamp = stream->current_timestamp;
    duration = stream->current_ts_end - timestamp;
    out_offset = stream->current_offset;
    out_offset_end = stream->current_offset_end;

    /* get the entry data info */
    entry = &stream->index[stream->current_entry];
    offset = entry->offset;
    size = entry->size;
    keyframe = ENTRY_IS_KEYFRAME (entry);

    /* skip empty entries */
    if (size == 0) {
      GST_DEBUG_OBJECT (avi, "Skipping entry %u (%" G_GUINT64_FORMAT ", %p)",
          stream->current_entry, size, stream->pad);
      goto next;
    }

    if (avi->segment.rate > 0.0) {
      /* only check this for fowards playback for now */
      if (keyframe && GST_CLOCK_TIME_IS_VALID (avi->segment.stop)
          && (timestamp > avi->segment.stop)) {
        goto eos_stop;
      }
    }

    GST_LOG ("reading buffer (size=%" G_GUINT64_FORMAT "), stream %d, pos %"
        G_GUINT64_FORMAT " (0x%" G_GINT64_MODIFIER "x), kf %d", size,
        stream_num, offset, offset, keyframe);

    /* FIXME, check large chunks and cut them up */

    /* pull in the data */
    ret = gst_pad_pull_range (avi->sinkpad, offset, size, &buf);
    if (ret != GST_FLOW_OK)
      goto pull_failed;

    /* check for short buffers, this is EOS as well */
    if (gst_buffer_get_size (buf) < size)
      goto short_buffer;

    /* invert the picture if needed */
    buf = gst_avi_demux_invert (stream, buf);

    /* mark non-keyframes */
    if (keyframe)
      GST_BUFFER_FLAG_UNSET (buf, GST_BUFFER_FLAG_DELTA_UNIT);
    else
      GST_BUFFER_FLAG_SET (buf, GST_BUFFER_FLAG_DELTA_UNIT);

    GST_BUFFER_TIMESTAMP (buf) = timestamp;
    GST_BUFFER_DURATION (buf) = duration;
    GST_BUFFER_OFFSET (buf) = out_offset;
    GST_BUFFER_OFFSET_END (buf) = out_offset_end;

    /* mark discont when pending */
    if (stream->discont) {
      GST_DEBUG_OBJECT (avi, "setting DISCONT flag");
      GST_BUFFER_FLAG_SET (buf, GST_BUFFER_FLAG_DISCONT);
      stream->discont = FALSE;
    }

    gst_avi_demux_add_assoc (avi, stream, timestamp, offset, keyframe);

    gst_buffer_set_caps (buf, GST_PAD_CAPS (stream->pad));

    /* update current position in the segment */
    gst_segment_set_last_stop (&avi->segment, GST_FORMAT_TIME, timestamp);

    GST_DEBUG_OBJECT (avi, "Pushing buffer of size %u, ts %"
        GST_TIME_FORMAT ", dur %" GST_TIME_FORMAT ", off %" G_GUINT64_FORMAT
        ", off_end %" G_GUINT64_FORMAT,
        gst_buffer_get_size (buf), GST_TIME_ARGS (timestamp),
        GST_TIME_ARGS (duration), out_offset, out_offset_end);

    ret = gst_pad_push (stream->pad, buf);

    /* mark as processed, we increment the frame and byte counters then
     * leave the while loop and return the GstFlowReturn */
    processed = TRUE;

    if (avi->segment.rate < 0) {
      if (timestamp > avi->segment.stop && ret == GST_FLOW_UNEXPECTED) {
        /* In reverse playback we can get a GST_FLOW_UNEXPECTED when
         * we are at the end of the segment, so we just need to jump
         * back to the previous section. */
        GST_DEBUG_OBJECT (avi, "downstream has reached end of segment");
        ret = GST_FLOW_OK;
      }
    }
  next:
    /* move to next item */
    ret = gst_avi_demux_advance (avi, stream, ret);

    /* combine flows */
    ret = gst_avi_demux_combine_flows (avi, stream, ret);
  } while (!processed);

beach:
  return ret;

  /* special cases */
eos:
  {
    GST_DEBUG_OBJECT (avi, "No samples left for any streams - EOS");
    ret = GST_FLOW_UNEXPECTED;
    goto beach;
  }
eos_stop:
  {
    GST_LOG_OBJECT (avi, "Found keyframe after segment,"
        " setting EOS (%" GST_TIME_FORMAT " > %" GST_TIME_FORMAT ")",
        GST_TIME_ARGS (timestamp), GST_TIME_ARGS (avi->segment.stop));
    ret = GST_FLOW_UNEXPECTED;
    /* move to next stream */
    goto next;
  }
pull_failed:
  {
    GST_DEBUG_OBJECT (avi, "pull range failed: pos=%" G_GUINT64_FORMAT
        " size=%" G_GUINT64_FORMAT, offset, size);
    goto beach;
  }
short_buffer:
  {
    GST_WARNING_OBJECT (avi, "Short read at offset %" G_GUINT64_FORMAT
        ", only got %d/%" G_GUINT64_FORMAT " bytes (truncated file?)", offset,
        gst_buffer_get_size (buf), size);
    gst_buffer_unref (buf);
    ret = GST_FLOW_UNEXPECTED;
    goto beach;
  }
}

/*
 * Read data. If we have an index it delegates to
 * gst_avi_demux_process_next_entry().
 */
static GstFlowReturn
gst_avi_demux_stream_data (GstAviDemux * avi)
{
  guint32 tag = 0;
  guint32 size = 0;
  gint stream_nr = 0;
  GstFlowReturn res = GST_FLOW_OK;
  GstFormat format = GST_FORMAT_TIME;

  if (G_UNLIKELY (avi->have_eos)) {
    /* Clean adapter, we're done */
    gst_adapter_clear (avi->adapter);
    return GST_FLOW_UNEXPECTED;
  }

  if (G_UNLIKELY (avi->todrop)) {
    guint drop;

    if ((drop = gst_adapter_available (avi->adapter))) {
      if (drop > avi->todrop)
        drop = avi->todrop;
      GST_DEBUG_OBJECT (avi, "Dropping %d bytes", drop);
      gst_adapter_flush (avi->adapter, drop);
      avi->todrop -= drop;
      avi->offset += drop;
    }
  }

  /* Iterate until need more data, so adapter won't grow too much */
  while (1) {
    if (G_UNLIKELY (!gst_avi_demux_peek_chunk_info (avi, &tag, &size))) {
      return GST_FLOW_OK;
    }

    GST_DEBUG ("Trying chunk (%" GST_FOURCC_FORMAT "), size %d",
        GST_FOURCC_ARGS (tag), size);

    if (G_LIKELY ((tag & 0xff) >= '0' && (tag & 0xff) <= '9' &&
            ((tag >> 8) & 0xff) >= '0' && ((tag >> 8) & 0xff) <= '9')) {
      GST_LOG ("Chunk ok");
    } else if ((tag & 0xffff) == (('x' << 8) | 'i')) {
      GST_DEBUG ("Found sub-index tag");
      if (gst_avi_demux_peek_chunk (avi, &tag, &size) || size == 0) {
        /* accept 0 size buffer here */
        avi->abort_buffering = FALSE;
        GST_DEBUG ("  skipping %d bytes for now", size);
        gst_adapter_flush (avi->adapter, 8 + GST_ROUND_UP_2 (size));
      }
      return GST_FLOW_OK;
    } else if (tag == GST_RIFF_TAG_RIFF) {
      /* RIFF tags can appear in ODML files, just jump over them */
      if (gst_adapter_available (avi->adapter) >= 12) {
        GST_DEBUG ("Found RIFF tag, skipping RIFF header");
        gst_adapter_flush (avi->adapter, 12);
        continue;
      }
      return GST_FLOW_OK;
    } else if (tag == GST_RIFF_TAG_idx1) {
      GST_DEBUG ("Found index tag");
      if (gst_avi_demux_peek_chunk (avi, &tag, &size) || size == 0) {
        /* accept 0 size buffer here */
        avi->abort_buffering = FALSE;
        GST_DEBUG ("  skipping %d bytes for now", size);
        gst_adapter_flush (avi->adapter, 8 + GST_ROUND_UP_2 (size));
      }
      return GST_FLOW_OK;
    } else if (tag == GST_RIFF_TAG_LIST) {
      /* movi chunks might be grouped in rec list */
      if (gst_adapter_available (avi->adapter) >= 12) {
        GST_DEBUG ("Found LIST tag, skipping LIST header");
        gst_adapter_flush (avi->adapter, 12);
        continue;
      }
      return GST_FLOW_OK;
    } else if (tag == GST_RIFF_TAG_JUNK || tag == GST_RIFF_TAG_JUNQ) {
      /* rec list might contain JUNK chunks */
      GST_DEBUG ("Found JUNK tag");
      if (gst_avi_demux_peek_chunk (avi, &tag, &size) || size == 0) {
        /* accept 0 size buffer here */
        avi->abort_buffering = FALSE;
        GST_DEBUG ("  skipping %d bytes for now", size);
        gst_adapter_flush (avi->adapter, 8 + GST_ROUND_UP_2 (size));
      }
      return GST_FLOW_OK;
    } else {
      GST_DEBUG ("No more stream chunks, send EOS");
      avi->have_eos = TRUE;
      return GST_FLOW_UNEXPECTED;
    }

    if (G_UNLIKELY (!gst_avi_demux_peek_chunk (avi, &tag, &size))) {
      /* supposedly one hopes to catch a nicer chunk later on ... */
      /* FIXME ?? give up here rather than possibly ending up going
       * through the whole file */
      if (avi->abort_buffering) {
        avi->abort_buffering = FALSE;
        if (size) {
          gst_adapter_flush (avi->adapter, 8);
          return GST_FLOW_OK;
        }
      } else {
        return GST_FLOW_OK;
      }
    }
    GST_DEBUG ("chunk ID %" GST_FOURCC_FORMAT ", size %u",
        GST_FOURCC_ARGS (tag), size);

    stream_nr = CHUNKID_TO_STREAMNR (tag);

    if (G_UNLIKELY (stream_nr < 0 || stream_nr >= avi->num_streams)) {
      /* recoverable */
      GST_WARNING ("Invalid stream ID %d (%" GST_FOURCC_FORMAT ")",
          stream_nr, GST_FOURCC_ARGS (tag));
      avi->offset += 8 + GST_ROUND_UP_2 (size);
      gst_adapter_flush (avi->adapter, 8 + GST_ROUND_UP_2 (size));
    } else {
      GstAviStream *stream;
      GstClockTime next_ts = 0;
      GstBuffer *buf = NULL;
      guint64 offset;
      gboolean saw_desired_kf = stream_nr != avi->main_stream
          || avi->offset >= avi->seek_kf_offset;

      if (stream_nr == avi->main_stream && avi->offset == avi->seek_kf_offset) {
        GST_DEBUG_OBJECT (avi, "Desired keyframe reached");
        avi->seek_kf_offset = 0;
      }

      if (saw_desired_kf) {
        gst_adapter_flush (avi->adapter, 8);
        /* get buffer */
        if (size) {
          buf = gst_adapter_take_buffer (avi->adapter, GST_ROUND_UP_2 (size));
          /* patch the size */
          gst_buffer_resize (buf, 0, size);
        } else {
          buf = NULL;
        }
      } else {
        GST_DEBUG_OBJECT (avi,
            "Desired keyframe not yet reached, flushing chunk");
        gst_adapter_flush (avi->adapter, 8 + GST_ROUND_UP_2 (size));
      }

      offset = avi->offset;
      avi->offset += 8 + GST_ROUND_UP_2 (size);

      stream = &avi->stream[stream_nr];

      /* set delay (if any)
         if (stream->strh->init_frames == stream->current_frame &&
         stream->delay == 0)
         stream->delay = next_ts;
       */

      /* parsing of corresponding header may have failed */
      if (G_UNLIKELY (!stream->pad)) {
        GST_WARNING_OBJECT (avi, "no pad for stream ID %" GST_FOURCC_FORMAT,
            GST_FOURCC_ARGS (tag));
        if (buf)
          gst_buffer_unref (buf);
      } else {
        /* get time of this buffer */
        gst_pad_query_position (stream->pad, &format, (gint64 *) & next_ts);
        if (G_UNLIKELY (format != GST_FORMAT_TIME))
          goto wrong_format;

        gst_avi_demux_add_assoc (avi, stream, next_ts, offset, FALSE);

        /* increment our positions */
        stream->current_entry++;
        stream->current_total += size;

        /* update current position in the segment */
        gst_segment_set_last_stop (&avi->segment, GST_FORMAT_TIME, next_ts);

        if (saw_desired_kf && buf) {
          GstClockTime dur_ts = 0;

          /* invert the picture if needed */
          buf = gst_avi_demux_invert (stream, buf);

          gst_pad_query_position (stream->pad, &format, (gint64 *) & dur_ts);
          if (G_UNLIKELY (format != GST_FORMAT_TIME))
            goto wrong_format;

          GST_BUFFER_TIMESTAMP (buf) = next_ts;
          GST_BUFFER_DURATION (buf) = dur_ts - next_ts;
          if (stream->strh->type == GST_RIFF_FCC_vids) {
            GST_BUFFER_OFFSET (buf) = stream->current_entry - 1;
            GST_BUFFER_OFFSET_END (buf) = stream->current_entry;
          } else {
            GST_BUFFER_OFFSET (buf) = GST_BUFFER_OFFSET_NONE;
            GST_BUFFER_OFFSET_END (buf) = GST_BUFFER_OFFSET_NONE;
          }

          gst_buffer_set_caps (buf, GST_PAD_CAPS (stream->pad));
          GST_DEBUG_OBJECT (avi,
              "Pushing buffer with time=%" GST_TIME_FORMAT ", duration %"
              GST_TIME_FORMAT ", offset %" G_GUINT64_FORMAT
              " and size %d over pad %s", GST_TIME_ARGS (next_ts),
              GST_TIME_ARGS (GST_BUFFER_DURATION (buf)),
              GST_BUFFER_OFFSET (buf), size, GST_PAD_NAME (stream->pad));

          /* mark discont when pending */
          if (G_UNLIKELY (stream->discont)) {
            GST_DEBUG_OBJECT (avi, "Setting DISCONT");
            GST_BUFFER_FLAG_SET (buf, GST_BUFFER_FLAG_DISCONT);
            stream->discont = FALSE;
          }
          res = gst_pad_push (stream->pad, buf);
          buf = NULL;

          /* combine flows */
          res = gst_avi_demux_combine_flows (avi, stream, res);
          if (G_UNLIKELY (res != GST_FLOW_OK)) {
            GST_DEBUG ("Push failed; %s", gst_flow_get_name (res));
            return res;
          }
        }
      }
    }
  }

done:
  return res;

  /* ERRORS */
wrong_format:
  {
    GST_DEBUG_OBJECT (avi, "format %s != GST_FORMAT_TIME",
        gst_format_get_name (format));
    res = GST_FLOW_ERROR;
    goto done;
  }
}

/*
 * Send pending tags.
 */
static void
push_tag_lists (GstAviDemux * avi)
{
  guint i;
  GstTagList *tags;

  if (!avi->got_tags)
    return;

  GST_DEBUG_OBJECT (avi, "Pushing pending tag lists");

  for (i = 0; i < avi->num_streams; i++) {
    GstAviStream *stream = &avi->stream[i];
    GstPad *pad = stream->pad;

    tags = stream->taglist;

    if (pad && tags) {
      GST_DEBUG_OBJECT (pad, "Tags: %" GST_PTR_FORMAT, tags);

      gst_element_found_tags_for_pad (GST_ELEMENT_CAST (avi), pad, tags);
      stream->taglist = NULL;
    }
  }

  if (!(tags = avi->globaltags))
    tags = gst_tag_list_new ();

  gst_tag_list_add (tags, GST_TAG_MERGE_REPLACE,
      GST_TAG_CONTAINER_FORMAT, "AVI", NULL);

  GST_DEBUG_OBJECT (avi, "Global tags: %" GST_PTR_FORMAT, tags);
  gst_element_found_tags (GST_ELEMENT_CAST (avi), tags);
  avi->globaltags = NULL;
  avi->got_tags = FALSE;
}

static void
gst_avi_demux_loop (GstPad * pad)
{
  GstFlowReturn res;
  GstAviDemux *avi = GST_AVI_DEMUX (GST_PAD_PARENT (pad));

  switch (avi->state) {
    case GST_AVI_DEMUX_START:
      res = gst_avi_demux_stream_init_pull (avi);
      if (G_UNLIKELY (res != GST_FLOW_OK)) {
        GST_WARNING ("stream_init flow: %s", gst_flow_get_name (res));
        goto pause;
      }
      avi->state = GST_AVI_DEMUX_HEADER;
      /* fall-through */
    case GST_AVI_DEMUX_HEADER:
      res = gst_avi_demux_stream_header_pull (avi);
      if (G_UNLIKELY (res != GST_FLOW_OK)) {
        GST_WARNING ("stream_header flow: %s", gst_flow_get_name (res));
        goto pause;
      }
      avi->state = GST_AVI_DEMUX_MOVI;
      break;
    case GST_AVI_DEMUX_MOVI:
      if (G_UNLIKELY (avi->close_seg_event)) {
        gst_avi_demux_push_event (avi, avi->close_seg_event);
        avi->close_seg_event = NULL;
      }
      if (G_UNLIKELY (avi->seg_event)) {
        gst_avi_demux_push_event (avi, avi->seg_event);
        avi->seg_event = NULL;
      }
      if (G_UNLIKELY (avi->got_tags)) {
        push_tag_lists (avi);
      }
      /* process each index entry in turn */
      res = gst_avi_demux_loop_data (avi);

      /* pause when error */
      if (G_UNLIKELY (res != GST_FLOW_OK)) {
        GST_INFO ("stream_movi flow: %s", gst_flow_get_name (res));
        goto pause;
      }
      break;
    default:
      GST_ERROR_OBJECT (avi, "unknown state %d", avi->state);
      res = GST_FLOW_ERROR;
      goto pause;
  }

  return;

  /* ERRORS */
pause:{

    gboolean push_eos = FALSE;
    GST_LOG_OBJECT (avi, "pausing task, reason %s", gst_flow_get_name (res));
    avi->segment_running = FALSE;
    gst_pad_pause_task (avi->sinkpad);


    if (res == GST_FLOW_UNEXPECTED) {
      /* handle end-of-stream/segment */
      if (avi->segment.flags & GST_SEEK_FLAG_SEGMENT) {
        gint64 stop;

        if ((stop = avi->segment.stop) == -1)
          stop = avi->segment.duration;

        GST_INFO_OBJECT (avi, "sending segment_done");

        gst_element_post_message
            (GST_ELEMENT_CAST (avi),
            gst_message_new_segment_done (GST_OBJECT_CAST (avi),
                GST_FORMAT_TIME, stop));
      } else {
        push_eos = TRUE;
      }
    } else if (res == GST_FLOW_NOT_LINKED || res < GST_FLOW_UNEXPECTED) {
      /* for fatal errors we post an error message, wrong-state is
       * not fatal because it happens due to flushes and only means
       * that we should stop now. */
      GST_ELEMENT_ERROR (avi, STREAM, FAILED,
          (_("Internal data stream error.")),
          ("streaming stopped, reason %s", gst_flow_get_name (res)));
      push_eos = TRUE;
    }
    if (push_eos) {
      GST_INFO_OBJECT (avi, "sending eos");
      if (!gst_avi_demux_push_event (avi, gst_event_new_eos ()) &&
          (res == GST_FLOW_UNEXPECTED)) {
        GST_ELEMENT_ERROR (avi, STREAM, DEMUX,
            (NULL), ("got eos but no streams (yet)"));
      }
    }
  }
}


static GstFlowReturn
gst_avi_demux_chain (GstPad * pad, GstBuffer * buf)
{
  GstFlowReturn res;
  GstAviDemux *avi = GST_AVI_DEMUX (GST_PAD_PARENT (pad));
  gint i;

  if (GST_BUFFER_IS_DISCONT (buf)) {
    GST_DEBUG_OBJECT (avi, "got DISCONT");
    gst_adapter_clear (avi->adapter);
    /* mark all streams DISCONT */
    for (i = 0; i < avi->num_streams; i++)
      avi->stream[i].discont = TRUE;
  }

  GST_DEBUG ("Store %d bytes in adapter", gst_buffer_get_size (buf));
  gst_adapter_push (avi->adapter, buf);

  switch (avi->state) {
    case GST_AVI_DEMUX_START:
      if ((res = gst_avi_demux_stream_init_push (avi)) != GST_FLOW_OK) {
        GST_WARNING ("stream_init flow: %s", gst_flow_get_name (res));
        break;
      }
      break;
    case GST_AVI_DEMUX_HEADER:
      if ((res = gst_avi_demux_stream_header_push (avi)) != GST_FLOW_OK) {
        GST_WARNING ("stream_header flow: %s", gst_flow_get_name (res));
        break;
      }
      break;
    case GST_AVI_DEMUX_MOVI:
      if (G_UNLIKELY (avi->close_seg_event)) {
        gst_avi_demux_push_event (avi, avi->close_seg_event);
        avi->close_seg_event = NULL;
      }
      if (G_UNLIKELY (avi->seg_event)) {
        gst_avi_demux_push_event (avi, avi->seg_event);
        avi->seg_event = NULL;
      }
      if (G_UNLIKELY (avi->got_tags)) {
        push_tag_lists (avi);
      }
      res = gst_avi_demux_stream_data (avi);
      break;
    case GST_AVI_DEMUX_SEEK:
    {
      GstEvent *event;

      res = GST_FLOW_OK;

      /* obtain and parse indexes */
      if (avi->stream[0].indexes && !gst_avi_demux_read_subindexes_push (avi))
        /* seek in subindex read function failed */
        goto index_failed;

      if (!avi->stream[0].indexes && !avi->have_index
          && avi->avih->flags & GST_RIFF_AVIH_HASINDEX)
        gst_avi_demux_stream_index_push (avi);

      if (avi->have_index) {
        /* use the indexes now to construct nice durations */
        gst_avi_demux_calculate_durations_from_index (avi);
      } else {
        /* still parsing indexes */
        break;
      }

      GST_OBJECT_LOCK (avi);
      event = avi->seek_event;
      avi->seek_event = NULL;
      GST_OBJECT_UNLOCK (avi);

      /* calculate and perform seek */
      if (!avi_demux_handle_seek_push (avi, avi->sinkpad, event))
        goto seek_failed;

      gst_event_unref (event);
      avi->state = GST_AVI_DEMUX_MOVI;
      break;
    }
    default:
      GST_ELEMENT_ERROR (avi, STREAM, FAILED, (NULL),
          ("Illegal internal state"));
      res = GST_FLOW_ERROR;
      break;
  }

  GST_DEBUG_OBJECT (avi, "state: %d res:%s", avi->state,
      gst_flow_get_name (res));

  if (G_UNLIKELY (avi->abort_buffering))
    goto abort_buffering;

  return res;

  /* ERRORS */
index_failed:
  {
    GST_ELEMENT_ERROR (avi, STREAM, DEMUX, (NULL), ("failed to read indexes"));
    return GST_FLOW_ERROR;
  }
seek_failed:
  {
    GST_ELEMENT_ERROR (avi, STREAM, DEMUX, (NULL), ("push mode seek failed"));
    return GST_FLOW_ERROR;
  }
abort_buffering:
  {
    avi->abort_buffering = FALSE;
    GST_ELEMENT_ERROR (avi, STREAM, DEMUX, (NULL), ("unhandled buffer size"));
    return GST_FLOW_ERROR;
  }
}

static gboolean
gst_avi_demux_sink_activate (GstPad * sinkpad)
{
  if (gst_pad_check_pull_range (sinkpad)) {
    GST_DEBUG ("going to pull mode");
    return gst_pad_activate_pull (sinkpad, TRUE);
  } else {
    GST_DEBUG ("going to push (streaming) mode");
    return gst_pad_activate_push (sinkpad, TRUE);
  }
}

static gboolean
gst_avi_demux_sink_activate_pull (GstPad * sinkpad, gboolean active)
{
  GstAviDemux *avi = GST_AVI_DEMUX (GST_OBJECT_PARENT (sinkpad));

  if (active) {
    avi->segment_running = TRUE;
    avi->streaming = FALSE;
    return gst_pad_start_task (sinkpad, (GstTaskFunction) gst_avi_demux_loop,
        sinkpad);
  } else {
    avi->segment_running = FALSE;
    return gst_pad_stop_task (sinkpad);
  }
}

static gboolean
gst_avi_demux_activate_push (GstPad * pad, gboolean active)
{
  GstAviDemux *avi = GST_AVI_DEMUX (GST_OBJECT_PARENT (pad));

  if (active) {
    GST_DEBUG ("avi: activating push/chain function");
    avi->streaming = TRUE;
#if 0
    /* create index for some push based seeking if not provided */
    GST_OBJECT_LOCK (avi);
    if (!avi->element_index) {
      GST_DEBUG_OBJECT (avi, "creating index");
      avi->element_index = gst_index_factory_make ("memindex");
    }
    GST_OBJECT_UNLOCK (avi);
    /* object lock might be taken again */
    gst_index_get_writer_id (avi->element_index, GST_OBJECT_CAST (avi),
        &avi->index_id);
#endif
  } else {
    GST_DEBUG ("avi: deactivating push/chain function");
  }

  return TRUE;
}

static void
gst_avi_demux_set_index (GstElement * element, GstIndex * index)
{
  GstAviDemux *avi = GST_AVI_DEMUX (element);

  GST_OBJECT_LOCK (avi);
  if (avi->element_index)
    gst_object_unref (avi->element_index);
  if (index) {
    avi->element_index = gst_object_ref (index);
  } else {
    avi->element_index = NULL;
  }
  GST_OBJECT_UNLOCK (avi);
  /* object lock might be taken again */
  if (index)
    gst_index_get_writer_id (index, GST_OBJECT_CAST (element), &avi->index_id);
  GST_DEBUG_OBJECT (avi, "Set index %" GST_PTR_FORMAT, avi->element_index);
}

static GstIndex *
gst_avi_demux_get_index (GstElement * element)
{
  GstIndex *result = NULL;
  GstAviDemux *avi = GST_AVI_DEMUX (element);

  GST_OBJECT_LOCK (avi);
  if (avi->element_index)
    result = gst_object_ref (avi->element_index);
  GST_OBJECT_UNLOCK (avi);

  GST_DEBUG_OBJECT (avi, "Returning index %" GST_PTR_FORMAT, result);

  return result;
}

static GstStateChangeReturn
gst_avi_demux_change_state (GstElement * element, GstStateChange transition)
{
  GstStateChangeReturn ret;
  GstAviDemux *avi = GST_AVI_DEMUX (element);

  switch (transition) {
    case GST_STATE_CHANGE_READY_TO_PAUSED:
      avi->streaming = FALSE;
      gst_segment_init (&avi->segment, GST_FORMAT_TIME);
      break;
    default:
      break;
  }

  ret = GST_ELEMENT_CLASS (parent_class)->change_state (element, transition);
  if (ret == GST_STATE_CHANGE_FAILURE)
    goto done;

  switch (transition) {
    case GST_STATE_CHANGE_PAUSED_TO_READY:
      avi->have_index = FALSE;
      gst_avi_demux_reset (avi);
      break;
    default:
      break;
  }

done:
  return ret;
}<|MERGE_RESOLUTION|>--- conflicted
+++ resolved
@@ -1868,13 +1868,9 @@
 static inline void
 gst_avi_demux_roundup_list (GstAviDemux * avi, GstBuffer ** buf)
 {
-<<<<<<< HEAD
   gsize size;
 
   size = gst_buffer_get_size (*buf);
-=======
-  gint size = GST_BUFFER_SIZE (*buf);
->>>>>>> 397dc60b
 
   if (G_UNLIKELY (size & 1)) {
     GstBuffer *obuf;
@@ -1882,16 +1878,12 @@
 
     GST_DEBUG_OBJECT (avi, "rounding up dubious list size %d", size);
     obuf = gst_buffer_new_and_alloc (size + 1);
-<<<<<<< HEAD
 
     data = gst_buffer_map (obuf, NULL, NULL, GST_MAP_WRITE);
     gst_buffer_extract (*buf, 0, data, size);
+    /* assume 0 padding, at least makes outcome deterministic */
+    data[size] = 0;
     gst_buffer_unmap (obuf, data, size + 1);
-=======
-    memcpy (GST_BUFFER_DATA (obuf), GST_BUFFER_DATA (*buf), size);
-    /* assume 0 padding, at least makes outcome deterministic */
-    (GST_BUFFER_DATA (obuf))[size] = 0;
->>>>>>> 397dc60b
     gst_buffer_replace (buf, obuf);
   }
 }
