/*
 * tsdemux.c
 * Copyright (C) 2009 Zaheer Abbas Merali
 *               2010 Edward Hervey
 * Copyright (C) 2011, Hewlett-Packard Development Company, L.P.
 *  Author: Youness Alaoui <youness.alaoui@collabora.co.uk>, Collabora Ltd.
 *  Author: Sebastian Dröge <sebastian.droege@collabora.co.uk>, Collabora Ltd.
 *  Author: Edward Hervey <bilboed@bilboed.com>, Collabora Ltd.
 *
 * Authors:
 *   Zaheer Abbas Merali <zaheerabbas at merali dot org>
 *   Edward Hervey <edward.hervey@collabora.co.uk>
 *
 * This library is free software; you can redistribute it and/or
 * modify it under the terms of the GNU Library General Public
 * License as published by the Free Software Foundation; either
 * version 2 of the License, or (at your option) any later version.
 *
 * This library is distributed in the hope that it will be useful,
 * but WITHOUT ANY WARRANTY; without even the implied warranty of
 * MERCHANTABILITY or FITNESS FOR A PARTICULAR PURPOSE.  See the GNU
 * Library General Public License for more details.
 *
 * You should have received a copy of the GNU Library General Public
 * License along with this library; if not, write to the
 * Free Software Foundation, Inc., 59 Temple Place - Suite 330,
 * Boston, MA 02111-1307, USA.
 */

#ifdef HAVE_CONFIG_H
#include "config.h"
#endif

#include <stdlib.h>
#include <string.h>

#include <glib.h>

#include "mpegtsbase.h"
#include "tsdemux.h"
#include "gstmpegdesc.h"
#include "gstmpegdefs.h"
#include "mpegtspacketizer.h"
#include "pesparse.h"

/*
 * tsdemux
 *
 * See TODO for explanations on improvements needed
 */

/* latency in mseconds */
#define TS_LATENCY 700

#define TABLE_ID_UNSET 0xFF

/* Size of the pendingbuffers array. */
#define TS_MAX_PENDING_BUFFERS  256

#define PCR_WRAP_SIZE_128KBPS (((gint64)1490)*(1024*1024))
/* small PCR for wrap detection */
#define PCR_SMALL 17775000
/* maximal PCR time */
#define PCR_MAX_VALUE (((((guint64)1)<<33) * 300) + 298)
#define PTS_DTS_MAX_VALUE (((guint64)1) << 33)

/* Seeking/Scanning related variables */

/* seek to SEEK_TIMESTAMP_OFFSET before the desired offset and search then
 * either accurately or for the next timestamp
 */
#define SEEK_TIMESTAMP_OFFSET (500 * GST_MSECOND)

#define SEGMENT_FORMAT "[format:%s, rate:%f, start:%"			\
  GST_TIME_FORMAT", stop:%"GST_TIME_FORMAT", time:%"GST_TIME_FORMAT	\
  ", accum:%"GST_TIME_FORMAT", last_stop:%"GST_TIME_FORMAT		\
  ", duration:%"GST_TIME_FORMAT"]"

#define SEGMENT_ARGS(a) gst_format_get_name((a).format), (a).rate,	\
    GST_TIME_ARGS((a).start), GST_TIME_ARGS((a).stop),			\
    GST_TIME_ARGS((a).time), GST_TIME_ARGS((a).accum),			\
    GST_TIME_ARGS((a).last_stop), GST_TIME_ARGS((a).duration)


GST_DEBUG_CATEGORY_STATIC (ts_demux_debug);
#define GST_CAT_DEFAULT ts_demux_debug

#define ABSDIFF(a,b) (((a) > (b)) ? ((a) - (b)) : ((b) - (a)))

static GQuark QUARK_TSDEMUX;
static GQuark QUARK_PID;
static GQuark QUARK_PCR;
static GQuark QUARK_OPCR;
static GQuark QUARK_PTS;
static GQuark QUARK_DTS;
static GQuark QUARK_OFFSET;

typedef enum
{
  PENDING_PACKET_EMPTY = 0,     /* No pending packet/buffer
                                 * Push incoming buffers to the array */
  PENDING_PACKET_HEADER,        /* PES header needs to be parsed
                                 * Push incoming buffers to the array */
  PENDING_PACKET_BUFFER,        /* Currently filling up output buffer
                                 * Push incoming buffers to the bufferlist */
  PENDING_PACKET_DISCONT        /* Discontinuity in incoming packets
                                 * Drop all incoming buffers */
} PendingPacketState;

typedef struct _TSDemuxStream TSDemuxStream;

struct _TSDemuxStream
{
  MpegTSBaseStream stream;

  GstPad *pad;
  /* Whether the pad was added or not */
  gboolean active;

  /* the return of the latest push */
  GstFlowReturn flow_return;

  /* Output data */
  PendingPacketState state;
  /* Pending buffers array. */
  /* These buffers are stored in this array until the PES header (if needed)
   * is succesfully parsed. */
  GstBuffer *pendingbuffers[TS_MAX_PENDING_BUFFERS];
  guint8 nbpending;

  /* Size of data to push (if known) */
  guint expected_size;
  /* Size of currently queued data */
  guint current_size;

  /* Current data to be pushed out */
  GList *currentlist;

  /* Current PTS/DTS for this stream */
  GstClockTime pts;
  GstClockTime dts;
  /* Raw value of current PTS/DTS */
  guint64 raw_pts;
  guint64 raw_dts;
  /* PTS/DTS with rollover fixed */
  guint64 fixed_pts;
  guint64 fixed_dts;
  /* Number of rollover seen for PTS/DTS (default:0) */
  guint nb_pts_rollover;
  guint nb_dts_rollover;

  /* Whether this stream needs to send a newsegment */
  gboolean need_newsegment;
};

#define VIDEO_CAPS \
  GST_STATIC_CAPS (\
    "video/mpeg, " \
      "mpegversion = (int) { 1, 2, 4 }, " \
      "systemstream = (boolean) FALSE; " \
    "video/x-h264,stream-format=(string)byte-stream," \
      "alignment=(string)nal;" \
    "video/x-dirac;" \
    "video/x-wmv," \
      "wmvversion = (int) 3, " \
      "format = (string) WVC1" \
  )

#define AUDIO_CAPS \
  GST_STATIC_CAPS ( \
    "audio/mpeg, " \
      "mpegversion = (int) 1;" \
    "audio/mpeg, " \
      "mpegversion = (int) 2, " \
      "stream-format = (string) adts; " \
    "audio/mpeg, " \
      "mpegversion = (int) 4, " \
      "stream-format = (string) latm; " \
    "audio/x-lpcm, " \
      "width = (int) { 16, 20, 24 }, " \
      "rate = (int) { 48000, 96000 }, " \
      "channels = (int) [ 1, 8 ], " \
      "dynamic_range = (int) [ 0, 255 ], " \
      "emphasis = (boolean) { FALSE, TRUE }, " \
      "mute = (boolean) { FALSE, TRUE }; " \
    "audio/x-ac3; audio/x-eac3;" \
    "audio/x-dts;" \
    "audio/x-private-ts-lpcm" \
  )

/* Can also use the subpicture pads for text subtitles? */
#define SUBPICTURE_CAPS \
    GST_STATIC_CAPS ("subpicture/x-pgs; video/x-dvd-subpicture")

static GstStaticPadTemplate video_template =
GST_STATIC_PAD_TEMPLATE ("video_%04x", GST_PAD_SRC,
    GST_PAD_SOMETIMES,
    VIDEO_CAPS);

static GstStaticPadTemplate audio_template =
GST_STATIC_PAD_TEMPLATE ("audio_%04x",
    GST_PAD_SRC,
    GST_PAD_SOMETIMES,
    AUDIO_CAPS);

static GstStaticPadTemplate subpicture_template =
GST_STATIC_PAD_TEMPLATE ("subpicture_%04x",
    GST_PAD_SRC,
    GST_PAD_SOMETIMES,
    SUBPICTURE_CAPS);

static GstStaticPadTemplate private_template =
GST_STATIC_PAD_TEMPLATE ("private_%04x",
    GST_PAD_SRC,
    GST_PAD_SOMETIMES,
    GST_STATIC_CAPS_ANY);

enum
{
  ARG_0,
  PROP_PROGRAM_NUMBER,
  PROP_EMIT_STATS,
  /* FILL ME */
};

/* Pad functions */
<<<<<<< HEAD
static gboolean gst_ts_demux_srcpad_query (GstPad * pad, GstObject * parent,
    GstQuery * query);
=======
>>>>>>> d84d9894


/* mpegtsbase methods */
static void
gst_ts_demux_program_started (MpegTSBase * base, MpegTSBaseProgram * program);
static void gst_ts_demux_reset (MpegTSBase * base);
static GstFlowReturn
gst_ts_demux_push (MpegTSBase * base, MpegTSPacketizerPacket * packet,
    MpegTSPacketizerSection * section);
static void gst_ts_demux_flush (MpegTSBase * base);
static void
gst_ts_demux_stream_added (MpegTSBase * base, MpegTSBaseStream * stream,
    MpegTSBaseProgram * program);
static void
gst_ts_demux_stream_removed (MpegTSBase * base, MpegTSBaseStream * stream);
static GstFlowReturn gst_ts_demux_do_seek (MpegTSBase * base, GstEvent * event);
static void gst_ts_demux_set_property (GObject * object, guint prop_id,
    const GValue * value, GParamSpec * pspec);
static void gst_ts_demux_get_property (GObject * object, guint prop_id,
    GValue * value, GParamSpec * pspec);
static void gst_ts_demux_flush_streams (GstTSDemux * tsdemux);
static GstFlowReturn
gst_ts_demux_push_pending_data (GstTSDemux * demux, TSDemuxStream * stream);

static gboolean push_event (MpegTSBase * base, GstEvent * event);

static void
_extra_init (void)
{
  QUARK_TSDEMUX = g_quark_from_string ("tsdemux");
  QUARK_PID = g_quark_from_string ("pid");
  QUARK_PCR = g_quark_from_string ("pcr");
  QUARK_OPCR = g_quark_from_string ("opcr");
  QUARK_PTS = g_quark_from_string ("pts");
  QUARK_DTS = g_quark_from_string ("dts");
  QUARK_OFFSET = g_quark_from_string ("offset");
}

#define gst_ts_demux_parent_class parent_class
G_DEFINE_TYPE_WITH_CODE (GstTSDemux, gst_ts_demux, GST_TYPE_MPEGTS_BASE,
    _extra_init ());

static void
gst_ts_demux_class_init (GstTSDemuxClass * klass)
{
  GObjectClass *gobject_class;
  GstElementClass *element_class;
  MpegTSBaseClass *ts_class;

  gobject_class = G_OBJECT_CLASS (klass);
  gobject_class->set_property = gst_ts_demux_set_property;
  gobject_class->get_property = gst_ts_demux_get_property;

  g_object_class_install_property (gobject_class, PROP_PROGRAM_NUMBER,
      g_param_spec_int ("program-number", "Program number",
          "Program Number to demux for (-1 to ignore)", -1, G_MAXINT,
          -1, G_PARAM_READWRITE | G_PARAM_STATIC_STRINGS));

  g_object_class_install_property (gobject_class, PROP_EMIT_STATS,
      g_param_spec_boolean ("emit-stats", "Emit statistics",
          "Emit messages for every pcr/opcr/pts/dts", FALSE,
          G_PARAM_READWRITE | G_PARAM_STATIC_STRINGS));

  element_class = GST_ELEMENT_CLASS (klass);
  gst_element_class_add_pad_template (element_class,
      gst_static_pad_template_get (&video_template));
  gst_element_class_add_pad_template (element_class,
      gst_static_pad_template_get (&audio_template));
  gst_element_class_add_pad_template (element_class,
      gst_static_pad_template_get (&subpicture_template));
  gst_element_class_add_pad_template (element_class,
      gst_static_pad_template_get (&private_template));

  gst_element_class_set_details_simple (element_class,
      "MPEG transport stream demuxer",
      "Codec/Demuxer",
      "Demuxes MPEG2 transport streams",
      "Zaheer Abbas Merali <zaheerabbas at merali dot org>\n"
      "Edward Hervey <edward.hervey@collabora.co.uk>");

  ts_class = GST_MPEGTS_BASE_CLASS (klass);
  ts_class->reset = GST_DEBUG_FUNCPTR (gst_ts_demux_reset);
  ts_class->push = GST_DEBUG_FUNCPTR (gst_ts_demux_push);
  ts_class->push_event = GST_DEBUG_FUNCPTR (push_event);
  ts_class->program_started = GST_DEBUG_FUNCPTR (gst_ts_demux_program_started);
  ts_class->stream_added = gst_ts_demux_stream_added;
  ts_class->stream_removed = gst_ts_demux_stream_removed;
  ts_class->seek = GST_DEBUG_FUNCPTR (gst_ts_demux_do_seek);
  ts_class->flush = GST_DEBUG_FUNCPTR (gst_ts_demux_flush);
}

static void
<<<<<<< HEAD
gst_ts_demux_init (GstTSDemux * demux)
{
  demux->need_newsegment = TRUE;
  demux->program_number = -1;
  demux->duration = GST_CLOCK_TIME_NONE;
  demux->pts_delta = GST_CLOCK_TIME_NONE;
  GST_MPEGTS_BASE (demux)->stream_size = sizeof (TSDemuxStream);
  gst_segment_init (&demux->segment, GST_FORMAT_TIME);
  demux->first_pcr = (TSPcrOffset) {
  GST_CLOCK_TIME_NONE, 0, 0};
  demux->cur_pcr = (TSPcrOffset) {
  0};
  demux->last_pcr = (TSPcrOffset) {
  0};
}

static void
=======
>>>>>>> d84d9894
gst_ts_demux_reset (MpegTSBase * base)
{
  GstTSDemux *demux = (GstTSDemux *) base;

  demux->program_number = -1;
<<<<<<< HEAD
  demux->duration = GST_CLOCK_TIME_NONE;
  demux->pts_delta = GST_CLOCK_TIME_NONE;
=======
  demux->calculate_update_segment = FALSE;

>>>>>>> d84d9894
  gst_segment_init (&demux->segment, GST_FORMAT_TIME);
  if (demux->segment_event) {
    gst_event_unref (demux->segment_event);
    demux->segment_event = NULL;
  }

  if (demux->update_segment) {
    gst_event_unref (demux->update_segment);
    demux->update_segment = NULL;
  }
}

static void
gst_ts_demux_init (GstTSDemux * demux, GstTSDemuxClass * klass)
{
  GST_MPEGTS_BASE (demux)->stream_size = sizeof (TSDemuxStream);

  gst_ts_demux_reset ((MpegTSBase *) demux);
}


static void
gst_ts_demux_set_property (GObject * object, guint prop_id,
    const GValue * value, GParamSpec * pspec)
{
  GstTSDemux *demux = GST_TS_DEMUX (object);

  switch (prop_id) {
    case PROP_PROGRAM_NUMBER:
      /* FIXME: do something if program is switched as opposed to set at
       * beginning */
      demux->program_number = g_value_get_int (value);
      break;
    case PROP_EMIT_STATS:
      demux->emit_statistics = g_value_get_boolean (value);
      break;
    default:
      G_OBJECT_WARN_INVALID_PROPERTY_ID (object, prop_id, pspec);
  }
}

static void
gst_ts_demux_get_property (GObject * object, guint prop_id,
    GValue * value, GParamSpec * pspec)
{
  GstTSDemux *demux = GST_TS_DEMUX (object);

  switch (prop_id) {
    case PROP_PROGRAM_NUMBER:
      g_value_set_int (value, demux->program_number);
      break;
    case PROP_EMIT_STATS:
      g_value_set_boolean (value, demux->emit_statistics);
      break;
    default:
      G_OBJECT_WARN_INVALID_PROPERTY_ID (object, prop_id, pspec);
  }
}

<<<<<<< HEAD
=======
static const GstQueryType *
gst_ts_demux_srcpad_query_types (GstPad * pad)
{
  static const GstQueryType query_types[] = {
    GST_QUERY_DURATION,
    GST_QUERY_SEEKING,
    GST_QUERY_LATENCY,
    0
  };

  return query_types;
}

>>>>>>> d84d9894
static gboolean
gst_ts_demux_srcpad_query (GstPad * pad, GstObject * parent, GstQuery * query)
{
  gboolean res = TRUE;
  GstFormat format;
  GstTSDemux *demux;
  MpegTSBase *base;

  demux = GST_TS_DEMUX (parent);
  base = GST_MPEGTS_BASE (demux);

  switch (GST_QUERY_TYPE (query)) {
    case GST_QUERY_DURATION:
    {
      GST_DEBUG ("query duration");
      gst_query_parse_duration (query, &format, NULL);
      if (format == GST_FORMAT_TIME) {
        if (!gst_pad_peer_query (base->sinkpad, query)) {
          gint64 val;

          format = GST_FORMAT_BYTES;
          if (!gst_pad_query_peer_duration (base->sinkpad, &format, &val))
            res = FALSE;
          else {
            GstClockTime dur =
                mpegts_packetizer_offset_to_ts (base->packetizer, val);
            if (GST_CLOCK_TIME_IS_VALID (dur))
              gst_query_set_duration (query, GST_FORMAT_TIME, dur);
            else
              res = FALSE;
          }
        }
      } else {
        GST_DEBUG_OBJECT (demux, "only query duration on TIME is supported");
        res = FALSE;
      }
      break;
<<<<<<< HEAD
=======
    }
>>>>>>> d84d9894
    case GST_QUERY_LATENCY:
    {
      GST_DEBUG ("query latency");
      res = gst_pad_peer_query (base->sinkpad, query);
      if (res && base->upstream_live) {
        GstClockTime min_lat, max_lat;
        gboolean live;

        /* According to H.222.0
           Annex D.0.3 (System Time Clock recovery in the decoder)
           and D.0.2 (Audio and video presentation synchronization)

           We can end up with an interval of up to 700ms between valid
           PCR/SCR. We therefore allow a latency of 700ms for that.
         */
        gst_query_parse_latency (query, &live, &min_lat, &max_lat);
        if (min_lat != -1)
          min_lat += 700 * GST_MSECOND;
        if (max_lat != -1)
          max_lat += 700 * GST_MSECOND;
        gst_query_set_latency (query, live, min_lat, max_lat);
      }
<<<<<<< HEAD
    }
      break;
=======
      break;
    }
>>>>>>> d84d9894
    case GST_QUERY_SEEKING:
    {
      GST_DEBUG ("query seeking");
      gst_query_parse_seeking (query, &format, NULL, NULL, NULL);
      if (format == GST_FORMAT_TIME) {
        gboolean seekable = FALSE;

        if (gst_pad_peer_query (base->sinkpad, query))
          gst_query_parse_seeking (query, NULL, &seekable, NULL, NULL);

        /* If upstream is not seekable in TIME format we use
         * our own values here */
        if (!seekable)
          gst_query_set_seeking (query, GST_FORMAT_TIME,
              demux->parent.mode != BASE_MODE_PUSHING, 0,
              demux->segment.duration);
      } else {
        GST_DEBUG_OBJECT (demux, "only TIME is supported for query seeking");
        res = FALSE;
      }
      break;
    }
    default:
      res = gst_pad_query_default (pad, parent, query);
  }

  return res;

}

<<<<<<< HEAD
static inline GstClockTime
calculate_gsttime (TSPcrOffset * start, guint64 pcr)
{

  GstClockTime time = start->gsttime;

  if (start->pcr > pcr)
    time += PCRTIME_TO_GSTTIME (PCR_MAX_VALUE - start->pcr) +
        PCRTIME_TO_GSTTIME (pcr);
  else
    time += PCRTIME_TO_GSTTIME (pcr - start->pcr);

  return time;
}

static GstFlowReturn
gst_ts_demux_parse_pes_header_pts (GstTSDemux * demux,
    MpegTSPacketizerPacket * packet, guint64 * time)
{
  PESHeader header;
  gint offset = 0;

  if (mpegts_parse_pes_header (packet->payload,
          packet->data_end - packet->payload, &header, &offset))
    return GST_FLOW_ERROR;

  *time = header.PTS;
  return GST_FLOW_OK;
}

/* performs a accurate/key_unit seek */
static GstFlowReturn
gst_ts_demux_perform_auxiliary_seek (MpegTSBase * base, GstClockTime seektime,
    TSPcrOffset * pcroffset, gint64 length, gint16 pid, GstSeekFlags flags,
    payload_parse_keyframe auxiliary_seek_fn)
{
  GstTSDemux *demux = (GstTSDemux *) base;
  GstFlowReturn res = GST_FLOW_ERROR;
  gboolean done = FALSE;
  gboolean found_keyframe = FALSE, found_accurate = FALSE, need_more = TRUE;
  GstBuffer *buf;
  MpegTSPacketizerPacket packet;
  MpegTSPacketizerPacketReturn pret;
  gint64 offset = pcroffset->offset;
  gint64 scan_offset = MIN (length, 50 * MPEGTS_MAX_PACKETSIZE);
  guint32 state = 0xffffffff;
  TSPcrOffset key_pos = { 0 };

  GST_DEBUG ("auxiliary seek for %" GST_TIME_FORMAT " from offset: %"
      G_GINT64_FORMAT " in %" G_GINT64_FORMAT " bytes for PID: %d "
      "%s %s", GST_TIME_ARGS (seektime), pcroffset->offset, length, pid,
      (flags & GST_SEEK_FLAG_ACCURATE) ? "accurate" : "",
      (flags & GST_SEEK_FLAG_KEY_UNIT) ? "key_unit" : "");

  mpegts_packetizer_flush (base->packetizer);

  if (base->packetizer->packet_size == MPEGTS_M2TS_PACKETSIZE)
    offset -= 4;

  while (!done && scan_offset <= length) {
    buf = NULL;
    res =
        gst_pad_pull_range (base->sinkpad, offset + scan_offset,
        50 * MPEGTS_MAX_PACKETSIZE, &buf);
    if (res != GST_FLOW_OK)
      goto beach;
    mpegts_packetizer_push (base->packetizer, buf);

    while ((!done)
        && ((pret =
                mpegts_packetizer_next_packet (base->packetizer,
                    &packet)) != PACKET_NEED_MORE)) {
      if (G_UNLIKELY (pret == PACKET_BAD))
        /* bad header, skip the packet */
        goto next;

      if (packet.payload_unit_start_indicator)
        GST_DEBUG ("found packet for PID: %d with pcr: %" GST_TIME_FORMAT
            " at offset: %" G_GINT64_FORMAT, packet.pid,
            GST_TIME_ARGS (packet.pcr), packet.offset);

      if (packet.payload != NULL && packet.pid == pid) {

        if (packet.payload_unit_start_indicator) {
          guint64 pts = 0;
          GstFlowReturn ok =
              gst_ts_demux_parse_pes_header_pts (demux, &packet, &pts);
          if (ok == GST_FLOW_OK) {
            GstClockTime time = calculate_gsttime (pcroffset, pts * 300);

            GST_DEBUG ("packet has PTS: %" GST_TIME_FORMAT,
                GST_TIME_ARGS (time));

            if (time <= seektime) {
              pcroffset->gsttime = time;
              pcroffset->pcr = packet.pcr;
              pcroffset->offset = packet.offset;
            } else
              found_accurate = TRUE;
          } else
            goto next;
          /* reset state for new packet */
          state = 0xffffffff;
          need_more = TRUE;
        }

        if (auxiliary_seek_fn) {
          if (need_more) {
            if (auxiliary_seek_fn (&state, &packet, &need_more)) {
              found_keyframe = TRUE;
              key_pos = *pcroffset;
              GST_DEBUG ("found keyframe: time: %" GST_TIME_FORMAT " pcr: %"
                  GST_TIME_FORMAT " offset %" G_GINT64_FORMAT,
                  GST_TIME_ARGS (pcroffset->gsttime),
                  GST_TIME_ARGS (pcroffset->pcr), pcroffset->offset);
            }
          }
        } else {
          /* if we don't have a payload parsing function
           * every frame is a keyframe */
          found_keyframe = TRUE;
        }
      }
      if (flags & GST_SEEK_FLAG_ACCURATE)
        done = found_accurate && found_keyframe;
      else
        done = found_keyframe;
      if (done)
        *pcroffset = key_pos;
    next:
      mpegts_packetizer_clear_packet (base->packetizer, &packet);
    }
    scan_offset += 50 * MPEGTS_MAX_PACKETSIZE;
  }

beach:
  if (done)
    res = GST_FLOW_OK;
  else if (GST_FLOW_OK == res)
    res = GST_FLOW_CUSTOM_ERROR_1;

  mpegts_packetizer_flush (base->packetizer);
  return res;
}

static gint
TSPcrOffset_find (gconstpointer a, gconstpointer b, gpointer user_data)
{

/*   GST_INFO ("a: %" GST_TIME_FORMAT " offset: %" G_GINT64_FORMAT, */
/*       GST_TIME_ARGS (((TSPcrOffset *) a)->gsttime), ((TSPcrOffset *) a)->offset); */
/*   GST_INFO ("b: %" GST_TIME_FORMAT " offset: %" G_GINT64_FORMAT, */
/*       GST_TIME_ARGS (((TSPcrOffset *) b)->gsttime), ((TSPcrOffset *) b)->offset); */

  if (((TSPcrOffset *) a)->gsttime < ((TSPcrOffset *) b)->gsttime)
    return -1;
  else if (((TSPcrOffset *) a)->gsttime > ((TSPcrOffset *) b)->gsttime)
    return 1;
  else
    return 0;
}

static GstFlowReturn
gst_ts_demux_perform_seek (MpegTSBase * base, GstSegment * segment, guint16 pid)
{
  GstTSDemux *demux = (GstTSDemux *) base;
  GstFlowReturn res = GST_FLOW_ERROR;
  int max_loop_cnt, loop_cnt = 0;
  gint64 seekpos = 0;
  gint64 time_diff;
  GstClockTime seektime;
  TSPcrOffset seekpcroffset, pcr_start, pcr_stop, *tmp;

  max_loop_cnt = (segment->flags & GST_SEEK_FLAG_ACCURATE) ? 25 : 10;

  seektime =
      MAX (0, segment->stop - SEEK_TIMESTAMP_OFFSET) + demux->first_pcr.gsttime;
  seekpcroffset.gsttime = seektime;

  GST_DEBUG ("seeking to %" GST_TIME_FORMAT, GST_TIME_ARGS (seektime));

  gst_ts_demux_flush_streams (demux);

  if (G_UNLIKELY (!demux->index)) {
    GST_ERROR ("no index");
    goto done;
  }

  /* get the first index entry before the seek position */
  tmp = gst_util_array_binary_search (demux->index->data, demux->index_size,
      sizeof (*tmp), TSPcrOffset_find, GST_SEARCH_MODE_BEFORE, &seekpcroffset,
      NULL);

  if (G_UNLIKELY (!tmp)) {
    GST_ERROR ("value not found");
    goto done;
  }

  pcr_start = *tmp;
  pcr_stop = *(++tmp);

  if (G_UNLIKELY (!pcr_stop.offset)) {
    GST_ERROR ("invalid entry");
    goto done;
  }

  /* check if the last recorded pcr can be used */
  if (pcr_start.offset < demux->cur_pcr.offset
      && demux->cur_pcr.offset < pcr_stop.offset) {
    demux->cur_pcr.gsttime = calculate_gsttime (&pcr_start, demux->cur_pcr.pcr);
    if (demux->cur_pcr.gsttime < seekpcroffset.gsttime)
      pcr_start = demux->cur_pcr;
    else
      pcr_stop = demux->cur_pcr;
  }

  GST_DEBUG ("start %" GST_TIME_FORMAT " offset: %" G_GINT64_FORMAT,
      GST_TIME_ARGS (pcr_start.gsttime), pcr_start.offset);
  GST_DEBUG ("stop  %" GST_TIME_FORMAT " offset: %" G_GINT64_FORMAT,
      GST_TIME_ARGS (pcr_stop.gsttime), pcr_stop.offset);

  time_diff = seektime - pcr_start.gsttime;
  seekpcroffset = pcr_start;

  GST_DEBUG ("cur  %" GST_TIME_FORMAT " offset: %" G_GINT64_FORMAT
      " time diff: %" G_GINT64_FORMAT,
      GST_TIME_ARGS (demux->cur_pcr.gsttime), demux->cur_pcr.offset, time_diff);

  /* seek loop */
  while (loop_cnt++ < max_loop_cnt && (time_diff > SEEK_TIMESTAMP_OFFSET >> 1)
      && (pcr_stop.gsttime - pcr_start.gsttime > SEEK_TIMESTAMP_OFFSET)) {
    gint64 duration = pcr_stop.gsttime - pcr_start.gsttime;
    gint64 size = pcr_stop.offset - pcr_start.offset;

    if (loop_cnt & 1)
      seekpos = pcr_start.offset + (size >> 1);
    else
      seekpos =
          pcr_start.offset + size * ((double) (seektime -
              pcr_start.gsttime) / duration);

    /* look a litle bit behind */
    seekpos =
        MAX (pcr_start.offset + 188, seekpos - 55 * MPEGTS_MAX_PACKETSIZE);

    GST_DEBUG ("looking for time: %" GST_TIME_FORMAT " .. %" GST_TIME_FORMAT
        " .. %" GST_TIME_FORMAT,
        GST_TIME_ARGS (pcr_start.gsttime),
        GST_TIME_ARGS (seektime), GST_TIME_ARGS (pcr_stop.gsttime));
    GST_DEBUG ("looking in bytes: %" G_GINT64_FORMAT " .. %" G_GINT64_FORMAT
        " .. %" G_GINT64_FORMAT, pcr_start.offset, seekpos, pcr_stop.offset);

    res =
        find_pcr_packet (&demux->parent, seekpos, 4000 * MPEGTS_MAX_PACKETSIZE,
        &seekpcroffset);
    if (G_UNLIKELY (res == GST_FLOW_EOS)) {
      seekpos =
          MAX ((gint64) pcr_start.offset,
          seekpos - 2000 * MPEGTS_MAX_PACKETSIZE) + 188;
      res =
          find_pcr_packet (&demux->parent, seekpos,
          8000 * MPEGTS_MAX_PACKETSIZE, &seekpcroffset);
    }
    if (G_UNLIKELY (res != GST_FLOW_OK)) {
      GST_WARNING ("seeking failed %s", gst_flow_get_name (res));
      goto done;
    }

    seekpcroffset.gsttime = calculate_gsttime (&pcr_start, seekpcroffset.pcr);

    /* validate */
    if (G_UNLIKELY ((seekpcroffset.gsttime < pcr_start.gsttime) ||
            (seekpcroffset.gsttime > pcr_stop.gsttime))) {
      GST_ERROR ("Unexpected timestamp found, seeking failed! %"
          GST_TIME_FORMAT, GST_TIME_ARGS (seekpcroffset.gsttime));
      res = GST_FLOW_ERROR;
      goto done;
    }

    if (seekpcroffset.gsttime > seektime) {
      pcr_stop = seekpcroffset;
    } else {
      pcr_start = seekpcroffset;
    }
    time_diff = seektime - pcr_start.gsttime;
    GST_DEBUG ("seeking: %" GST_TIME_FORMAT " found: %" GST_TIME_FORMAT
        " diff = %" G_GINT64_FORMAT, GST_TIME_ARGS (seektime),
        GST_TIME_ARGS (seekpcroffset.gsttime), time_diff);
  }

  GST_DEBUG ("seeking finished after %d loops", loop_cnt);

  /* use correct seek position for the auxiliary search */
  seektime += SEEK_TIMESTAMP_OFFSET;

  {
    payload_parse_keyframe keyframe_seek = NULL;
    MpegTSBaseProgram *program = demux->program;
    guint64 avg_bitrate, length;

    if (program->streams[pid]) {
      switch (program->streams[pid]->stream_type) {
        case ST_VIDEO_MPEG1:
        case ST_VIDEO_MPEG2:
          keyframe_seek = gst_tsdemux_has_mpeg2_keyframe;
          break;
        case ST_VIDEO_H264:
          keyframe_seek = gst_tsdemux_has_h264_keyframe;
          break;
        case ST_VIDEO_MPEG4:
        case ST_VIDEO_DIRAC:
          GST_WARNING ("no payload parser for stream 0x%04x type: 0x%02x", pid,
              program->streams[pid]->stream_type);
          break;
      }
    } else
      GST_WARNING ("no stream info for PID: 0x%04x", pid);

    avg_bitrate =
        (pcr_stop.offset -
        pcr_start.offset) * 1000 * GST_MSECOND / (pcr_stop.gsttime -
        pcr_start.gsttime);

    seekpcroffset = pcr_start;
    /* search in 2500ms for a keyframe */
    length =
        MIN (demux->last_pcr.offset - pcr_start.offset,
        (avg_bitrate * 25) / 10);
    res =
        gst_ts_demux_perform_auxiliary_seek (base, seektime, &seekpcroffset,
        length, pid, segment->flags, keyframe_seek);

    if (res == GST_FLOW_CUSTOM_ERROR_1) {
      GST_ERROR ("no keyframe found in %" G_GUINT64_FORMAT
          " bytes starting from %" G_GUINT64_FORMAT, length,
          seekpcroffset.offset);
      res = GST_FLOW_ERROR;
    }
    if (res != GST_FLOW_OK)
      goto done;
  }


  /* update seektime to the actual timestamp of the found keyframe */
  if (segment->flags & GST_SEEK_FLAG_KEY_UNIT)
    seektime = seekpcroffset.gsttime;

  seektime -= demux->first_pcr.gsttime;

#if 0
  segment->last_stop = seektime;
#endif
  segment->time = seektime;

  /* we stop at the end */
  if (segment->stop == -1)
    segment->stop = demux->first_pcr.gsttime + segment->duration;

  demux->need_newsegment = TRUE;
  demux->parent.seek_offset = seekpcroffset.offset;
  GST_DEBUG ("seeked to postion:%" GST_TIME_FORMAT, GST_TIME_ARGS (seektime));
  res = GST_FLOW_OK;

done:
  return res;
}


=======
>>>>>>> d84d9894
static GstFlowReturn
gst_ts_demux_do_seek (MpegTSBase * base, GstEvent * event)
{
  GstTSDemux *demux = (GstTSDemux *) base;
  GstFlowReturn res = GST_FLOW_ERROR;
  gdouble rate;
  GstFormat format;
  GstSeekFlags flags;
  GstSeekType start_type, stop_type;
  gint64 start, stop;
  GstSegment seeksegment;
  gboolean update;
  guint64 start_offset;

  gst_event_parse_seek (event, &rate, &format, &flags, &start_type, &start,
      &stop_type, &stop);

  if (format != GST_FORMAT_TIME) {
    goto done;
  }

  GST_DEBUG ("seek event, rate: %f start: %" GST_TIME_FORMAT
      " stop: %" GST_TIME_FORMAT, rate, GST_TIME_ARGS (start),
      GST_TIME_ARGS (stop));

  if (flags & (GST_SEEK_FLAG_SEGMENT | GST_SEEK_FLAG_SKIP)) {
    GST_WARNING ("seek flags 0x%x are not supported", (int) flags);
    goto done;
  }

  /* copy segment, we need this because we still need the old
   * segment when we close the current segment. */
  memcpy (&seeksegment, &demux->segment, sizeof (GstSegment));
<<<<<<< HEAD

  /* configure the segment with the seek variables */
  GST_DEBUG_OBJECT (demux, "configuring seek");
  GST_DEBUG ("seeksegment: start: %" GST_TIME_FORMAT " stop: %"
      GST_TIME_FORMAT " time: %" GST_TIME_FORMAT
      " duration: %" GST_TIME_FORMAT,
      GST_TIME_ARGS (seeksegment.start), GST_TIME_ARGS (seeksegment.stop),
      GST_TIME_ARGS (seeksegment.time), GST_TIME_ARGS (seeksegment.duration));
  gst_segment_do_seek (&seeksegment, rate, format, flags, start_type, start,
      stop_type, stop, &update);
  GST_DEBUG ("seeksegment: start: %" GST_TIME_FORMAT " stop: %"
      GST_TIME_FORMAT " time: %" GST_TIME_FORMAT
      " duration: %" GST_TIME_FORMAT,
      GST_TIME_ARGS (seeksegment.start), GST_TIME_ARGS (seeksegment.stop),
      GST_TIME_ARGS (seeksegment.time), GST_TIME_ARGS (seeksegment.duration));

  res = gst_ts_demux_perform_seek (base, &seeksegment, pid);
  if (G_UNLIKELY (res != GST_FLOW_OK)) {
    GST_WARNING ("seeking failed %s", gst_flow_get_name (res));
=======
  if (demux->segment_event) {
    gst_event_unref (demux->segment_event);
    demux->segment_event = NULL;
  }
  /* configure the segment with the seek variables */
  GST_DEBUG_OBJECT (demux, "configuring seek");
  GST_DEBUG ("seeksegment before set_seek " SEGMENT_FORMAT,
      SEGMENT_ARGS (seeksegment));

  gst_segment_set_seek (&seeksegment, rate, format, flags, start_type, start,
      stop_type, stop, &update);

  GST_DEBUG ("seeksegment after set_seek " SEGMENT_FORMAT,
      SEGMENT_ARGS (seeksegment));

  /* Convert start/stop to offset */
  start_offset =
      mpegts_packetizer_ts_to_offset (base->packetizer, MAX (0,
          start - SEEK_TIMESTAMP_OFFSET));

  if (G_UNLIKELY (start_offset == -1)) {
    GST_WARNING ("Couldn't convert start position to an offset");
>>>>>>> d84d9894
    goto done;
  }

  /* record offset */
  base->seek_offset = start_offset;
  res = GST_FLOW_OK;

  /* commit the new segment */
  memcpy (&demux->segment, &seeksegment, sizeof (GstSegment));

  if (demux->segment.flags & GST_SEEK_FLAG_SEGMENT) {
    gst_element_post_message (GST_ELEMENT_CAST (demux),
        gst_message_new_segment_start (GST_OBJECT_CAST (demux),
            demux->segment.format, demux->segment.stop));
  }

done:
  return res;
}

static gboolean
gst_ts_demux_srcpad_event (GstPad * pad, GstObject * parent, GstEvent * event)
{
  gboolean res = TRUE;
  GstTSDemux *demux = GST_TS_DEMUX (parent);

  GST_DEBUG_OBJECT (pad, "Got event %s",
      gst_event_type_get_name (GST_EVENT_TYPE (event)));

  switch (GST_EVENT_TYPE (event)) {
    case GST_EVENT_SEEK:
      res = mpegts_base_handle_seek_event ((MpegTSBase *) demux, pad, event);
      if (!res)
        GST_WARNING ("seeking failed");
      gst_event_unref (event);
      break;
    default:
      res = gst_pad_event_default (pad, parent, event);
  }

  return res;
}

static gboolean
push_event (MpegTSBase * base, GstEvent * event)
{
  GstTSDemux *demux = (GstTSDemux *) base;
  GList *tmp;

  if (G_UNLIKELY (demux->program == NULL))
    return FALSE;

  for (tmp = demux->program->stream_list; tmp; tmp = tmp->next) {
    TSDemuxStream *stream = (TSDemuxStream *) tmp->data;
    if (stream->pad) {
      gst_event_ref (event);
      gst_pad_push_event (stream->pad, event);
    }
  }

  gst_event_unref (event);

  return TRUE;
}

static GstFlowReturn
tsdemux_combine_flows (GstTSDemux * demux, TSDemuxStream * stream,
    GstFlowReturn ret)
{
  GList *tmp;

  /* Store the value */
  stream->flow_return = ret;

  /* any other error that is not-linked can be returned right away */
  if (ret != GST_FLOW_NOT_LINKED)
    goto done;

  /* Only return NOT_LINKED if all other pads returned NOT_LINKED */
  for (tmp = demux->program->stream_list; tmp; tmp = tmp->next) {
    stream = (TSDemuxStream *) tmp->data;
    if (stream->pad) {
      ret = stream->flow_return;
      /* some other return value (must be SUCCESS but we can return
       * other values as well) */
      if (ret != GST_FLOW_NOT_LINKED)
        goto done;
    }
    /* if we get here, all other pads were unlinked and we return
     * NOT_LINKED then */
  }

done:
  return ret;
}

static GstPad *
create_pad_for_stream (MpegTSBase * base, MpegTSBaseStream * bstream,
    MpegTSBaseProgram * program)
{
  TSDemuxStream *stream = (TSDemuxStream *) bstream;
  gchar *name = NULL;
  GstCaps *caps = NULL;
  GstPadTemplate *template = NULL;
  guint8 *desc = NULL;
  GstPad *pad = NULL;


  GST_LOG ("Attempting to create pad for stream 0x%04x with stream_type %d",
      bstream->pid, bstream->stream_type);

  switch (bstream->stream_type) {
    case ST_VIDEO_MPEG1:
    case ST_VIDEO_MPEG2:
      GST_LOG ("mpeg video");
      template = gst_static_pad_template_get (&video_template);
      name = g_strdup_printf ("video_%04x", bstream->pid);
      caps = gst_caps_new_simple ("video/mpeg",
          "mpegversion", G_TYPE_INT,
          bstream->stream_type == ST_VIDEO_MPEG1 ? 1 : 2, "systemstream",
          G_TYPE_BOOLEAN, FALSE, NULL);

      break;
    case ST_AUDIO_MPEG1:
    case ST_AUDIO_MPEG2:
      GST_LOG ("mpeg audio");
      template = gst_static_pad_template_get (&audio_template);
      name = g_strdup_printf ("audio_%04x", bstream->pid);
      caps =
          gst_caps_new_simple ("audio/mpeg", "mpegversion", G_TYPE_INT, 1,
          NULL);
      break;
    case ST_PRIVATE_DATA:
      GST_LOG ("private data");
      desc = mpegts_get_descriptor_from_stream ((MpegTSBaseStream *) stream,
          DESC_DVB_AC3);
      if (desc) {
        GST_LOG ("ac3 audio");
        template = gst_static_pad_template_get (&audio_template);
        name = g_strdup_printf ("audio_%04x", bstream->pid);
        caps = gst_caps_new_empty_simple ("audio/x-ac3");
        g_free (desc);
        break;
      }

      desc = mpegts_get_descriptor_from_stream ((MpegTSBaseStream *) stream,
          DESC_DVB_ENHANCED_AC3);
      if (desc) {
        GST_LOG ("ac3 audio");
        template = gst_static_pad_template_get (&audio_template);
        name = g_strdup_printf ("audio_%04x", bstream->pid);
        caps = gst_caps_new_empty_simple ("audio/x-eac3");
        g_free (desc);
        break;
      }
      desc = mpegts_get_descriptor_from_stream ((MpegTSBaseStream *) stream,
          DESC_DVB_TELETEXT);
      if (desc) {
        GST_LOG ("teletext");
        template = gst_static_pad_template_get (&private_template);
        name = g_strdup_printf ("private_%04x", bstream->pid);
        caps = gst_caps_new_empty_simple ("private/teletext");
        g_free (desc);
        break;
      }
      desc =
          mpegts_get_descriptor_from_stream ((MpegTSBaseStream *) stream,
          DESC_DVB_SUBTITLING);
      if (desc) {
        GST_LOG ("subtitling");
        template = gst_static_pad_template_get (&private_template);
        name = g_strdup_printf ("private_%04x", bstream->pid);
        caps = gst_caps_new_empty_simple ("subpicture/x-dvb");
        g_free (desc);
        break;
      }

      desc = mpegts_get_descriptor_from_stream ((MpegTSBaseStream *) stream,
          DESC_REGISTRATION);
      if (desc) {
        switch (DESC_REGISTRATION_format_identifier (desc)) {
          case DRF_ID_DTS1:
          case DRF_ID_DTS2:
          case DRF_ID_DTS3:
            /* SMPTE registered DTS */
            GST_LOG ("subtitling");
            template = gst_static_pad_template_get (&private_template);
            name = g_strdup_printf ("private_%04x", bstream->pid);
            caps = gst_caps_new_simple ("audio/x-dts", NULL);
            break;
        }
        g_free (desc);
      }
      if (template)
        break;

      /* hack for itv hd (sid 10510, video pid 3401 */
      if (program->program_number == 10510 && bstream->pid == 3401) {
        template = gst_static_pad_template_get (&video_template);
        name = g_strdup_printf ("video_%04x", bstream->pid);
        caps = gst_caps_new_simple ("video/x-h264",
            "stream-format", G_TYPE_STRING, "byte-stream",
            "alignment", G_TYPE_STRING, "nal", NULL);
      }
      break;
    case ST_HDV_AUX_V:
      /* We don't expose those streams since they're only helper streams */
      /* template = gst_static_pad_template_get (&private_template); */
      /* name = g_strdup_printf ("private_%04x", bstream->pid); */
      /* caps = gst_caps_new_simple ("hdv/aux-v", NULL); */
      break;
    case ST_HDV_AUX_A:
      /* We don't expose those streams since they're only helper streams */
      /* template = gst_static_pad_template_get (&private_template); */
      /* name = g_strdup_printf ("private_%04x", bstream->pid); */
      /* caps = gst_caps_new_simple ("hdv/aux-a", NULL); */
      break;
    case ST_PRIVATE_SECTIONS:
    case ST_MHEG:
    case ST_DSMCC:
    case ST_DSMCC_A:
    case ST_DSMCC_B:
    case ST_DSMCC_C:
    case ST_DSMCC_D:
      MPEGTS_BIT_UNSET (base->is_pes, bstream->pid);
      break;
    case ST_AUDIO_AAC_ADTS:
      template = gst_static_pad_template_get (&audio_template);
      name = g_strdup_printf ("audio_%04x", bstream->pid);
      caps = gst_caps_new_simple ("audio/mpeg",
          "mpegversion", G_TYPE_INT, 2,
          "stream-format", G_TYPE_STRING, "adts", NULL);
      break;
    case ST_AUDIO_AAC_LATM:
      template = gst_static_pad_template_get (&audio_template);
      name = g_strdup_printf ("audio_%04x", bstream->pid);
      caps = gst_caps_new_simple ("audio/mpeg",
          "mpegversion", G_TYPE_INT, 4,
          "stream-format", G_TYPE_STRING, "latm", NULL);
      break;
    case ST_VIDEO_MPEG4:
      template = gst_static_pad_template_get (&video_template);
      name = g_strdup_printf ("video_%04x", bstream->pid);
      caps = gst_caps_new_simple ("video/mpeg",
          "mpegversion", G_TYPE_INT, 4,
          "systemstream", G_TYPE_BOOLEAN, FALSE, NULL);
      break;
    case ST_VIDEO_H264:
      template = gst_static_pad_template_get (&video_template);
      name = g_strdup_printf ("video_%04x", bstream->pid);
      caps = gst_caps_new_simple ("video/x-h264",
          "stream-format", G_TYPE_STRING, "byte-stream",
          "alignment", G_TYPE_STRING, "nal", NULL);
      break;
    case ST_VIDEO_DIRAC:
      desc =
          mpegts_get_descriptor_from_stream ((MpegTSBaseStream *) stream,
          DESC_REGISTRATION);
      if (desc) {
        if (DESC_LENGTH (desc) >= 4) {
          if (DESC_REGISTRATION_format_identifier (desc) == 0x64726163) {
            GST_LOG ("dirac");
            /* dirac in hex */
            template = gst_static_pad_template_get (&video_template);
            name = g_strdup_printf ("video_%04x", bstream->pid);
            caps = gst_caps_new_empty_simple ("video/x-dirac");
          }
        }
        g_free (desc);
      }
      break;
    case ST_PRIVATE_EA:        /* Try to detect a VC1 stream */
    {
      desc =
          mpegts_get_descriptor_from_stream ((MpegTSBaseStream *) stream,
          DESC_REGISTRATION);
      if (desc) {
        if (DESC_LENGTH (desc) >= 4) {
          if (DESC_REGISTRATION_format_identifier (desc) == DRF_ID_VC1) {
            GST_WARNING ("0xea private stream type found but no descriptor "
                "for VC1. Assuming plain VC1.");
            template = gst_static_pad_template_get (&video_template);
            name = g_strdup_printf ("video_%04x", bstream->pid);
            caps = gst_caps_new_simple ("video/x-wmv",
                "wmvversion", G_TYPE_INT, 3,
                "format", G_TYPE_STRING, "WVC1", NULL);
          }
        }
        g_free (desc);
      }
      break;
    }
    case ST_BD_AUDIO_AC3:
    {
      /* REGISTRATION DRF_ID_HDMV */
      desc = mpegts_get_descriptor_from_program (program, DESC_REGISTRATION);
      if (desc) {
        if (DESC_REGISTRATION_format_identifier (desc) == DRF_ID_HDMV) {
<<<<<<< HEAD
          template = gst_static_pad_template_get (&audio_template);
          name = g_strdup_printf ("audio_%04x", bstream->pid);
          caps = gst_caps_new_empty_simple ("audio/x-eac3");
=======
          guint8 *ac3_desc;

          /* ATSC ac3 audio descriptor */
          ac3_desc =
              mpegts_get_descriptor_from_stream ((MpegTSBaseStream *) stream,
              DESC_AC3_AUDIO_STREAM);
          if (ac3_desc && DESC_AC_AUDIO_STREAM_bsid (ac3_desc) != 16) {
            GST_LOG ("ac3 audio");
            template = gst_static_pad_template_get (&audio_template);
            name = g_strdup_printf ("audio_%04x", bstream->pid);
            caps = gst_caps_new_simple ("audio/x-ac3", NULL);

            g_free (ac3_desc);
          } else {
            template = gst_static_pad_template_get (&audio_template);
            name = g_strdup_printf ("audio_%04x", bstream->pid);
            caps = gst_caps_new_simple ("audio/x-eac3", NULL);
          }

>>>>>>> d84d9894
        }

        g_free (desc);
      }
      if (template)
        break;


      /* DVB_ENHANCED_AC3 */
      desc = mpegts_get_descriptor_from_stream ((MpegTSBaseStream *) stream,
          DESC_DVB_ENHANCED_AC3);
      if (desc) {
        template = gst_static_pad_template_get (&audio_template);
        name = g_strdup_printf ("audio_%04x", bstream->pid);
        caps = gst_caps_new_empty_simple ("audio/x-eac3");
        g_free (desc);
        break;
      }

      /* DVB_AC3 */
      desc =
          mpegts_get_descriptor_from_stream ((MpegTSBaseStream *) stream,
          DESC_DVB_AC3);
      if (!desc)
        GST_WARNING ("AC3 stream type found but no corresponding "
            "descriptor to differentiate between AC3 and EAC3. "
            "Assuming plain AC3.");
      else
        g_free (desc);
      template = gst_static_pad_template_get (&audio_template);
      name = g_strdup_printf ("audio_%04x", bstream->pid);
      caps = gst_caps_new_empty_simple ("audio/x-ac3");
      break;
    }
    case ST_BD_AUDIO_EAC3:
      template = gst_static_pad_template_get (&audio_template);
      name = g_strdup_printf ("audio_%04x", bstream->pid);
      caps = gst_caps_new_empty_simple ("audio/x-eac3");
      break;
    case ST_PS_AUDIO_DTS:
      template = gst_static_pad_template_get (&audio_template);
      name = g_strdup_printf ("audio_%04x", bstream->pid);
      caps = gst_caps_new_empty_simple ("audio/x-dts");
      break;
    case ST_PS_AUDIO_LPCM:
      template = gst_static_pad_template_get (&audio_template);
      name = g_strdup_printf ("audio_%04x", bstream->pid);
      caps = gst_caps_new_empty_simple ("audio/x-lpcm");
      break;
    case ST_BD_AUDIO_LPCM:
      template = gst_static_pad_template_get (&audio_template);
      name = g_strdup_printf ("audio_%04x", bstream->pid);
      caps = gst_caps_new_empty_simple ("audio/x-private-ts-lpcm");
      break;
    case ST_PS_DVD_SUBPICTURE:
      template = gst_static_pad_template_get (&subpicture_template);
      name = g_strdup_printf ("subpicture_%04x", bstream->pid);
      caps = gst_caps_new_empty_simple ("video/x-dvd-subpicture");
      break;
    case ST_BD_PGS_SUBPICTURE:
      template = gst_static_pad_template_get (&subpicture_template);
      name = g_strdup_printf ("subpicture_%04x", bstream->pid);
      caps = gst_caps_new_empty_simple ("subpicture/x-pgs");
      break;
    default:
      GST_WARNING ("Non-media stream (stream_type:0x%x). Not creating pad",
          bstream->stream_type);
      break;
  }

  if (template && name && caps) {
    GST_LOG ("stream:%p creating pad with name %s and caps %s", stream, name,
        gst_caps_to_string (caps));
    pad = gst_pad_new_from_template (template, name);
    gst_pad_set_active (pad, TRUE);
    gst_pad_use_fixed_caps (pad);
    gst_pad_set_caps (pad, caps);
    gst_pad_set_query_function (pad, gst_ts_demux_srcpad_query);
    gst_pad_set_event_function (pad, gst_ts_demux_srcpad_event);
  }

  if (name)
    g_free (name);
<<<<<<< HEAD
  if (template)
    gst_object_unref (template);
=======

>>>>>>> d84d9894
  if (caps)
    gst_caps_unref (caps);

  return pad;
}

static void
gst_ts_demux_stream_added (MpegTSBase * base, MpegTSBaseStream * bstream,
    MpegTSBaseProgram * program)
{
  TSDemuxStream *stream = (TSDemuxStream *) bstream;

  if (!stream->pad) {
    /* Create the pad */
    if (bstream->stream_type != 0xff)
      stream->pad = create_pad_for_stream (base, bstream, program);
    stream->active = FALSE;

    stream->need_newsegment = TRUE;
    stream->pts = GST_CLOCK_TIME_NONE;
    stream->dts = GST_CLOCK_TIME_NONE;
    stream->raw_pts = 0;
    stream->raw_dts = 0;
    stream->fixed_pts = 0;
    stream->fixed_dts = 0;
    stream->nb_pts_rollover = 0;
    stream->nb_dts_rollover = 0;
  }
  stream->flow_return = GST_FLOW_OK;
}

static void
gst_ts_demux_stream_removed (MpegTSBase * base, MpegTSBaseStream * bstream)
{
  TSDemuxStream *stream = (TSDemuxStream *) bstream;

  if (stream->pad) {
    if (stream->active && gst_pad_is_active (stream->pad)) {
      /* Flush out all data */
      GST_DEBUG_OBJECT (stream->pad, "Flushing out pending data");
      gst_ts_demux_push_pending_data ((GstTSDemux *) base, stream);

      GST_DEBUG_OBJECT (stream->pad, "Pushing out EOS");
      gst_pad_push_event (stream->pad, gst_event_new_eos ());
      GST_DEBUG_OBJECT (stream->pad, "Deactivating and removing pad");
      gst_pad_set_active (stream->pad, FALSE);
      gst_element_remove_pad (GST_ELEMENT_CAST (base), stream->pad);
      stream->active = FALSE;
    }
    stream->pad = NULL;
  }
  stream->flow_return = GST_FLOW_NOT_LINKED;
}

static void
activate_pad_for_stream (GstTSDemux * tsdemux, TSDemuxStream * stream)
{
  if (stream->pad) {
    GST_DEBUG_OBJECT (tsdemux, "Activating pad %s:%s for stream %p",
        GST_DEBUG_PAD_NAME (stream->pad), stream);
    gst_element_add_pad ((GstElement *) tsdemux, stream->pad);
    stream->active = TRUE;
    GST_DEBUG_OBJECT (stream->pad, "done adding pad");
  } else
    GST_WARNING_OBJECT (tsdemux,
        "stream %p (pid 0x%04x, type:0x%03x) has no pad", stream,
        ((MpegTSBaseStream *) stream)->pid,
        ((MpegTSBaseStream *) stream)->stream_type);
}

static void
gst_ts_demux_stream_flush (TSDemuxStream * stream)
{
  gint i;

  stream->pts = GST_CLOCK_TIME_NONE;

  for (i = 0; i < stream->nbpending; i++)
    gst_buffer_unref (stream->pendingbuffers[i]);
  memset (stream->pendingbuffers, 0, TS_MAX_PENDING_BUFFERS);
  stream->nbpending = 0;
<<<<<<< HEAD
=======

  stream->expected_size = 0;
  stream->current_size = 0;
  stream->current = NULL;
  stream->need_newsegment = TRUE;
  stream->pts = GST_CLOCK_TIME_NONE;
  stream->dts = GST_CLOCK_TIME_NONE;
  stream->raw_pts = 0;
  stream->raw_dts = 0;
  stream->fixed_pts = 0;
  stream->fixed_dts = 0;
  stream->nb_pts_rollover = 0;
  stream->nb_dts_rollover = 0;
>>>>>>> d84d9894
}

static void
gst_ts_demux_flush_streams (GstTSDemux * demux)
{
  g_list_foreach (demux->program->stream_list,
      (GFunc) gst_ts_demux_stream_flush, NULL);
}

static void
gst_ts_demux_program_started (MpegTSBase * base, MpegTSBaseProgram * program)
{
  GstTSDemux *demux = GST_TS_DEMUX (base);

  GST_DEBUG ("Current program %d, new program %d",
      demux->program_number, program->program_number);

  if (demux->program_number == -1 ||
      demux->program_number == program->program_number) {

    GST_LOG ("program %d started", program->program_number);
    demux->program_number = program->program_number;
    demux->program = program;

    /* If this is not the initial program, we need to calculate
     * an update newsegment */
    demux->calculate_update_segment = !program->initial_program;

    /* If we have an upstream time segment and it's the initial program, just use that */
    if (program->initial_program && base->segment.format == GST_FORMAT_TIME) {
      demux->segment = base->segment;
      demux->segment_event =
          gst_event_new_new_segment_full (FALSE, base->segment.rate,
          base->segment.applied_rate, GST_FORMAT_TIME, base->segment.start,
          base->segment.stop, base->segment.time);
      GST_EVENT_SRC (demux->segment_event) = gst_object_ref (demux);
    }

    /* FIXME : When do we emit no_more_pads ? */

    /* Inform scanner we have got our program */
    demux->current_program_number = program->program_number;
<<<<<<< HEAD
    demux->need_newsegment = TRUE;
  }
}

static gboolean
process_section (MpegTSBase * base)
{
  GstTSDemux *demux = GST_TS_DEMUX (base);
  gboolean based;
  gboolean done = FALSE;
  MpegTSPacketizerPacket packet;
  MpegTSPacketizerPacketReturn pret;

  while ((!done) &&
      ((pret = mpegts_packetizer_next_packet (base->packetizer, &packet))
          != PACKET_NEED_MORE)) {

    if (G_UNLIKELY (pret == PACKET_BAD))
      /* bad header, skip the packet */
      goto next;

    /* base PSI data */
    if (packet.payload != NULL && mpegts_base_is_psi (base, &packet)) {
      MpegTSPacketizerSection section;

      based = mpegts_packetizer_push_section (base->packetizer, &packet,
          &section);

      if (G_UNLIKELY (!based))
        /* bad section data */
        goto next;

      if (G_LIKELY (section.complete)) {
        /* section complete */
        GST_DEBUG ("Section Complete");
        based = mpegts_base_handle_psi (base, &section);
        gst_buffer_unref (section.buffer);
        if (G_UNLIKELY (!based))
          /* bad PSI table */
          goto next;

      }

      if (demux->program != NULL) {
        GST_DEBUG ("Got Program");
        done = TRUE;
      }
    }
  next:
    mpegts_packetizer_clear_packet (base->packetizer, &packet);
  }

  return done;
}

static gboolean
process_pes (MpegTSBase * base, TSPcrOffset * pcroffset)
{
  gboolean based, done = FALSE;
  MpegTSPacketizerPacket packet;
  MpegTSPacketizerPacketReturn pret;
  GstTSDemux *demux = GST_TS_DEMUX (base);
  guint16 pcr_pid = 0;

  while ((!done) &&
      ((pret = mpegts_packetizer_next_packet (base->packetizer, &packet))
          != PACKET_NEED_MORE)) {
    if (G_UNLIKELY (pret == PACKET_BAD))
      /* bad header, skip the packet */
      goto next;

    if (demux->program != NULL) {
      pcr_pid = demux->program->pcr_pid;
    }

    /* base PSI data */
    if (packet.payload != NULL && mpegts_base_is_psi (base, &packet)) {
      MpegTSPacketizerSection section;

      based = mpegts_packetizer_push_section (base->packetizer, &packet,
          &section);

      if (G_UNLIKELY (!based))
        /* bad section data */
        goto next;

      if (G_LIKELY (section.complete)) {
        /* section complete */
        GST_DEBUG ("Section Complete");
        based = mpegts_base_handle_psi (base, &section);
        gst_buffer_unref (section.buffer);
        if (G_UNLIKELY (!based))
          /* bad PSI table */
          goto next;

      }
    }
    if (packet.pid == pcr_pid && (packet.adaptation_field_control & 0x02)
        && (packet.afc_flags & MPEGTS_AFC_PCR_FLAG)) {
      GST_DEBUG ("PCR[0x%x]: %" G_GINT64_FORMAT, packet.pid, packet.pcr);
      pcroffset->pcr = packet.pcr;
      pcroffset->offset = packet.offset;
      done = TRUE;
    }
  next:
    mpegts_packetizer_clear_packet (base->packetizer, &packet);
  }
  return done;
}

static GstFlowReturn
find_pcr_packet (MpegTSBase * base, guint64 offset, gint64 length,
    TSPcrOffset * pcroffset)
{
  GstFlowReturn ret = GST_FLOW_OK;
  GstTSDemux *demux = GST_TS_DEMUX (base);
  MpegTSBaseProgram *program;
  GstBuffer *buf;
  gboolean done = FALSE;
  guint64 scan_offset = 0;

  GST_DEBUG ("Scanning for PCR between:%" G_GINT64_FORMAT
      " and the end:%" G_GINT64_FORMAT, offset, offset + length);

  /* Get the program */
  program = demux->program;
  if (G_UNLIKELY (program == NULL))
    return GST_FLOW_ERROR;

  mpegts_packetizer_flush (base->packetizer);
  if (offset >= 4 && base->packetizer->packet_size == MPEGTS_M2TS_PACKETSIZE)
    offset -= 4;

  while (!done && scan_offset < length) {
    buf = NULL;
    ret =
        gst_pad_pull_range (base->sinkpad, offset + scan_offset,
        50 * MPEGTS_MAX_PACKETSIZE, &buf);
    if (ret != GST_FLOW_OK)
      goto beach;
    mpegts_packetizer_push (base->packetizer, buf);
    done = process_pes (base, pcroffset);
    scan_offset += 50 * MPEGTS_MAX_PACKETSIZE;
  }

  if (!done || scan_offset >= length) {
    GST_WARNING ("No PCR found!");
    ret = GST_FLOW_ERROR;
    goto beach;
  }

beach:
  mpegts_packetizer_flush (base->packetizer);
  return ret;
}

static gboolean
verify_timestamps (MpegTSBase * base, TSPcrOffset * first, TSPcrOffset * last)
{
  GstTSDemux *demux = GST_TS_DEMUX (base);
  guint64 length = 4000 * MPEGTS_MAX_PACKETSIZE;
  guint64 offset = PCR_WRAP_SIZE_128KBPS;

  demux->index =
      g_array_sized_new (TRUE, TRUE, sizeof (*first),
      2 + 1 + ((last->offset - first->offset) / PCR_WRAP_SIZE_128KBPS));

  first->gsttime = PCRTIME_TO_GSTTIME (first->pcr);
  demux->index = g_array_append_val (demux->index, *first);
  demux->index_size++;
  demux->first_pcr = *first;
  demux->index_pcr = *first;
  GST_DEBUG ("first time: %" GST_TIME_FORMAT " pcr: %" GST_TIME_FORMAT
      " offset: %" G_GINT64_FORMAT
      " last  pcr: %" GST_TIME_FORMAT " offset: %" G_GINT64_FORMAT,
      GST_TIME_ARGS (first->gsttime),
      GST_TIME_ARGS (PCRTIME_TO_GSTTIME (first->pcr)), first->offset,
      GST_TIME_ARGS (PCRTIME_TO_GSTTIME (last->pcr)), last->offset);

  while (offset + length < last->offset) {
    TSPcrOffset half;
    GstFlowReturn ret;
    gint tries = 0;

  retry:
    ret = find_pcr_packet (base, offset, length, &half);
    if (G_UNLIKELY (ret != GST_FLOW_OK)) {
      GST_WARNING ("no pcr found, retrying");
      if (tries++ < 3) {
        offset += length;
        length *= 2;
        goto retry;
      }
      return FALSE;
    }

    half.gsttime = calculate_gsttime (first, half.pcr);

    GST_DEBUG ("add half time: %" GST_TIME_FORMAT " pcr: %" GST_TIME_FORMAT
        " offset: %" G_GINT64_FORMAT,
        GST_TIME_ARGS (half.gsttime),
        GST_TIME_ARGS (PCRTIME_TO_GSTTIME (half.pcr)), half.offset);
    demux->index = g_array_append_val (demux->index, half);
    demux->index_size++;

    length = 4000 * MPEGTS_MAX_PACKETSIZE;
    offset += PCR_WRAP_SIZE_128KBPS;
    *first = half;
  }

  last->gsttime = calculate_gsttime (first, last->pcr);

  GST_DEBUG ("add last time: %" GST_TIME_FORMAT " pcr: %" GST_TIME_FORMAT
      " offset: %" G_GINT64_FORMAT,
      GST_TIME_ARGS (last->gsttime),
      GST_TIME_ARGS (PCRTIME_TO_GSTTIME (last->pcr)), last->offset);

  demux->index = g_array_append_val (demux->index, *last);
  demux->index_size++;

  demux->last_pcr = *last;
  return TRUE;
}

static GstFlowReturn
find_timestamps (MpegTSBase * base, guint64 initoff, guint64 * offset)
{

  GstFlowReturn ret = GST_FLOW_OK;
  GstBuffer *buf;
  gboolean done = FALSE;
  gint64 total_bytes;
  guint64 scan_offset;
  guint i = 0;
  TSPcrOffset initial, final;
  GstTSDemux *demux = GST_TS_DEMUX (base);

  GST_DEBUG ("Scanning for timestamps");

  /* Start scanning from now PAT offset */

  while (!done) {
    buf = NULL;
    ret = gst_pad_pull_range (base->sinkpad, i * 50 * MPEGTS_MAX_PACKETSIZE,
        50 * MPEGTS_MAX_PACKETSIZE, &buf);

    if (ret != GST_FLOW_OK)
      goto beach;

    mpegts_packetizer_push (base->packetizer, buf);
    done = process_section (base);
    i++;
  }
  mpegts_packetizer_clear (base->packetizer);
  done = FALSE;
  i = 1;

  *offset = base->seek_offset;

  /* Search for the first PCRs */
  ret = process_pcr (base, base->first_pat_offset, &initial, 10, TRUE);

  if (ret != GST_FLOW_OK && ret != GST_FLOW_EOS) {
    GST_WARNING ("Problem getting initial PCRs");
    goto beach;
  }

  mpegts_packetizer_clear (base->packetizer);
  /* Remove current program so we ensure looking for a PAT when scanning
   * for the final PCR */
  gst_structure_free (base->pat);
  base->pat = NULL;
  mpegts_base_remove_program (base, demux->current_program_number);
  demux->program = NULL;

  /* Find end position */
  if (G_UNLIKELY (!gst_pad_peer_query_duration (base->sinkpad, GST_FORMAT_BYTES,
              &total_bytes))) {
    GST_WARNING_OBJECT (base, "Couldn't get upstream size in bytes");
    mpegts_packetizer_clear (base->packetizer);

    return GST_FLOW_ERROR;
  }
  GST_DEBUG ("Upstream is %" G_GINT64_FORMAT " bytes", total_bytes);


  /* Let's start scanning 4000 packets from the end */
  scan_offset = MAX (188, total_bytes - 4000 * MPEGTS_MAX_PACKETSIZE);

  GST_DEBUG ("Scanning for last sync point between:%" G_GINT64_FORMAT
      " and the end:%" G_GINT64_FORMAT, scan_offset, total_bytes);

  while ((!done) && (scan_offset < total_bytes)) {
    buf = NULL;
    ret = gst_pad_pull_range (base->sinkpad, scan_offset,
        50 * MPEGTS_MAX_PACKETSIZE, &buf);

    if (ret != GST_FLOW_OK)
      goto beach;

    mpegts_packetizer_push (base->packetizer, buf);
    done = process_section (base);
    scan_offset += 50 * MPEGTS_MAX_PACKETSIZE;
  }

  mpegts_packetizer_clear (base->packetizer);

  ret = process_pcr (base, scan_offset - 50 * MPEGTS_MAX_PACKETSIZE, &final,
      10, FALSE);

  if (ret != GST_FLOW_OK) {
    GST_DEBUG ("Problem getting last PCRs");
    goto beach;
  }

  verify_timestamps (base, &initial, &final);

  demux->duration = demux->segment.duration =
      demux->last_pcr.gsttime - demux->first_pcr.gsttime;
  GST_DEBUG ("Done, duration:%" GST_TIME_FORMAT,
      GST_TIME_ARGS (demux->duration));

beach:

  mpegts_packetizer_clear (base->packetizer);
  /* Remove current program */
  if (base->pat) {
    gst_structure_free (base->pat);
    base->pat = NULL;
  }
  mpegts_base_remove_program (base, demux->current_program_number);
  demux->program = NULL;

  return ret;
}

static GstFlowReturn
process_pcr (MpegTSBase * base, guint64 initoff, TSPcrOffset * pcroffset,
    guint numpcr, gboolean isinitial)
{
  GstTSDemux *demux = GST_TS_DEMUX (base);
  GstFlowReturn ret = GST_FLOW_OK;
  MpegTSBaseProgram *program;
  GstBuffer *buf;
  guint i, nbpcr = 0;
  guint32 pcrmask, pcrpattern;
  guint64 pcrs[50];
  guint64 pcroffs[50];
  GstByteReader br;

  GST_DEBUG ("initoff:%" G_GUINT64_FORMAT ", numpcr:%d, isinitial:%d",
      initoff, numpcr, isinitial);

  /* Get the program */
  program = demux->program;
  if (G_UNLIKELY (program == NULL)) {
    GST_DEBUG ("No program set, can not keep processing pcr");

    ret = GST_FLOW_ERROR;
    goto beach;
  }

  /* First find the first X PCR */
  nbpcr = 0;
  /* Mask/pattern is PID:PCR_PID, AFC&0x02 */
  /* sync_byte (0x47)                   : 8bits => 0xff
   * transport_error_indicator          : 1bit  ACTIVATE
   * payload_unit_start_indicator       : 1bit  IGNORE
   * transport_priority                 : 1bit  IGNORE
   * PID                                : 13bit => 0x9f 0xff
   * transport_scrambling_control       : 2bit
   * adaptation_field_control           : 2bit
   * continuity_counter                 : 4bit  => 0x30
   */
  pcrmask = 0xff9fff20;
  pcrpattern = 0x47000020 | ((program->pcr_pid & 0x1fff) << 8);

  for (i = 0; (i < 20) && (nbpcr < numpcr); i++) {
    guint offset;
    GstMapInfo map;
    gsize size;

    buf = NULL;
    ret = gst_pad_pull_range (base->sinkpad,
        initoff + i * 500 * base->packetsize, 500 * base->packetsize, &buf);

    if (G_UNLIKELY (ret != GST_FLOW_OK))
      goto beach;

    gst_buffer_map (buf, &map, GST_MAP_READ);
    size = map.size;

    gst_byte_reader_init (&br, map.data, map.size);

    offset = 0;

  resync:
    offset = gst_byte_reader_masked_scan_uint32 (&br, 0xff000000, 0x47000000,
        0, base->packetsize);

    if (offset == -1) {
      gst_buffer_unmap (buf, &map);
      continue;
    }

    while ((nbpcr < numpcr) && (size >= base->packetsize)) {

      guint32 header = GST_READ_UINT32_BE (br.data + offset);

      if ((header >> 24) != 0x47)
        goto resync;

      if ((header & pcrmask) != pcrpattern) {
        /* Move offset forward by 1 packet */
        size -= base->packetsize;
        offset += base->packetsize;
        continue;
      }

      /* Potential PCR */
/*      GST_DEBUG ("offset %" G_GUINT64_FORMAT, GST_BUFFER_OFFSET (buf) + offset);
      GST_MEMDUMP ("something", GST_BUFFER_DATA (buf) + offset, 16);*/
      if ((*(br.data + offset + 5)) & MPEGTS_AFC_PCR_FLAG) {
        guint64 lpcr = mpegts_packetizer_compute_pcr (br.data + offset + 6);

        GST_INFO ("Found PCR %" G_GUINT64_FORMAT " %" GST_TIME_FORMAT
            " at offset %" G_GUINT64_FORMAT, lpcr,
            GST_TIME_ARGS (PCRTIME_TO_GSTTIME (lpcr)),
            GST_BUFFER_OFFSET (buf) + offset);
        pcrs[nbpcr] = lpcr;
        pcroffs[nbpcr] = GST_BUFFER_OFFSET (buf) + offset;
        /* Safeguard against bogus PCR (by detecting if it's the same as the
         * previous one or wheter the difference with the previous one is
         * greater than 10mins */
        if (nbpcr > 1) {
          if (pcrs[nbpcr] == pcrs[nbpcr - 1]) {
            GST_WARNING ("Found same PCR at different offset");
          } else if (pcrs[nbpcr] < pcrs[nbpcr - 1]) {
            GST_WARNING ("Found PCR wraparound");
            nbpcr += 1;
          } else if ((pcrs[nbpcr] - pcrs[nbpcr - 1]) >
              (guint64) 10 * 60 * 27000000) {
            GST_WARNING ("PCR differs with previous PCR by more than 10 mins");
          } else
            nbpcr += 1;
        } else
          nbpcr += 1;
      }
      /* Move offset forward by 1 packet */
      size -= base->packetsize;
      offset += base->packetsize;
    }
    gst_buffer_unmap (buf, &map);
=======
>>>>>>> d84d9894
  }
}



static inline void
gst_ts_demux_record_pcr (GstTSDemux * demux, TSDemuxStream * stream,
    guint64 pcr, guint64 offset)
{
  MpegTSBaseStream *bs = (MpegTSBaseStream *) stream;

  GST_LOG ("pid 0x%04x pcr:%" GST_TIME_FORMAT " at offset %"
      G_GUINT64_FORMAT, bs->pid,
      GST_TIME_ARGS (PCRTIME_TO_GSTTIME (pcr)), offset);

  /* FIXME : packetizer should record this */

  if (G_UNLIKELY (demux->emit_statistics)) {
    GstStructure *st;
    st = gst_structure_new_id_empty (QUARK_TSDEMUX);
    gst_structure_id_set (st,
        QUARK_PID, G_TYPE_UINT, bs->pid,
        QUARK_OFFSET, G_TYPE_UINT64, offset, QUARK_PCR, G_TYPE_UINT64, pcr,
        NULL);
    gst_element_post_message (GST_ELEMENT_CAST (demux),
        gst_message_new_element (GST_OBJECT (demux), st));
  }
}

static inline void
gst_ts_demux_record_opcr (GstTSDemux * demux, TSDemuxStream * stream,
    guint64 opcr, guint64 offset)
{
  MpegTSBaseStream *bs = (MpegTSBaseStream *) stream;

  GST_LOG ("pid 0x%04x opcr:%" GST_TIME_FORMAT " at offset %"
      G_GUINT64_FORMAT, bs->pid,
      GST_TIME_ARGS (PCRTIME_TO_GSTTIME (opcr)), offset);

  /* FIXME : packetizer should record this */

  if (G_UNLIKELY (demux->emit_statistics)) {
    GstStructure *st;
    st = gst_structure_new_id_empty (QUARK_TSDEMUX);
    gst_structure_id_set (st,
        QUARK_PID, G_TYPE_UINT, bs->pid,
        QUARK_OFFSET, G_TYPE_UINT64, offset,
        QUARK_OPCR, G_TYPE_UINT64, opcr, NULL);
    gst_element_post_message (GST_ELEMENT_CAST (demux),
        gst_message_new_element (GST_OBJECT (demux), st));
  }
}

static inline void
gst_ts_demux_record_pts (GstTSDemux * demux, TSDemuxStream * stream,
    guint64 pts, guint64 offset)
{
  MpegTSBaseStream *bs = (MpegTSBaseStream *) stream;

  GST_LOG ("pid 0x%04x pts:%" G_GUINT64_FORMAT " at offset %"
      G_GUINT64_FORMAT, bs->pid, pts, offset);

  if (G_UNLIKELY (GST_CLOCK_TIME_IS_VALID (stream->pts) &&
          ABSDIFF (stream->raw_pts, pts) > 900000)) {
    /* Detect rollover if diff > 10s */
    GST_LOG ("Detected rollover (previous:%" G_GUINT64_FORMAT " new:%"
        G_GUINT64_FORMAT ")", stream->raw_pts, pts);
    if (pts < stream->raw_pts) {
      /* Forward rollover */
      GST_LOG ("Forward rollover, incrementing nb_pts_rollover");
      stream->nb_pts_rollover++;
    } else {
      /* Reverse rollover */
      GST_LOG ("Reverse rollover, decrementing nb_pts_rollover");
      stream->nb_pts_rollover--;
    }
  }

  /* Compute PTS in GstClockTime */
  stream->raw_pts = pts;
  stream->fixed_pts = pts + stream->nb_pts_rollover * PTS_DTS_MAX_VALUE;
  stream->pts = MPEGTIME_TO_GSTTIME (stream->fixed_pts);

  GST_LOG ("pid 0x%04x Stored PTS %" G_GUINT64_FORMAT " (%" GST_TIME_FORMAT ")",
      bs->pid, stream->raw_pts, GST_TIME_ARGS (stream->pts));


  if (G_UNLIKELY (demux->emit_statistics)) {
    GstStructure *st;
    st = gst_structure_new_id_empty (QUARK_TSDEMUX);
    gst_structure_id_set (st,
        QUARK_PID, G_TYPE_UINT, bs->pid,
        QUARK_OFFSET, G_TYPE_UINT64, offset, QUARK_PTS, G_TYPE_UINT64, pts,
        NULL);
    gst_element_post_message (GST_ELEMENT_CAST (demux),
        gst_message_new_element (GST_OBJECT (demux), st));
  }
}

static inline void
gst_ts_demux_record_dts (GstTSDemux * demux, TSDemuxStream * stream,
    guint64 dts, guint64 offset)
{
  MpegTSBaseStream *bs = (MpegTSBaseStream *) stream;

  GST_LOG ("pid 0x%04x dts:%" G_GUINT64_FORMAT " at offset %"
      G_GUINT64_FORMAT, bs->pid, dts, offset);

  if (G_UNLIKELY (GST_CLOCK_TIME_IS_VALID (stream->dts) &&
          ABSDIFF (stream->raw_dts, dts) > 900000)) {
    /* Detect rollover if diff > 10s */
    GST_LOG ("Detected rollover (previous:%" G_GUINT64_FORMAT " new:%"
        G_GUINT64_FORMAT ")", stream->raw_dts, dts);
    if (dts < stream->raw_dts) {
      /* Forward rollover */
      GST_LOG ("Forward rollover, incrementing nb_dts_rollover");
      stream->nb_dts_rollover++;
    } else {
      /* Reverse rollover */
      GST_LOG ("Reverse rollover, decrementing nb_dts_rollover");
      stream->nb_dts_rollover--;
    }
  }

  /* Compute DTS in GstClockTime */
  stream->raw_dts = dts;
  stream->fixed_dts = dts + stream->nb_dts_rollover * PTS_DTS_MAX_VALUE;
  stream->dts = MPEGTIME_TO_GSTTIME (stream->fixed_dts);

  GST_LOG ("pid 0x%04x Stored DTS %" G_GUINT64_FORMAT " (%" GST_TIME_FORMAT ")",
      bs->pid, stream->raw_dts, GST_TIME_ARGS (stream->dts));

  if (G_UNLIKELY (demux->emit_statistics)) {
    GstStructure *st;
    st = gst_structure_new_id_empty (QUARK_TSDEMUX);
    gst_structure_id_set (st,
        QUARK_PID, G_TYPE_UINT, bs->pid,
        QUARK_OFFSET, G_TYPE_UINT64, offset, QUARK_DTS, G_TYPE_UINT64, dts,
        NULL);
    gst_element_post_message (GST_ELEMENT_CAST (demux),
        gst_message_new_element (GST_OBJECT (demux), st));
  }
}

static GstFlowReturn
gst_ts_demux_parse_pes_header (GstTSDemux * demux, TSDemuxStream * stream)
{
  MpegTSBase *base = (MpegTSBase *) demux;
  PESHeader header;
  GstBuffer *buf = stream->pendingbuffers[0];
  GstFlowReturn res = GST_FLOW_OK;
  gint offset = 0;
  GstMapInfo map;
  guint64 bufferoffset;
  PESParsingResult parseres;
  GstClockTime origts;

  gst_buffer_map (buf, &map, GST_MAP_READ);
  bufferoffset = GST_BUFFER_OFFSET (buf);
  origts = GST_BUFFER_TIMESTAMP (buf);

  GST_MEMDUMP ("Header buffer", map.data, MIN (map.size, 32));

  parseres = mpegts_parse_pes_header (map.data, map.size, &header, &offset);

  if (G_UNLIKELY (parseres == PES_PARSING_NEED_MORE))
    goto discont;
  if (G_UNLIKELY (parseres == PES_PARSING_BAD)) {
    GST_WARNING ("Error parsing PES header. pid: 0x%x stream_type: 0x%x",
        stream->stream.pid, stream->stream.stream_type);
    goto discont;
  }

  if (header.DTS != -1)
    gst_ts_demux_record_dts (demux, stream, header.DTS, bufferoffset);

  if (header.PTS != -1) {
    gst_ts_demux_record_pts (demux, stream, header.PTS, bufferoffset);

    GST_DEBUG_OBJECT (base,
        "stream PTS %" GST_TIME_FORMAT " DTS %" GST_TIME_FORMAT,
        GST_TIME_ARGS (stream->pts),
        GST_TIME_ARGS (MPEGTIME_TO_GSTTIME (header.DTS)));

<<<<<<< HEAD
    GST_DEBUG_OBJECT (base,
        "stream PTS %" GST_TIME_FORMAT " DTS %" GST_TIME_FORMAT,
        GST_TIME_ARGS (stream->pts),
        GST_TIME_ARGS (MPEGTIME_TO_GSTTIME (header.DTS)));

    /* FIXME : This will only work if the PES header is contained
     * at the beginning of an incoming GstBuffer */
    /* FIXME : Handle wrap-around ? */
    if (base->upstream_live && GST_CLOCK_TIME_IS_VALID (origts)
        && !GST_CLOCK_TIME_IS_VALID (demux->pts_delta)) {
      if (GST_CLOCK_TIME_IS_VALID (MPEGTIME_TO_GSTTIME (header.DTS)))
        demux->pts_delta = MPEGTIME_TO_GSTTIME (header.DTS) - origts;
      else
        demux->pts_delta = stream->pts - origts;
      GST_DEBUG_OBJECT (base, "buffer timestamp %" GST_TIME_FORMAT,
          GST_TIME_ARGS (origts));
      GST_DEBUG_OBJECT (base, "delta %" GST_TIME_FORMAT,
          GST_TIME_ARGS (demux->pts_delta));
    }

    /* safe default if insufficient upstream info */
    if (G_UNLIKELY (!GST_CLOCK_TIME_IS_VALID (base->in_gap) &&
            GST_CLOCK_TIME_IS_VALID (base->first_buf_ts) &&
            base->mode == BASE_MODE_PUSHING &&
            base->segment.format == GST_FORMAT_TIME)) {
      /* Find the earliest current PTS we're going to push */
      GstClockTime firstpts = GST_CLOCK_TIME_NONE;
      GList *tmp;

      for (tmp = demux->program->stream_list; tmp; tmp = tmp->next) {
        TSDemuxStream *pstream = (TSDemuxStream *) tmp->data;
        if (!GST_CLOCK_TIME_IS_VALID (firstpts) || pstream->pts < firstpts)
          firstpts = pstream->pts;
      }
=======
    {
      MpegTSPacketizer2 *packetizer = base->packetizer;
>>>>>>> d84d9894

      GST_BUFFER_TIMESTAMP (stream->pendingbuffers[0]) =
          mpegts_packetizer_pts_to_ts (packetizer, stream->pts);
    }
<<<<<<< HEAD

    if (!GST_CLOCK_TIME_IS_VALID (base->in_gap))
      base->in_gap = 0;

    if (base->upstream_live) {
      if (GST_CLOCK_TIME_IS_VALID (demux->pts_delta))
        GST_BUFFER_TIMESTAMP (buf) = stream->pts - demux->pts_delta;
      else
        GST_BUFFER_TIMESTAMP (buf) = GST_CLOCK_TIME_NONE;
    } else
      GST_BUFFER_TIMESTAMP (buf) = stream->pts + base->in_gap;
    GST_DEBUG ("buf %" GST_TIME_FORMAT,
        GST_TIME_ARGS (GST_BUFFER_TIMESTAMP (buf)));
=======
    GST_DEBUG ("buf %" GST_TIME_FORMAT,
        GST_TIME_ARGS (GST_BUFFER_TIMESTAMP (stream->pendingbuffers[0])));
>>>>>>> d84d9894
  }

  if (header.DTS != -1)
    gst_ts_demux_record_dts (demux, stream, header.DTS, bufferoffset);

  gst_buffer_unmap (buf, &map);

  /* Remove PES headers */
<<<<<<< HEAD
  GST_DEBUG ("Moving data forward  by %d bytes", header.header_size);
  gst_buffer_resize (buf, header.header_size, map.size - header.header_size);
=======
  GST_DEBUG ("Moving data forward  by %d bytes (packet_size:%d, have:%d)",
      header.header_size, header.packet_length,
      GST_BUFFER_SIZE (stream->pendingbuffers[0]));
  stream->expected_size = header.packet_length;
  GST_BUFFER_DATA (stream->pendingbuffers[0]) += header.header_size;
  GST_BUFFER_SIZE (stream->pendingbuffers[0]) -= header.header_size;
>>>>>>> d84d9894

  /* FIXME : responsible for switching to PENDING_PACKET_BUFFER and
   * creating the bufferlist */
  if (1) {
    /* Append to the buffer list */
    if (G_UNLIKELY (stream->currentlist == NULL)) {
      guint8 i;

      /* Push pending buffers into the list */
      for (i = stream->nbpending; i; i--)
        stream->currentlist =
            g_list_prepend (stream->currentlist, stream->pendingbuffers[i - 1]);
      memset (stream->pendingbuffers, 0, TS_MAX_PENDING_BUFFERS);
      stream->nbpending = 0;
    }
    stream->state = PENDING_PACKET_BUFFER;
  }

  return res;

discont:
  stream->state = PENDING_PACKET_DISCONT;
  return res;
}

 /* ONLY CALL THIS:
  * * WITH packet->payload != NULL
  * * WITH pending/current flushed out if beginning of new PES packet
  */
static inline void
gst_ts_demux_queue_data (GstTSDemux * demux, TSDemuxStream * stream,
    MpegTSPacketizerPacket * packet)
{
  GstBuffer *buf;
  GstMapInfo map;

  GST_DEBUG ("state:%d", stream->state);

  buf = packet->buffer;
  gst_buffer_map (buf, &map, GST_MAP_READ);

  GST_DEBUG ("Resizing buffer to %d (size:%d) (Was %" G_GSIZE_FORMAT
      " bytes long)", (int) (packet->payload - map.data),
      (int) (packet->data_end - packet->payload), map.size);
  gst_buffer_resize (buf, packet->payload - map.data,
      packet->data_end - packet->payload);
  gst_buffer_unmap (buf, &map);

  if (stream->state == PENDING_PACKET_EMPTY) {
    if (G_UNLIKELY (!packet->payload_unit_start_indicator)) {
      stream->state = PENDING_PACKET_DISCONT;
      GST_WARNING ("Didn't get the first packet of this PES");
    } else {
      GST_LOG ("EMPTY=>HEADER");
      stream->state = PENDING_PACKET_HEADER;
    }
  }

  if (stream->state == PENDING_PACKET_HEADER) {
    GST_LOG ("HEADER: appending data to array");
    /* Append to the array */
    stream->pendingbuffers[stream->nbpending++] = buf;
    stream->current_size += GST_BUFFER_SIZE (buf);

    /* parse the header */
    gst_ts_demux_parse_pes_header (demux, stream);
  } else if (stream->state == PENDING_PACKET_BUFFER) {
    GST_LOG ("BUFFER: appending data to bufferlist");
    stream->currentlist = g_list_prepend (stream->currentlist, buf);
    stream->current_size += GST_BUFFER_SIZE (buf);
  }


  return;
}

static void
calculate_and_push_newsegment (GstTSDemux * demux, TSDemuxStream * stream)
{
  MpegTSBase *base = (MpegTSBase *) demux;
  GstClockTime lowest_pts = GST_CLOCK_TIME_NONE;
  GstClockTime firstts = 0;
  GList *tmp;

  GST_DEBUG ("Creating new newsegment for stream %p", stream);

  /* 1) If we need to calculate an update newsegment, do it
   * 2) If we need to calculate a new newsegment, do it
   * 3) If an update_segment is valid, push it
   * 4) If a newsegment is valid, push it */

  /* Speedup : if we don't need to calculate anything, go straight to pushing */
  if (!demux->calculate_update_segment && demux->segment_event)
    goto push_new_segment;

  /* Calculate the 'new_start' value, used for both updates and newsegment */
  for (tmp = demux->program->stream_list; tmp; tmp = tmp->next) {
    TSDemuxStream *pstream = (TSDemuxStream *) tmp->data;

    if (GST_CLOCK_TIME_IS_VALID (pstream->pts)) {
      if (!GST_CLOCK_TIME_IS_VALID (lowest_pts) || pstream->pts < lowest_pts)
        lowest_pts = pstream->pts;
    }
    if (GST_CLOCK_TIME_IS_VALID (pstream->dts)) {
      if (!GST_CLOCK_TIME_IS_VALID (lowest_pts) || pstream->dts < lowest_pts)
        lowest_pts = pstream->dts;
    }
  }
<<<<<<< HEAD

  if (base->mode == BASE_MODE_PUSHING) {
    /* FIXME : We're just ignore the upstream format for the time being */
    /* FIXME : We should use base->segment.format and a upstream latency query
     * to decide if we need to use live values or not */
    GST_DEBUG ("push-based. base Segment start:%" GST_TIME_FORMAT " duration:%"
        GST_TIME_FORMAT ", stop:%" GST_TIME_FORMAT ", time:%" GST_TIME_FORMAT,
        GST_TIME_ARGS (base->segment.start),
        GST_TIME_ARGS (base->segment.duration),
        GST_TIME_ARGS (base->segment.stop), GST_TIME_ARGS (base->segment.time));
    GST_DEBUG ("push-based. demux Segment start:%" GST_TIME_FORMAT " duration:%"
        GST_TIME_FORMAT ", stop:%" GST_TIME_FORMAT ", time:%" GST_TIME_FORMAT,
        GST_TIME_ARGS (demux->segment.start),
        GST_TIME_ARGS (demux->segment.duration),
        GST_TIME_ARGS (demux->segment.stop),
        GST_TIME_ARGS (demux->segment.time));

    GST_DEBUG ("stream pts: %" GST_TIME_FORMAT " first pts: %" GST_TIME_FORMAT,
        GST_TIME_ARGS (stream->pts), GST_TIME_ARGS (firstpts));

    if (base->segment.format == GST_FORMAT_TIME) {
      start = base->segment.start;
      stop = base->segment.stop;
      if (!base->upstream_live) {
        /* Shift the start depending on our position in the stream */
        start += firstpts + base->in_gap - base->first_buf_ts;
      }
    }
    position = start;
  } else {
    /* pull mode */
    GST_DEBUG ("pull-based. Segment start:%" GST_TIME_FORMAT " duration:%"
        GST_TIME_FORMAT ", time:%" GST_TIME_FORMAT,
        GST_TIME_ARGS (demux->segment.start),
        GST_TIME_ARGS (demux->segment.duration),
        GST_TIME_ARGS (demux->segment.time));

    GST_DEBUG ("firstpcr gsttime : %" GST_TIME_FORMAT,
        GST_TIME_ARGS (demux->first_pcr.gsttime));

    /* FIXME : This is not entirely correct. We should be using the PTS time
     * realm and not the PCR one. Doesn't matter *too* much if PTS/PCR values
     * aren't too far apart, but still.  */
    start = demux->first_pcr.gsttime + demux->segment.start;
    stop = demux->first_pcr.gsttime + demux->segment.duration;
    position = demux->segment.time;
  }

  GST_DEBUG ("new segment:   start: %" GST_TIME_FORMAT " stop: %"
      GST_TIME_FORMAT " time: %" GST_TIME_FORMAT, GST_TIME_ARGS (start),
      GST_TIME_ARGS (stop), GST_TIME_ARGS (position));

  newsegmentevent = gst_event_new_segment (&demux->segment);
=======
  if (GST_CLOCK_TIME_IS_VALID (lowest_pts))
    firstts = mpegts_packetizer_pts_to_ts (base->packetizer, lowest_pts);
  GST_DEBUG ("lowest_pts %" G_GUINT64_FORMAT " => clocktime %" GST_TIME_FORMAT,
      lowest_pts, GST_TIME_ARGS (firstts));

  if (demux->calculate_update_segment) {
    GST_DEBUG ("Calculating update segment");
    /* If we have a valid segment, create an update of that */
    if (demux->segment.format == GST_FORMAT_TIME) {
      GST_DEBUG ("Re-using segment " SEGMENT_FORMAT,
          SEGMENT_ARGS (demux->segment));
      demux->update_segment =
          gst_event_new_new_segment_full (TRUE, demux->segment.rate,
          demux->segment.applied_rate, GST_FORMAT_TIME, demux->segment.start,
          firstts, demux->segment.time);
      GST_EVENT_SRC (demux->update_segment) = gst_object_ref (demux);
    }
    demux->calculate_update_segment = FALSE;
  }

  if (!demux->segment_event) {
    GST_DEBUG ("Calculating actual segment");
    /* FIXME : Set proper values */
    demux->segment_event =
        gst_event_new_new_segment_full (FALSE, 1.0, 1.0, GST_FORMAT_TIME,
        firstts, GST_CLOCK_TIME_NONE, firstts);
    GST_EVENT_SRC (demux->segment_event) = gst_object_ref (demux);
  }
>>>>>>> d84d9894

push_new_segment:
  if (demux->update_segment) {
    GST_DEBUG_OBJECT (stream->pad, "Pushing update segment");
    gst_event_ref (demux->update_segment);
    gst_pad_push_event (stream->pad, demux->update_segment);
  }

  if (demux->segment_event) {
    GST_DEBUG_OBJECT (stream->pad, "Pushing newsegment event");
    gst_event_ref (demux->segment_event);
    gst_pad_push_event (stream->pad, demux->segment_event);
  }

  stream->need_newsegment = FALSE;
}

static GstFlowReturn
gst_ts_demux_push_pending_data (GstTSDemux * demux, TSDemuxStream * stream)
{
  GstFlowReturn res = GST_FLOW_OK;
  GList *tmp;
  MpegTSBaseStream *bs = (MpegTSBaseStream *) stream;
<<<<<<< HEAD
  GstBuffer *buf;
  GstClockTime ts;
=======
  /* MpegTSBase *base = (MpegTSBase*) demux; */
  GstBuffer *firstbuffer = NULL;
  MpegTSPacketizer2 *packetizer = MPEG_TS_BASE_PACKETIZER (demux);
>>>>>>> d84d9894

  GST_DEBUG_OBJECT (stream->pad,
      "stream:%p, pid:0x%04x stream_type:%d state:%d", stream, bs->pid,
      bs->stream_type, stream->state);

  if (G_UNLIKELY (stream->currentlist == NULL)) {
    GST_LOG ("stream->current == NULL");
    goto beach;
  }

  if (G_UNLIKELY (stream->state == PENDING_PACKET_EMPTY)) {
    GST_LOG ("EMPTY: returning");
    goto beach;
  }

  if (G_UNLIKELY (stream->state != PENDING_PACKET_BUFFER))
    goto beach;

  if (G_UNLIKELY (!stream->active))
    activate_pad_for_stream (demux, stream);

  if (G_UNLIKELY (stream->pad == NULL)) {
    g_list_foreach (stream->currentlist, (GFunc) gst_buffer_unref, NULL);
    g_list_free (stream->currentlist);
    stream->currentlist = NULL;
    goto beach;
  }

  if (G_UNLIKELY (stream->need_newsegment))
    calculate_and_push_newsegment (demux, stream);

  /* We have a confirmed buffer, let's push it out */
<<<<<<< HEAD
  GST_LOG ("Putting pending data into GstBufferList");

=======
  GST_LOG_OBJECT (stream->pad, "Putting pending data into GstBufferList");
>>>>>>> d84d9894
  stream->currentlist = g_list_reverse (stream->currentlist);
  buf = (GstBuffer *) stream->currentlist->data;

  ts = GST_BUFFER_TIMESTAMP (buf);

  GST_DEBUG_OBJECT (stream->pad,
      "ts %" GST_TIME_FORMAT " delta %" GST_TIME_FORMAT " stream->pts %"
      GST_TIME_FORMAT, GST_TIME_ARGS (ts), GST_TIME_ARGS (demux->pts_delta),
      GST_TIME_ARGS (stream->pts));

  if (GST_CLOCK_TIME_IS_VALID (demux->pts_delta)
      && GST_CLOCK_TIME_IS_VALID (stream->pts)
      && !GST_CLOCK_TIME_IS_VALID (ts)) {
    ts = stream->pts - demux->pts_delta;
  }

  for (tmp = stream->currentlist->next; tmp; tmp = tmp->next) {
    buf = gst_buffer_append (buf, (GstBuffer *) tmp->data);
  }

<<<<<<< HEAD
  GST_BUFFER_TIMESTAMP (buf) = ts;
  GST_DEBUG_OBJECT (stream->pad,
      "Pushing buffer with timestamp: %" GST_TIME_FORMAT,
      GST_TIME_ARGS (GST_BUFFER_TIMESTAMP (buf)));
=======
  firstbuffer = gst_buffer_list_get (stream->current, 0, 0);

  GST_DEBUG_OBJECT (stream->pad, "stream->pts %" GST_TIME_FORMAT,
      GST_TIME_ARGS (stream->pts));
  if (GST_CLOCK_TIME_IS_VALID (stream->pts)
      && !GST_CLOCK_TIME_IS_VALID (GST_BUFFER_TIMESTAMP (firstbuffer)))
    GST_BUFFER_TIMESTAMP (firstbuffer) =
        mpegts_packetizer_pts_to_ts (packetizer, stream->pts);

  GST_DEBUG_OBJECT (stream->pad,
      "Pushing buffer list with timestamp: %" GST_TIME_FORMAT,
      GST_TIME_ARGS (GST_BUFFER_TIMESTAMP (firstbuffer)));
>>>>>>> d84d9894

  res = gst_pad_push (stream->pad, buf);
  GST_DEBUG_OBJECT (stream->pad, "Returned %s", gst_flow_get_name (res));
  res = tsdemux_combine_flows (demux, stream, res);
  GST_DEBUG_OBJECT (stream->pad, "combined %s", gst_flow_get_name (res));

beach:
  /* Reset everything */
  GST_LOG ("Resetting to EMPTY, returning %s", gst_flow_get_name (res));
  stream->state = PENDING_PACKET_EMPTY;
  memset (stream->pendingbuffers, 0, TS_MAX_PENDING_BUFFERS);
  stream->nbpending = 0;
<<<<<<< HEAD
  if (stream->currentlist)
    g_list_free (stream->currentlist);
  stream->currentlist = NULL;
=======
  stream->current = NULL;
  stream->expected_size = 0;
  stream->current_size = 0;
>>>>>>> d84d9894

  return res;
}

static GstFlowReturn
gst_ts_demux_handle_packet (GstTSDemux * demux, TSDemuxStream * stream,
    MpegTSPacketizerPacket * packet, MpegTSPacketizerSection * section)
{
  GstFlowReturn res = GST_FLOW_OK;

#if 0
  GST_DEBUG ("buffer:%p, data:%p", GST_BUFFER_DATA (packet->buffer),
      packet->data);
#endif
  GST_LOG ("pid 0x%04x pusi:%d, afc:%d, cont:%d, payload:%p",
      packet->pid,
      packet->payload_unit_start_indicator,
      packet->adaptation_field_control,
      packet->continuity_counter, packet->payload);

  if (section) {
    GST_DEBUG ("section complete:%d, buffer size %" G_GSIZE_FORMAT,
        section->complete, gst_buffer_get_size (section->buffer));
    gst_buffer_unref (packet->buffer);
    return res;
  }

  if (G_UNLIKELY (packet->payload_unit_start_indicator))
    /* Flush previous data */
    res = gst_ts_demux_push_pending_data (demux, stream);

  if (packet->adaptation_field_control & 0x2) {
    if (packet->afc_flags & MPEGTS_AFC_PCR_FLAG)
      gst_ts_demux_record_pcr (demux, stream, packet->pcr,
          GST_BUFFER_OFFSET (packet->buffer));
    if (packet->afc_flags & MPEGTS_AFC_OPCR_FLAG)
      gst_ts_demux_record_opcr (demux, stream, packet->opcr,
          GST_BUFFER_OFFSET (packet->buffer));
  }

  if (packet->payload && (res == GST_FLOW_OK || res == GST_FLOW_NOT_LINKED)) {
    gst_ts_demux_queue_data (demux, stream, packet);
    GST_DEBUG ("current_size:%d, expected_size:%d",
        stream->current_size, stream->expected_size);
    /* Finally check if the data we queued completes a packet */
    if (stream->expected_size && stream->current_size == stream->expected_size)
      res = gst_ts_demux_push_pending_data (demux, stream);
  } else
    gst_buffer_unref (packet->buffer);

  return res;
}

static void
gst_ts_demux_flush (MpegTSBase * base)
{
  GstTSDemux *demux = GST_TS_DEMUX_CAST (base);

  gst_ts_demux_flush_streams (demux);
}

static GstFlowReturn
gst_ts_demux_push (MpegTSBase * base, MpegTSPacketizerPacket * packet,
    MpegTSPacketizerSection * section)
{
  GstTSDemux *demux = GST_TS_DEMUX_CAST (base);
  TSDemuxStream *stream = NULL;
  GstFlowReturn res = GST_FLOW_OK;

  GST_DEBUG ("packet->buffer %p", packet->buffer);

  if (G_LIKELY (demux->program)) {
    stream = (TSDemuxStream *) demux->program->streams[packet->pid];

    if (stream) {
      res = gst_ts_demux_handle_packet (demux, stream, packet, section);
    } else if (packet->buffer)
      gst_buffer_unref (packet->buffer);
  } else {
    if (packet->buffer)
      gst_buffer_unref (packet->buffer);
  }
  return res;
}

gboolean
gst_ts_demux_plugin_init (GstPlugin * plugin)
{
  GST_DEBUG_CATEGORY_INIT (ts_demux_debug, "tsdemux", 0,
      "MPEG transport stream demuxer");
  init_pes_parser ();

  return gst_element_register (plugin, "tsdemux",
      GST_RANK_PRIMARY, GST_TYPE_TS_DEMUX);
}<|MERGE_RESOLUTION|>--- conflicted
+++ resolved
@@ -224,12 +224,6 @@
 };
 
 /* Pad functions */
-<<<<<<< HEAD
-static gboolean gst_ts_demux_srcpad_query (GstPad * pad, GstObject * parent,
-    GstQuery * query);
-=======
->>>>>>> d84d9894
-
 
 /* mpegtsbase methods */
 static void
@@ -321,38 +315,13 @@
 }
 
 static void
-<<<<<<< HEAD
-gst_ts_demux_init (GstTSDemux * demux)
-{
-  demux->need_newsegment = TRUE;
+gst_ts_demux_reset (MpegTSBase * base)
+{
+  GstTSDemux *demux = (GstTSDemux *) base;
+
   demux->program_number = -1;
-  demux->duration = GST_CLOCK_TIME_NONE;
-  demux->pts_delta = GST_CLOCK_TIME_NONE;
-  GST_MPEGTS_BASE (demux)->stream_size = sizeof (TSDemuxStream);
-  gst_segment_init (&demux->segment, GST_FORMAT_TIME);
-  demux->first_pcr = (TSPcrOffset) {
-  GST_CLOCK_TIME_NONE, 0, 0};
-  demux->cur_pcr = (TSPcrOffset) {
-  0};
-  demux->last_pcr = (TSPcrOffset) {
-  0};
-}
-
-static void
-=======
->>>>>>> d84d9894
-gst_ts_demux_reset (MpegTSBase * base)
-{
-  GstTSDemux *demux = (GstTSDemux *) base;
-
-  demux->program_number = -1;
-<<<<<<< HEAD
-  demux->duration = GST_CLOCK_TIME_NONE;
-  demux->pts_delta = GST_CLOCK_TIME_NONE;
-=======
   demux->calculate_update_segment = FALSE;
 
->>>>>>> d84d9894
   gst_segment_init (&demux->segment, GST_FORMAT_TIME);
   if (demux->segment_event) {
     gst_event_unref (demux->segment_event);
@@ -412,8 +381,6 @@
   }
 }
 
-<<<<<<< HEAD
-=======
 static const GstQueryType *
 gst_ts_demux_srcpad_query_types (GstPad * pad)
 {
@@ -427,7 +394,6 @@
   return query_types;
 }
 
->>>>>>> d84d9894
 static gboolean
 gst_ts_demux_srcpad_query (GstPad * pad, GstObject * parent, GstQuery * query)
 {
@@ -465,10 +431,7 @@
         res = FALSE;
       }
       break;
-<<<<<<< HEAD
-=======
     }
->>>>>>> d84d9894
     case GST_QUERY_LATENCY:
     {
       GST_DEBUG ("query latency");
@@ -491,13 +454,8 @@
           max_lat += 700 * GST_MSECOND;
         gst_query_set_latency (query, live, min_lat, max_lat);
       }
-<<<<<<< HEAD
+      break;
     }
-      break;
-=======
-      break;
-    }
->>>>>>> d84d9894
     case GST_QUERY_SEEKING:
     {
       GST_DEBUG ("query seeking");
@@ -528,377 +486,6 @@
 
 }
 
-<<<<<<< HEAD
-static inline GstClockTime
-calculate_gsttime (TSPcrOffset * start, guint64 pcr)
-{
-
-  GstClockTime time = start->gsttime;
-
-  if (start->pcr > pcr)
-    time += PCRTIME_TO_GSTTIME (PCR_MAX_VALUE - start->pcr) +
-        PCRTIME_TO_GSTTIME (pcr);
-  else
-    time += PCRTIME_TO_GSTTIME (pcr - start->pcr);
-
-  return time;
-}
-
-static GstFlowReturn
-gst_ts_demux_parse_pes_header_pts (GstTSDemux * demux,
-    MpegTSPacketizerPacket * packet, guint64 * time)
-{
-  PESHeader header;
-  gint offset = 0;
-
-  if (mpegts_parse_pes_header (packet->payload,
-          packet->data_end - packet->payload, &header, &offset))
-    return GST_FLOW_ERROR;
-
-  *time = header.PTS;
-  return GST_FLOW_OK;
-}
-
-/* performs a accurate/key_unit seek */
-static GstFlowReturn
-gst_ts_demux_perform_auxiliary_seek (MpegTSBase * base, GstClockTime seektime,
-    TSPcrOffset * pcroffset, gint64 length, gint16 pid, GstSeekFlags flags,
-    payload_parse_keyframe auxiliary_seek_fn)
-{
-  GstTSDemux *demux = (GstTSDemux *) base;
-  GstFlowReturn res = GST_FLOW_ERROR;
-  gboolean done = FALSE;
-  gboolean found_keyframe = FALSE, found_accurate = FALSE, need_more = TRUE;
-  GstBuffer *buf;
-  MpegTSPacketizerPacket packet;
-  MpegTSPacketizerPacketReturn pret;
-  gint64 offset = pcroffset->offset;
-  gint64 scan_offset = MIN (length, 50 * MPEGTS_MAX_PACKETSIZE);
-  guint32 state = 0xffffffff;
-  TSPcrOffset key_pos = { 0 };
-
-  GST_DEBUG ("auxiliary seek for %" GST_TIME_FORMAT " from offset: %"
-      G_GINT64_FORMAT " in %" G_GINT64_FORMAT " bytes for PID: %d "
-      "%s %s", GST_TIME_ARGS (seektime), pcroffset->offset, length, pid,
-      (flags & GST_SEEK_FLAG_ACCURATE) ? "accurate" : "",
-      (flags & GST_SEEK_FLAG_KEY_UNIT) ? "key_unit" : "");
-
-  mpegts_packetizer_flush (base->packetizer);
-
-  if (base->packetizer->packet_size == MPEGTS_M2TS_PACKETSIZE)
-    offset -= 4;
-
-  while (!done && scan_offset <= length) {
-    buf = NULL;
-    res =
-        gst_pad_pull_range (base->sinkpad, offset + scan_offset,
-        50 * MPEGTS_MAX_PACKETSIZE, &buf);
-    if (res != GST_FLOW_OK)
-      goto beach;
-    mpegts_packetizer_push (base->packetizer, buf);
-
-    while ((!done)
-        && ((pret =
-                mpegts_packetizer_next_packet (base->packetizer,
-                    &packet)) != PACKET_NEED_MORE)) {
-      if (G_UNLIKELY (pret == PACKET_BAD))
-        /* bad header, skip the packet */
-        goto next;
-
-      if (packet.payload_unit_start_indicator)
-        GST_DEBUG ("found packet for PID: %d with pcr: %" GST_TIME_FORMAT
-            " at offset: %" G_GINT64_FORMAT, packet.pid,
-            GST_TIME_ARGS (packet.pcr), packet.offset);
-
-      if (packet.payload != NULL && packet.pid == pid) {
-
-        if (packet.payload_unit_start_indicator) {
-          guint64 pts = 0;
-          GstFlowReturn ok =
-              gst_ts_demux_parse_pes_header_pts (demux, &packet, &pts);
-          if (ok == GST_FLOW_OK) {
-            GstClockTime time = calculate_gsttime (pcroffset, pts * 300);
-
-            GST_DEBUG ("packet has PTS: %" GST_TIME_FORMAT,
-                GST_TIME_ARGS (time));
-
-            if (time <= seektime) {
-              pcroffset->gsttime = time;
-              pcroffset->pcr = packet.pcr;
-              pcroffset->offset = packet.offset;
-            } else
-              found_accurate = TRUE;
-          } else
-            goto next;
-          /* reset state for new packet */
-          state = 0xffffffff;
-          need_more = TRUE;
-        }
-
-        if (auxiliary_seek_fn) {
-          if (need_more) {
-            if (auxiliary_seek_fn (&state, &packet, &need_more)) {
-              found_keyframe = TRUE;
-              key_pos = *pcroffset;
-              GST_DEBUG ("found keyframe: time: %" GST_TIME_FORMAT " pcr: %"
-                  GST_TIME_FORMAT " offset %" G_GINT64_FORMAT,
-                  GST_TIME_ARGS (pcroffset->gsttime),
-                  GST_TIME_ARGS (pcroffset->pcr), pcroffset->offset);
-            }
-          }
-        } else {
-          /* if we don't have a payload parsing function
-           * every frame is a keyframe */
-          found_keyframe = TRUE;
-        }
-      }
-      if (flags & GST_SEEK_FLAG_ACCURATE)
-        done = found_accurate && found_keyframe;
-      else
-        done = found_keyframe;
-      if (done)
-        *pcroffset = key_pos;
-    next:
-      mpegts_packetizer_clear_packet (base->packetizer, &packet);
-    }
-    scan_offset += 50 * MPEGTS_MAX_PACKETSIZE;
-  }
-
-beach:
-  if (done)
-    res = GST_FLOW_OK;
-  else if (GST_FLOW_OK == res)
-    res = GST_FLOW_CUSTOM_ERROR_1;
-
-  mpegts_packetizer_flush (base->packetizer);
-  return res;
-}
-
-static gint
-TSPcrOffset_find (gconstpointer a, gconstpointer b, gpointer user_data)
-{
-
-/*   GST_INFO ("a: %" GST_TIME_FORMAT " offset: %" G_GINT64_FORMAT, */
-/*       GST_TIME_ARGS (((TSPcrOffset *) a)->gsttime), ((TSPcrOffset *) a)->offset); */
-/*   GST_INFO ("b: %" GST_TIME_FORMAT " offset: %" G_GINT64_FORMAT, */
-/*       GST_TIME_ARGS (((TSPcrOffset *) b)->gsttime), ((TSPcrOffset *) b)->offset); */
-
-  if (((TSPcrOffset *) a)->gsttime < ((TSPcrOffset *) b)->gsttime)
-    return -1;
-  else if (((TSPcrOffset *) a)->gsttime > ((TSPcrOffset *) b)->gsttime)
-    return 1;
-  else
-    return 0;
-}
-
-static GstFlowReturn
-gst_ts_demux_perform_seek (MpegTSBase * base, GstSegment * segment, guint16 pid)
-{
-  GstTSDemux *demux = (GstTSDemux *) base;
-  GstFlowReturn res = GST_FLOW_ERROR;
-  int max_loop_cnt, loop_cnt = 0;
-  gint64 seekpos = 0;
-  gint64 time_diff;
-  GstClockTime seektime;
-  TSPcrOffset seekpcroffset, pcr_start, pcr_stop, *tmp;
-
-  max_loop_cnt = (segment->flags & GST_SEEK_FLAG_ACCURATE) ? 25 : 10;
-
-  seektime =
-      MAX (0, segment->stop - SEEK_TIMESTAMP_OFFSET) + demux->first_pcr.gsttime;
-  seekpcroffset.gsttime = seektime;
-
-  GST_DEBUG ("seeking to %" GST_TIME_FORMAT, GST_TIME_ARGS (seektime));
-
-  gst_ts_demux_flush_streams (demux);
-
-  if (G_UNLIKELY (!demux->index)) {
-    GST_ERROR ("no index");
-    goto done;
-  }
-
-  /* get the first index entry before the seek position */
-  tmp = gst_util_array_binary_search (demux->index->data, demux->index_size,
-      sizeof (*tmp), TSPcrOffset_find, GST_SEARCH_MODE_BEFORE, &seekpcroffset,
-      NULL);
-
-  if (G_UNLIKELY (!tmp)) {
-    GST_ERROR ("value not found");
-    goto done;
-  }
-
-  pcr_start = *tmp;
-  pcr_stop = *(++tmp);
-
-  if (G_UNLIKELY (!pcr_stop.offset)) {
-    GST_ERROR ("invalid entry");
-    goto done;
-  }
-
-  /* check if the last recorded pcr can be used */
-  if (pcr_start.offset < demux->cur_pcr.offset
-      && demux->cur_pcr.offset < pcr_stop.offset) {
-    demux->cur_pcr.gsttime = calculate_gsttime (&pcr_start, demux->cur_pcr.pcr);
-    if (demux->cur_pcr.gsttime < seekpcroffset.gsttime)
-      pcr_start = demux->cur_pcr;
-    else
-      pcr_stop = demux->cur_pcr;
-  }
-
-  GST_DEBUG ("start %" GST_TIME_FORMAT " offset: %" G_GINT64_FORMAT,
-      GST_TIME_ARGS (pcr_start.gsttime), pcr_start.offset);
-  GST_DEBUG ("stop  %" GST_TIME_FORMAT " offset: %" G_GINT64_FORMAT,
-      GST_TIME_ARGS (pcr_stop.gsttime), pcr_stop.offset);
-
-  time_diff = seektime - pcr_start.gsttime;
-  seekpcroffset = pcr_start;
-
-  GST_DEBUG ("cur  %" GST_TIME_FORMAT " offset: %" G_GINT64_FORMAT
-      " time diff: %" G_GINT64_FORMAT,
-      GST_TIME_ARGS (demux->cur_pcr.gsttime), demux->cur_pcr.offset, time_diff);
-
-  /* seek loop */
-  while (loop_cnt++ < max_loop_cnt && (time_diff > SEEK_TIMESTAMP_OFFSET >> 1)
-      && (pcr_stop.gsttime - pcr_start.gsttime > SEEK_TIMESTAMP_OFFSET)) {
-    gint64 duration = pcr_stop.gsttime - pcr_start.gsttime;
-    gint64 size = pcr_stop.offset - pcr_start.offset;
-
-    if (loop_cnt & 1)
-      seekpos = pcr_start.offset + (size >> 1);
-    else
-      seekpos =
-          pcr_start.offset + size * ((double) (seektime -
-              pcr_start.gsttime) / duration);
-
-    /* look a litle bit behind */
-    seekpos =
-        MAX (pcr_start.offset + 188, seekpos - 55 * MPEGTS_MAX_PACKETSIZE);
-
-    GST_DEBUG ("looking for time: %" GST_TIME_FORMAT " .. %" GST_TIME_FORMAT
-        " .. %" GST_TIME_FORMAT,
-        GST_TIME_ARGS (pcr_start.gsttime),
-        GST_TIME_ARGS (seektime), GST_TIME_ARGS (pcr_stop.gsttime));
-    GST_DEBUG ("looking in bytes: %" G_GINT64_FORMAT " .. %" G_GINT64_FORMAT
-        " .. %" G_GINT64_FORMAT, pcr_start.offset, seekpos, pcr_stop.offset);
-
-    res =
-        find_pcr_packet (&demux->parent, seekpos, 4000 * MPEGTS_MAX_PACKETSIZE,
-        &seekpcroffset);
-    if (G_UNLIKELY (res == GST_FLOW_EOS)) {
-      seekpos =
-          MAX ((gint64) pcr_start.offset,
-          seekpos - 2000 * MPEGTS_MAX_PACKETSIZE) + 188;
-      res =
-          find_pcr_packet (&demux->parent, seekpos,
-          8000 * MPEGTS_MAX_PACKETSIZE, &seekpcroffset);
-    }
-    if (G_UNLIKELY (res != GST_FLOW_OK)) {
-      GST_WARNING ("seeking failed %s", gst_flow_get_name (res));
-      goto done;
-    }
-
-    seekpcroffset.gsttime = calculate_gsttime (&pcr_start, seekpcroffset.pcr);
-
-    /* validate */
-    if (G_UNLIKELY ((seekpcroffset.gsttime < pcr_start.gsttime) ||
-            (seekpcroffset.gsttime > pcr_stop.gsttime))) {
-      GST_ERROR ("Unexpected timestamp found, seeking failed! %"
-          GST_TIME_FORMAT, GST_TIME_ARGS (seekpcroffset.gsttime));
-      res = GST_FLOW_ERROR;
-      goto done;
-    }
-
-    if (seekpcroffset.gsttime > seektime) {
-      pcr_stop = seekpcroffset;
-    } else {
-      pcr_start = seekpcroffset;
-    }
-    time_diff = seektime - pcr_start.gsttime;
-    GST_DEBUG ("seeking: %" GST_TIME_FORMAT " found: %" GST_TIME_FORMAT
-        " diff = %" G_GINT64_FORMAT, GST_TIME_ARGS (seektime),
-        GST_TIME_ARGS (seekpcroffset.gsttime), time_diff);
-  }
-
-  GST_DEBUG ("seeking finished after %d loops", loop_cnt);
-
-  /* use correct seek position for the auxiliary search */
-  seektime += SEEK_TIMESTAMP_OFFSET;
-
-  {
-    payload_parse_keyframe keyframe_seek = NULL;
-    MpegTSBaseProgram *program = demux->program;
-    guint64 avg_bitrate, length;
-
-    if (program->streams[pid]) {
-      switch (program->streams[pid]->stream_type) {
-        case ST_VIDEO_MPEG1:
-        case ST_VIDEO_MPEG2:
-          keyframe_seek = gst_tsdemux_has_mpeg2_keyframe;
-          break;
-        case ST_VIDEO_H264:
-          keyframe_seek = gst_tsdemux_has_h264_keyframe;
-          break;
-        case ST_VIDEO_MPEG4:
-        case ST_VIDEO_DIRAC:
-          GST_WARNING ("no payload parser for stream 0x%04x type: 0x%02x", pid,
-              program->streams[pid]->stream_type);
-          break;
-      }
-    } else
-      GST_WARNING ("no stream info for PID: 0x%04x", pid);
-
-    avg_bitrate =
-        (pcr_stop.offset -
-        pcr_start.offset) * 1000 * GST_MSECOND / (pcr_stop.gsttime -
-        pcr_start.gsttime);
-
-    seekpcroffset = pcr_start;
-    /* search in 2500ms for a keyframe */
-    length =
-        MIN (demux->last_pcr.offset - pcr_start.offset,
-        (avg_bitrate * 25) / 10);
-    res =
-        gst_ts_demux_perform_auxiliary_seek (base, seektime, &seekpcroffset,
-        length, pid, segment->flags, keyframe_seek);
-
-    if (res == GST_FLOW_CUSTOM_ERROR_1) {
-      GST_ERROR ("no keyframe found in %" G_GUINT64_FORMAT
-          " bytes starting from %" G_GUINT64_FORMAT, length,
-          seekpcroffset.offset);
-      res = GST_FLOW_ERROR;
-    }
-    if (res != GST_FLOW_OK)
-      goto done;
-  }
-
-
-  /* update seektime to the actual timestamp of the found keyframe */
-  if (segment->flags & GST_SEEK_FLAG_KEY_UNIT)
-    seektime = seekpcroffset.gsttime;
-
-  seektime -= demux->first_pcr.gsttime;
-
-#if 0
-  segment->last_stop = seektime;
-#endif
-  segment->time = seektime;
-
-  /* we stop at the end */
-  if (segment->stop == -1)
-    segment->stop = demux->first_pcr.gsttime + segment->duration;
-
-  demux->need_newsegment = TRUE;
-  demux->parent.seek_offset = seekpcroffset.offset;
-  GST_DEBUG ("seeked to postion:%" GST_TIME_FORMAT, GST_TIME_ARGS (seektime));
-  res = GST_FLOW_OK;
-
-done:
-  return res;
-}
-
-
-=======
->>>>>>> d84d9894
 static GstFlowReturn
 gst_ts_demux_do_seek (MpegTSBase * base, GstEvent * event)
 {
@@ -932,27 +519,6 @@
   /* copy segment, we need this because we still need the old
    * segment when we close the current segment. */
   memcpy (&seeksegment, &demux->segment, sizeof (GstSegment));
-<<<<<<< HEAD
-
-  /* configure the segment with the seek variables */
-  GST_DEBUG_OBJECT (demux, "configuring seek");
-  GST_DEBUG ("seeksegment: start: %" GST_TIME_FORMAT " stop: %"
-      GST_TIME_FORMAT " time: %" GST_TIME_FORMAT
-      " duration: %" GST_TIME_FORMAT,
-      GST_TIME_ARGS (seeksegment.start), GST_TIME_ARGS (seeksegment.stop),
-      GST_TIME_ARGS (seeksegment.time), GST_TIME_ARGS (seeksegment.duration));
-  gst_segment_do_seek (&seeksegment, rate, format, flags, start_type, start,
-      stop_type, stop, &update);
-  GST_DEBUG ("seeksegment: start: %" GST_TIME_FORMAT " stop: %"
-      GST_TIME_FORMAT " time: %" GST_TIME_FORMAT
-      " duration: %" GST_TIME_FORMAT,
-      GST_TIME_ARGS (seeksegment.start), GST_TIME_ARGS (seeksegment.stop),
-      GST_TIME_ARGS (seeksegment.time), GST_TIME_ARGS (seeksegment.duration));
-
-  res = gst_ts_demux_perform_seek (base, &seeksegment, pid);
-  if (G_UNLIKELY (res != GST_FLOW_OK)) {
-    GST_WARNING ("seeking failed %s", gst_flow_get_name (res));
-=======
   if (demux->segment_event) {
     gst_event_unref (demux->segment_event);
     demux->segment_event = NULL;
@@ -975,7 +541,6 @@
 
   if (G_UNLIKELY (start_offset == -1)) {
     GST_WARNING ("Couldn't convert start position to an offset");
->>>>>>> d84d9894
     goto done;
   }
 
@@ -1274,11 +839,6 @@
       desc = mpegts_get_descriptor_from_program (program, DESC_REGISTRATION);
       if (desc) {
         if (DESC_REGISTRATION_format_identifier (desc) == DRF_ID_HDMV) {
-<<<<<<< HEAD
-          template = gst_static_pad_template_get (&audio_template);
-          name = g_strdup_printf ("audio_%04x", bstream->pid);
-          caps = gst_caps_new_empty_simple ("audio/x-eac3");
-=======
           guint8 *ac3_desc;
 
           /* ATSC ac3 audio descriptor */
@@ -1297,8 +857,6 @@
             name = g_strdup_printf ("audio_%04x", bstream->pid);
             caps = gst_caps_new_simple ("audio/x-eac3", NULL);
           }
-
->>>>>>> d84d9894
         }
 
         g_free (desc);
@@ -1382,12 +940,8 @@
 
   if (name)
     g_free (name);
-<<<<<<< HEAD
   if (template)
     gst_object_unref (template);
-=======
-
->>>>>>> d84d9894
   if (caps)
     gst_caps_unref (caps);
 
@@ -1469,8 +1023,6 @@
     gst_buffer_unref (stream->pendingbuffers[i]);
   memset (stream->pendingbuffers, 0, TS_MAX_PENDING_BUFFERS);
   stream->nbpending = 0;
-<<<<<<< HEAD
-=======
 
   stream->expected_size = 0;
   stream->current_size = 0;
@@ -1484,7 +1036,6 @@
   stream->fixed_dts = 0;
   stream->nb_pts_rollover = 0;
   stream->nb_dts_rollover = 0;
->>>>>>> d84d9894
 }
 
 static void
@@ -1527,462 +1078,6 @@
 
     /* Inform scanner we have got our program */
     demux->current_program_number = program->program_number;
-<<<<<<< HEAD
-    demux->need_newsegment = TRUE;
-  }
-}
-
-static gboolean
-process_section (MpegTSBase * base)
-{
-  GstTSDemux *demux = GST_TS_DEMUX (base);
-  gboolean based;
-  gboolean done = FALSE;
-  MpegTSPacketizerPacket packet;
-  MpegTSPacketizerPacketReturn pret;
-
-  while ((!done) &&
-      ((pret = mpegts_packetizer_next_packet (base->packetizer, &packet))
-          != PACKET_NEED_MORE)) {
-
-    if (G_UNLIKELY (pret == PACKET_BAD))
-      /* bad header, skip the packet */
-      goto next;
-
-    /* base PSI data */
-    if (packet.payload != NULL && mpegts_base_is_psi (base, &packet)) {
-      MpegTSPacketizerSection section;
-
-      based = mpegts_packetizer_push_section (base->packetizer, &packet,
-          &section);
-
-      if (G_UNLIKELY (!based))
-        /* bad section data */
-        goto next;
-
-      if (G_LIKELY (section.complete)) {
-        /* section complete */
-        GST_DEBUG ("Section Complete");
-        based = mpegts_base_handle_psi (base, &section);
-        gst_buffer_unref (section.buffer);
-        if (G_UNLIKELY (!based))
-          /* bad PSI table */
-          goto next;
-
-      }
-
-      if (demux->program != NULL) {
-        GST_DEBUG ("Got Program");
-        done = TRUE;
-      }
-    }
-  next:
-    mpegts_packetizer_clear_packet (base->packetizer, &packet);
-  }
-
-  return done;
-}
-
-static gboolean
-process_pes (MpegTSBase * base, TSPcrOffset * pcroffset)
-{
-  gboolean based, done = FALSE;
-  MpegTSPacketizerPacket packet;
-  MpegTSPacketizerPacketReturn pret;
-  GstTSDemux *demux = GST_TS_DEMUX (base);
-  guint16 pcr_pid = 0;
-
-  while ((!done) &&
-      ((pret = mpegts_packetizer_next_packet (base->packetizer, &packet))
-          != PACKET_NEED_MORE)) {
-    if (G_UNLIKELY (pret == PACKET_BAD))
-      /* bad header, skip the packet */
-      goto next;
-
-    if (demux->program != NULL) {
-      pcr_pid = demux->program->pcr_pid;
-    }
-
-    /* base PSI data */
-    if (packet.payload != NULL && mpegts_base_is_psi (base, &packet)) {
-      MpegTSPacketizerSection section;
-
-      based = mpegts_packetizer_push_section (base->packetizer, &packet,
-          &section);
-
-      if (G_UNLIKELY (!based))
-        /* bad section data */
-        goto next;
-
-      if (G_LIKELY (section.complete)) {
-        /* section complete */
-        GST_DEBUG ("Section Complete");
-        based = mpegts_base_handle_psi (base, &section);
-        gst_buffer_unref (section.buffer);
-        if (G_UNLIKELY (!based))
-          /* bad PSI table */
-          goto next;
-
-      }
-    }
-    if (packet.pid == pcr_pid && (packet.adaptation_field_control & 0x02)
-        && (packet.afc_flags & MPEGTS_AFC_PCR_FLAG)) {
-      GST_DEBUG ("PCR[0x%x]: %" G_GINT64_FORMAT, packet.pid, packet.pcr);
-      pcroffset->pcr = packet.pcr;
-      pcroffset->offset = packet.offset;
-      done = TRUE;
-    }
-  next:
-    mpegts_packetizer_clear_packet (base->packetizer, &packet);
-  }
-  return done;
-}
-
-static GstFlowReturn
-find_pcr_packet (MpegTSBase * base, guint64 offset, gint64 length,
-    TSPcrOffset * pcroffset)
-{
-  GstFlowReturn ret = GST_FLOW_OK;
-  GstTSDemux *demux = GST_TS_DEMUX (base);
-  MpegTSBaseProgram *program;
-  GstBuffer *buf;
-  gboolean done = FALSE;
-  guint64 scan_offset = 0;
-
-  GST_DEBUG ("Scanning for PCR between:%" G_GINT64_FORMAT
-      " and the end:%" G_GINT64_FORMAT, offset, offset + length);
-
-  /* Get the program */
-  program = demux->program;
-  if (G_UNLIKELY (program == NULL))
-    return GST_FLOW_ERROR;
-
-  mpegts_packetizer_flush (base->packetizer);
-  if (offset >= 4 && base->packetizer->packet_size == MPEGTS_M2TS_PACKETSIZE)
-    offset -= 4;
-
-  while (!done && scan_offset < length) {
-    buf = NULL;
-    ret =
-        gst_pad_pull_range (base->sinkpad, offset + scan_offset,
-        50 * MPEGTS_MAX_PACKETSIZE, &buf);
-    if (ret != GST_FLOW_OK)
-      goto beach;
-    mpegts_packetizer_push (base->packetizer, buf);
-    done = process_pes (base, pcroffset);
-    scan_offset += 50 * MPEGTS_MAX_PACKETSIZE;
-  }
-
-  if (!done || scan_offset >= length) {
-    GST_WARNING ("No PCR found!");
-    ret = GST_FLOW_ERROR;
-    goto beach;
-  }
-
-beach:
-  mpegts_packetizer_flush (base->packetizer);
-  return ret;
-}
-
-static gboolean
-verify_timestamps (MpegTSBase * base, TSPcrOffset * first, TSPcrOffset * last)
-{
-  GstTSDemux *demux = GST_TS_DEMUX (base);
-  guint64 length = 4000 * MPEGTS_MAX_PACKETSIZE;
-  guint64 offset = PCR_WRAP_SIZE_128KBPS;
-
-  demux->index =
-      g_array_sized_new (TRUE, TRUE, sizeof (*first),
-      2 + 1 + ((last->offset - first->offset) / PCR_WRAP_SIZE_128KBPS));
-
-  first->gsttime = PCRTIME_TO_GSTTIME (first->pcr);
-  demux->index = g_array_append_val (demux->index, *first);
-  demux->index_size++;
-  demux->first_pcr = *first;
-  demux->index_pcr = *first;
-  GST_DEBUG ("first time: %" GST_TIME_FORMAT " pcr: %" GST_TIME_FORMAT
-      " offset: %" G_GINT64_FORMAT
-      " last  pcr: %" GST_TIME_FORMAT " offset: %" G_GINT64_FORMAT,
-      GST_TIME_ARGS (first->gsttime),
-      GST_TIME_ARGS (PCRTIME_TO_GSTTIME (first->pcr)), first->offset,
-      GST_TIME_ARGS (PCRTIME_TO_GSTTIME (last->pcr)), last->offset);
-
-  while (offset + length < last->offset) {
-    TSPcrOffset half;
-    GstFlowReturn ret;
-    gint tries = 0;
-
-  retry:
-    ret = find_pcr_packet (base, offset, length, &half);
-    if (G_UNLIKELY (ret != GST_FLOW_OK)) {
-      GST_WARNING ("no pcr found, retrying");
-      if (tries++ < 3) {
-        offset += length;
-        length *= 2;
-        goto retry;
-      }
-      return FALSE;
-    }
-
-    half.gsttime = calculate_gsttime (first, half.pcr);
-
-    GST_DEBUG ("add half time: %" GST_TIME_FORMAT " pcr: %" GST_TIME_FORMAT
-        " offset: %" G_GINT64_FORMAT,
-        GST_TIME_ARGS (half.gsttime),
-        GST_TIME_ARGS (PCRTIME_TO_GSTTIME (half.pcr)), half.offset);
-    demux->index = g_array_append_val (demux->index, half);
-    demux->index_size++;
-
-    length = 4000 * MPEGTS_MAX_PACKETSIZE;
-    offset += PCR_WRAP_SIZE_128KBPS;
-    *first = half;
-  }
-
-  last->gsttime = calculate_gsttime (first, last->pcr);
-
-  GST_DEBUG ("add last time: %" GST_TIME_FORMAT " pcr: %" GST_TIME_FORMAT
-      " offset: %" G_GINT64_FORMAT,
-      GST_TIME_ARGS (last->gsttime),
-      GST_TIME_ARGS (PCRTIME_TO_GSTTIME (last->pcr)), last->offset);
-
-  demux->index = g_array_append_val (demux->index, *last);
-  demux->index_size++;
-
-  demux->last_pcr = *last;
-  return TRUE;
-}
-
-static GstFlowReturn
-find_timestamps (MpegTSBase * base, guint64 initoff, guint64 * offset)
-{
-
-  GstFlowReturn ret = GST_FLOW_OK;
-  GstBuffer *buf;
-  gboolean done = FALSE;
-  gint64 total_bytes;
-  guint64 scan_offset;
-  guint i = 0;
-  TSPcrOffset initial, final;
-  GstTSDemux *demux = GST_TS_DEMUX (base);
-
-  GST_DEBUG ("Scanning for timestamps");
-
-  /* Start scanning from now PAT offset */
-
-  while (!done) {
-    buf = NULL;
-    ret = gst_pad_pull_range (base->sinkpad, i * 50 * MPEGTS_MAX_PACKETSIZE,
-        50 * MPEGTS_MAX_PACKETSIZE, &buf);
-
-    if (ret != GST_FLOW_OK)
-      goto beach;
-
-    mpegts_packetizer_push (base->packetizer, buf);
-    done = process_section (base);
-    i++;
-  }
-  mpegts_packetizer_clear (base->packetizer);
-  done = FALSE;
-  i = 1;
-
-  *offset = base->seek_offset;
-
-  /* Search for the first PCRs */
-  ret = process_pcr (base, base->first_pat_offset, &initial, 10, TRUE);
-
-  if (ret != GST_FLOW_OK && ret != GST_FLOW_EOS) {
-    GST_WARNING ("Problem getting initial PCRs");
-    goto beach;
-  }
-
-  mpegts_packetizer_clear (base->packetizer);
-  /* Remove current program so we ensure looking for a PAT when scanning
-   * for the final PCR */
-  gst_structure_free (base->pat);
-  base->pat = NULL;
-  mpegts_base_remove_program (base, demux->current_program_number);
-  demux->program = NULL;
-
-  /* Find end position */
-  if (G_UNLIKELY (!gst_pad_peer_query_duration (base->sinkpad, GST_FORMAT_BYTES,
-              &total_bytes))) {
-    GST_WARNING_OBJECT (base, "Couldn't get upstream size in bytes");
-    mpegts_packetizer_clear (base->packetizer);
-
-    return GST_FLOW_ERROR;
-  }
-  GST_DEBUG ("Upstream is %" G_GINT64_FORMAT " bytes", total_bytes);
-
-
-  /* Let's start scanning 4000 packets from the end */
-  scan_offset = MAX (188, total_bytes - 4000 * MPEGTS_MAX_PACKETSIZE);
-
-  GST_DEBUG ("Scanning for last sync point between:%" G_GINT64_FORMAT
-      " and the end:%" G_GINT64_FORMAT, scan_offset, total_bytes);
-
-  while ((!done) && (scan_offset < total_bytes)) {
-    buf = NULL;
-    ret = gst_pad_pull_range (base->sinkpad, scan_offset,
-        50 * MPEGTS_MAX_PACKETSIZE, &buf);
-
-    if (ret != GST_FLOW_OK)
-      goto beach;
-
-    mpegts_packetizer_push (base->packetizer, buf);
-    done = process_section (base);
-    scan_offset += 50 * MPEGTS_MAX_PACKETSIZE;
-  }
-
-  mpegts_packetizer_clear (base->packetizer);
-
-  ret = process_pcr (base, scan_offset - 50 * MPEGTS_MAX_PACKETSIZE, &final,
-      10, FALSE);
-
-  if (ret != GST_FLOW_OK) {
-    GST_DEBUG ("Problem getting last PCRs");
-    goto beach;
-  }
-
-  verify_timestamps (base, &initial, &final);
-
-  demux->duration = demux->segment.duration =
-      demux->last_pcr.gsttime - demux->first_pcr.gsttime;
-  GST_DEBUG ("Done, duration:%" GST_TIME_FORMAT,
-      GST_TIME_ARGS (demux->duration));
-
-beach:
-
-  mpegts_packetizer_clear (base->packetizer);
-  /* Remove current program */
-  if (base->pat) {
-    gst_structure_free (base->pat);
-    base->pat = NULL;
-  }
-  mpegts_base_remove_program (base, demux->current_program_number);
-  demux->program = NULL;
-
-  return ret;
-}
-
-static GstFlowReturn
-process_pcr (MpegTSBase * base, guint64 initoff, TSPcrOffset * pcroffset,
-    guint numpcr, gboolean isinitial)
-{
-  GstTSDemux *demux = GST_TS_DEMUX (base);
-  GstFlowReturn ret = GST_FLOW_OK;
-  MpegTSBaseProgram *program;
-  GstBuffer *buf;
-  guint i, nbpcr = 0;
-  guint32 pcrmask, pcrpattern;
-  guint64 pcrs[50];
-  guint64 pcroffs[50];
-  GstByteReader br;
-
-  GST_DEBUG ("initoff:%" G_GUINT64_FORMAT ", numpcr:%d, isinitial:%d",
-      initoff, numpcr, isinitial);
-
-  /* Get the program */
-  program = demux->program;
-  if (G_UNLIKELY (program == NULL)) {
-    GST_DEBUG ("No program set, can not keep processing pcr");
-
-    ret = GST_FLOW_ERROR;
-    goto beach;
-  }
-
-  /* First find the first X PCR */
-  nbpcr = 0;
-  /* Mask/pattern is PID:PCR_PID, AFC&0x02 */
-  /* sync_byte (0x47)                   : 8bits => 0xff
-   * transport_error_indicator          : 1bit  ACTIVATE
-   * payload_unit_start_indicator       : 1bit  IGNORE
-   * transport_priority                 : 1bit  IGNORE
-   * PID                                : 13bit => 0x9f 0xff
-   * transport_scrambling_control       : 2bit
-   * adaptation_field_control           : 2bit
-   * continuity_counter                 : 4bit  => 0x30
-   */
-  pcrmask = 0xff9fff20;
-  pcrpattern = 0x47000020 | ((program->pcr_pid & 0x1fff) << 8);
-
-  for (i = 0; (i < 20) && (nbpcr < numpcr); i++) {
-    guint offset;
-    GstMapInfo map;
-    gsize size;
-
-    buf = NULL;
-    ret = gst_pad_pull_range (base->sinkpad,
-        initoff + i * 500 * base->packetsize, 500 * base->packetsize, &buf);
-
-    if (G_UNLIKELY (ret != GST_FLOW_OK))
-      goto beach;
-
-    gst_buffer_map (buf, &map, GST_MAP_READ);
-    size = map.size;
-
-    gst_byte_reader_init (&br, map.data, map.size);
-
-    offset = 0;
-
-  resync:
-    offset = gst_byte_reader_masked_scan_uint32 (&br, 0xff000000, 0x47000000,
-        0, base->packetsize);
-
-    if (offset == -1) {
-      gst_buffer_unmap (buf, &map);
-      continue;
-    }
-
-    while ((nbpcr < numpcr) && (size >= base->packetsize)) {
-
-      guint32 header = GST_READ_UINT32_BE (br.data + offset);
-
-      if ((header >> 24) != 0x47)
-        goto resync;
-
-      if ((header & pcrmask) != pcrpattern) {
-        /* Move offset forward by 1 packet */
-        size -= base->packetsize;
-        offset += base->packetsize;
-        continue;
-      }
-
-      /* Potential PCR */
-/*      GST_DEBUG ("offset %" G_GUINT64_FORMAT, GST_BUFFER_OFFSET (buf) + offset);
-      GST_MEMDUMP ("something", GST_BUFFER_DATA (buf) + offset, 16);*/
-      if ((*(br.data + offset + 5)) & MPEGTS_AFC_PCR_FLAG) {
-        guint64 lpcr = mpegts_packetizer_compute_pcr (br.data + offset + 6);
-
-        GST_INFO ("Found PCR %" G_GUINT64_FORMAT " %" GST_TIME_FORMAT
-            " at offset %" G_GUINT64_FORMAT, lpcr,
-            GST_TIME_ARGS (PCRTIME_TO_GSTTIME (lpcr)),
-            GST_BUFFER_OFFSET (buf) + offset);
-        pcrs[nbpcr] = lpcr;
-        pcroffs[nbpcr] = GST_BUFFER_OFFSET (buf) + offset;
-        /* Safeguard against bogus PCR (by detecting if it's the same as the
-         * previous one or wheter the difference with the previous one is
-         * greater than 10mins */
-        if (nbpcr > 1) {
-          if (pcrs[nbpcr] == pcrs[nbpcr - 1]) {
-            GST_WARNING ("Found same PCR at different offset");
-          } else if (pcrs[nbpcr] < pcrs[nbpcr - 1]) {
-            GST_WARNING ("Found PCR wraparound");
-            nbpcr += 1;
-          } else if ((pcrs[nbpcr] - pcrs[nbpcr - 1]) >
-              (guint64) 10 * 60 * 27000000) {
-            GST_WARNING ("PCR differs with previous PCR by more than 10 mins");
-          } else
-            nbpcr += 1;
-        } else
-          nbpcr += 1;
-      }
-      /* Move offset forward by 1 packet */
-      size -= base->packetsize;
-      offset += base->packetsize;
-    }
-    gst_buffer_unmap (buf, &map);
-=======
->>>>>>> d84d9894
   }
 }
 
@@ -2167,67 +1262,14 @@
         GST_TIME_ARGS (stream->pts),
         GST_TIME_ARGS (MPEGTIME_TO_GSTTIME (header.DTS)));
 
-<<<<<<< HEAD
-    GST_DEBUG_OBJECT (base,
-        "stream PTS %" GST_TIME_FORMAT " DTS %" GST_TIME_FORMAT,
-        GST_TIME_ARGS (stream->pts),
-        GST_TIME_ARGS (MPEGTIME_TO_GSTTIME (header.DTS)));
-
-    /* FIXME : This will only work if the PES header is contained
-     * at the beginning of an incoming GstBuffer */
-    /* FIXME : Handle wrap-around ? */
-    if (base->upstream_live && GST_CLOCK_TIME_IS_VALID (origts)
-        && !GST_CLOCK_TIME_IS_VALID (demux->pts_delta)) {
-      if (GST_CLOCK_TIME_IS_VALID (MPEGTIME_TO_GSTTIME (header.DTS)))
-        demux->pts_delta = MPEGTIME_TO_GSTTIME (header.DTS) - origts;
-      else
-        demux->pts_delta = stream->pts - origts;
-      GST_DEBUG_OBJECT (base, "buffer timestamp %" GST_TIME_FORMAT,
-          GST_TIME_ARGS (origts));
-      GST_DEBUG_OBJECT (base, "delta %" GST_TIME_FORMAT,
-          GST_TIME_ARGS (demux->pts_delta));
-    }
-
-    /* safe default if insufficient upstream info */
-    if (G_UNLIKELY (!GST_CLOCK_TIME_IS_VALID (base->in_gap) &&
-            GST_CLOCK_TIME_IS_VALID (base->first_buf_ts) &&
-            base->mode == BASE_MODE_PUSHING &&
-            base->segment.format == GST_FORMAT_TIME)) {
-      /* Find the earliest current PTS we're going to push */
-      GstClockTime firstpts = GST_CLOCK_TIME_NONE;
-      GList *tmp;
-
-      for (tmp = demux->program->stream_list; tmp; tmp = tmp->next) {
-        TSDemuxStream *pstream = (TSDemuxStream *) tmp->data;
-        if (!GST_CLOCK_TIME_IS_VALID (firstpts) || pstream->pts < firstpts)
-          firstpts = pstream->pts;
-      }
-=======
     {
       MpegTSPacketizer2 *packetizer = base->packetizer;
->>>>>>> d84d9894
 
       GST_BUFFER_TIMESTAMP (stream->pendingbuffers[0]) =
           mpegts_packetizer_pts_to_ts (packetizer, stream->pts);
     }
-<<<<<<< HEAD
-
-    if (!GST_CLOCK_TIME_IS_VALID (base->in_gap))
-      base->in_gap = 0;
-
-    if (base->upstream_live) {
-      if (GST_CLOCK_TIME_IS_VALID (demux->pts_delta))
-        GST_BUFFER_TIMESTAMP (buf) = stream->pts - demux->pts_delta;
-      else
-        GST_BUFFER_TIMESTAMP (buf) = GST_CLOCK_TIME_NONE;
-    } else
-      GST_BUFFER_TIMESTAMP (buf) = stream->pts + base->in_gap;
-    GST_DEBUG ("buf %" GST_TIME_FORMAT,
-        GST_TIME_ARGS (GST_BUFFER_TIMESTAMP (buf)));
-=======
     GST_DEBUG ("buf %" GST_TIME_FORMAT,
         GST_TIME_ARGS (GST_BUFFER_TIMESTAMP (stream->pendingbuffers[0])));
->>>>>>> d84d9894
   }
 
   if (header.DTS != -1)
@@ -2236,17 +1278,11 @@
   gst_buffer_unmap (buf, &map);
 
   /* Remove PES headers */
-<<<<<<< HEAD
-  GST_DEBUG ("Moving data forward  by %d bytes", header.header_size);
-  gst_buffer_resize (buf, header.header_size, map.size - header.header_size);
-=======
   GST_DEBUG ("Moving data forward  by %d bytes (packet_size:%d, have:%d)",
       header.header_size, header.packet_length,
       GST_BUFFER_SIZE (stream->pendingbuffers[0]));
   stream->expected_size = header.packet_length;
-  GST_BUFFER_DATA (stream->pendingbuffers[0]) += header.header_size;
-  GST_BUFFER_SIZE (stream->pendingbuffers[0]) -= header.header_size;
->>>>>>> d84d9894
+  gst_buffer_resize (buf, header.header_size, map.size - header.header_size);
 
   /* FIXME : responsible for switching to PENDING_PACKET_BUFFER and
    * creating the bufferlist */
@@ -2355,61 +1391,7 @@
         lowest_pts = pstream->dts;
     }
   }
-<<<<<<< HEAD
-
-  if (base->mode == BASE_MODE_PUSHING) {
-    /* FIXME : We're just ignore the upstream format for the time being */
-    /* FIXME : We should use base->segment.format and a upstream latency query
-     * to decide if we need to use live values or not */
-    GST_DEBUG ("push-based. base Segment start:%" GST_TIME_FORMAT " duration:%"
-        GST_TIME_FORMAT ", stop:%" GST_TIME_FORMAT ", time:%" GST_TIME_FORMAT,
-        GST_TIME_ARGS (base->segment.start),
-        GST_TIME_ARGS (base->segment.duration),
-        GST_TIME_ARGS (base->segment.stop), GST_TIME_ARGS (base->segment.time));
-    GST_DEBUG ("push-based. demux Segment start:%" GST_TIME_FORMAT " duration:%"
-        GST_TIME_FORMAT ", stop:%" GST_TIME_FORMAT ", time:%" GST_TIME_FORMAT,
-        GST_TIME_ARGS (demux->segment.start),
-        GST_TIME_ARGS (demux->segment.duration),
-        GST_TIME_ARGS (demux->segment.stop),
-        GST_TIME_ARGS (demux->segment.time));
-
-    GST_DEBUG ("stream pts: %" GST_TIME_FORMAT " first pts: %" GST_TIME_FORMAT,
-        GST_TIME_ARGS (stream->pts), GST_TIME_ARGS (firstpts));
-
-    if (base->segment.format == GST_FORMAT_TIME) {
-      start = base->segment.start;
-      stop = base->segment.stop;
-      if (!base->upstream_live) {
-        /* Shift the start depending on our position in the stream */
-        start += firstpts + base->in_gap - base->first_buf_ts;
-      }
-    }
-    position = start;
-  } else {
-    /* pull mode */
-    GST_DEBUG ("pull-based. Segment start:%" GST_TIME_FORMAT " duration:%"
-        GST_TIME_FORMAT ", time:%" GST_TIME_FORMAT,
-        GST_TIME_ARGS (demux->segment.start),
-        GST_TIME_ARGS (demux->segment.duration),
-        GST_TIME_ARGS (demux->segment.time));
-
-    GST_DEBUG ("firstpcr gsttime : %" GST_TIME_FORMAT,
-        GST_TIME_ARGS (demux->first_pcr.gsttime));
-
-    /* FIXME : This is not entirely correct. We should be using the PTS time
-     * realm and not the PCR one. Doesn't matter *too* much if PTS/PCR values
-     * aren't too far apart, but still.  */
-    start = demux->first_pcr.gsttime + demux->segment.start;
-    stop = demux->first_pcr.gsttime + demux->segment.duration;
-    position = demux->segment.time;
-  }
-
-  GST_DEBUG ("new segment:   start: %" GST_TIME_FORMAT " stop: %"
-      GST_TIME_FORMAT " time: %" GST_TIME_FORMAT, GST_TIME_ARGS (start),
-      GST_TIME_ARGS (stop), GST_TIME_ARGS (position));
-
-  newsegmentevent = gst_event_new_segment (&demux->segment);
-=======
+
   if (GST_CLOCK_TIME_IS_VALID (lowest_pts))
     firstts = mpegts_packetizer_pts_to_ts (base->packetizer, lowest_pts);
   GST_DEBUG ("lowest_pts %" G_GUINT64_FORMAT " => clocktime %" GST_TIME_FORMAT,
@@ -2421,10 +1403,7 @@
     if (demux->segment.format == GST_FORMAT_TIME) {
       GST_DEBUG ("Re-using segment " SEGMENT_FORMAT,
           SEGMENT_ARGS (demux->segment));
-      demux->update_segment =
-          gst_event_new_new_segment_full (TRUE, demux->segment.rate,
-          demux->segment.applied_rate, GST_FORMAT_TIME, demux->segment.start,
-          firstts, demux->segment.time);
+      demux->update_segment = gst_event_new_segment (&demux->segment);
       GST_EVENT_SRC (demux->update_segment) = gst_object_ref (demux);
     }
     demux->calculate_update_segment = FALSE;
@@ -2433,12 +1412,9 @@
   if (!demux->segment_event) {
     GST_DEBUG ("Calculating actual segment");
     /* FIXME : Set proper values */
-    demux->segment_event =
-        gst_event_new_new_segment_full (FALSE, 1.0, 1.0, GST_FORMAT_TIME,
-        firstts, GST_CLOCK_TIME_NONE, firstts);
+    demux->segment_event = gst_event_new_segment (&demux->segment);
     GST_EVENT_SRC (demux->segment_event) = gst_object_ref (demux);
   }
->>>>>>> d84d9894
 
 push_new_segment:
   if (demux->update_segment) {
@@ -2462,14 +1438,9 @@
   GstFlowReturn res = GST_FLOW_OK;
   GList *tmp;
   MpegTSBaseStream *bs = (MpegTSBaseStream *) stream;
-<<<<<<< HEAD
-  GstBuffer *buf;
-  GstClockTime ts;
-=======
   /* MpegTSBase *base = (MpegTSBase*) demux; */
   GstBuffer *firstbuffer = NULL;
   MpegTSPacketizer2 *packetizer = MPEG_TS_BASE_PACKETIZER (demux);
->>>>>>> d84d9894
 
   GST_DEBUG_OBJECT (stream->pad,
       "stream:%p, pid:0x%04x stream_type:%d state:%d", stream, bs->pid,
@@ -2502,12 +1473,7 @@
     calculate_and_push_newsegment (demux, stream);
 
   /* We have a confirmed buffer, let's push it out */
-<<<<<<< HEAD
-  GST_LOG ("Putting pending data into GstBufferList");
-
-=======
-  GST_LOG_OBJECT (stream->pad, "Putting pending data into GstBufferList");
->>>>>>> d84d9894
+  GST_LOG_OBJECT (stream->pad, "Putting pending data into buffer list");
   stream->currentlist = g_list_reverse (stream->currentlist);
   buf = (GstBuffer *) stream->currentlist->data;
 
@@ -2528,12 +1494,6 @@
     buf = gst_buffer_append (buf, (GstBuffer *) tmp->data);
   }
 
-<<<<<<< HEAD
-  GST_BUFFER_TIMESTAMP (buf) = ts;
-  GST_DEBUG_OBJECT (stream->pad,
-      "Pushing buffer with timestamp: %" GST_TIME_FORMAT,
-      GST_TIME_ARGS (GST_BUFFER_TIMESTAMP (buf)));
-=======
   firstbuffer = gst_buffer_list_get (stream->current, 0, 0);
 
   GST_DEBUG_OBJECT (stream->pad, "stream->pts %" GST_TIME_FORMAT,
@@ -2546,7 +1506,6 @@
   GST_DEBUG_OBJECT (stream->pad,
       "Pushing buffer list with timestamp: %" GST_TIME_FORMAT,
       GST_TIME_ARGS (GST_BUFFER_TIMESTAMP (firstbuffer)));
->>>>>>> d84d9894
 
   res = gst_pad_push (stream->pad, buf);
   GST_DEBUG_OBJECT (stream->pad, "Returned %s", gst_flow_get_name (res));
@@ -2559,15 +1518,9 @@
   stream->state = PENDING_PACKET_EMPTY;
   memset (stream->pendingbuffers, 0, TS_MAX_PENDING_BUFFERS);
   stream->nbpending = 0;
-<<<<<<< HEAD
-  if (stream->currentlist)
-    g_list_free (stream->currentlist);
-  stream->currentlist = NULL;
-=======
   stream->current = NULL;
   stream->expected_size = 0;
   stream->current_size = 0;
->>>>>>> d84d9894
 
   return res;
 }
