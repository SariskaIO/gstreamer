--- conflicted
+++ resolved
@@ -2293,13 +2293,10 @@
     packet->buffer = gst_adapter_take_buffer (packetizer->adapter,
         packetizer->packet_size);
 
-<<<<<<< HEAD
     gst_buffer_map (packet->buffer, &packet->bufmap, GST_MAP_READ);
 
     bufdata = packet->data_start = packet->bufmap.data;
 
-=======
->>>>>>> 2ce709cf
     /* M2TS packets don't start with the sync byte, all other variants do */
     if (packetizer->packet_size == MPEGTS_M2TS_PACKETSIZE)
       packet->data_start += 4;
