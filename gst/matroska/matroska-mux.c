--- conflicted
+++ resolved
@@ -581,9 +581,9 @@
  * Release resources of a matroska collect pad.
  */
 static void
-gst_matroska_pad_free (GstMatroskaPad * collect_pad)
-{
-  gst_matroska_pad_reset (collect_pad, TRUE);
+gst_matroska_pad_free (GstPad * collect_pad)
+{
+  gst_matroska_pad_reset ((GstMatroskaPad *) collect_pad, TRUE);
 }
 
 
@@ -1981,13 +1981,8 @@
 
   gst_matroskamux_pad_init (newpad);
   collect_pad = (GstMatroskaPad *)
-<<<<<<< HEAD
-      gst_collect_pads_add_pad (mux->collect, newpad,
+      gst_collect_pads_add_pad (mux->collect, GST_PAD (newpad),
       sizeof (GstMatroskaPad),
-=======
-      gst_collect_pads_add_pad_full (mux->collect, GST_PAD (newpad),
-      sizeof (GstMatroskamuxPad),
->>>>>>> f18f2389
       (GstCollectDataDestroyNotify) gst_matroska_pad_free);
 
   collect_pad->track = context;
@@ -2005,15 +2000,9 @@
   gst_pad_set_event_function (GST_PAD (newpad),
       GST_DEBUG_FUNCPTR (gst_matroska_mux_handle_sink_event));
 
-<<<<<<< HEAD
   collect_pad->capsfunc = capsfunc;
-  gst_pad_set_active (newpad, TRUE);
-  if (!gst_element_add_pad (element, newpad))
-=======
-  gst_pad_set_setcaps_function (GST_PAD (newpad), setcapsfunc);
   gst_pad_set_active (GST_PAD (newpad), TRUE);
   if (!gst_element_add_pad (element, GST_PAD (newpad)))
->>>>>>> f18f2389
     goto pad_add_failed;
 
   mux->num_streams++;
