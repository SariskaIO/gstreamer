/* GStreamer
 * Copyright (C) 1999,2000 Erik Walthinsen <omega@cse.ogi.edu>
 *                    2000 Wim Taymans <wtay@chello.be>
 *
 * gst.c: Initialization and non-pipeline operations
 *
 * This library is free software; you can redistribute it and/or
 * modify it under the terms of the GNU Library General Public
 * License as published by the Free Software Foundation; either
 * version 2 of the License, or (at your option) any later version.
 *
 * This library is distributed in the hope that it will be useful,
 * but WITHOUT ANY WARRANTY; without even the implied warranty of
 * MERCHANTABILITY or FITNESS FOR A PARTICULAR PURPOSE.  See the GNU
 * Library General Public License for more details.
 *
 * You should have received a copy of the GNU Library General Public
 * License along with this library; if not, write to the
 * Free Software Foundation, Inc., 59 Temple Place - Suite 330,
 * Boston, MA 02111-1307, USA.
 */

/**
 * SECTION:gst
 * @short_description: Media library supporting arbitrary formats and filter
 *                     graphs.
 *
 * GStreamer is a framework for constructing graphs of various filters
 * (termed elements here) that will handle streaming media.  Any discreet
 * (packetizable) media type is supported, with provisions for automatically
 * determining source type.  Formatting/framing information is provided with
 * a powerful negotiation framework.  Plugins are heavily used to provide for
 * all elements, allowing one to construct plugins outside of the GST
 * library, even released binary-only if license require (please don't).
 * GStreamer covers a wide range of use cases including: playback, recording,
 * editing, serving streams, voice over ip and video calls.
 *
 * The <application>GStreamer</application> library should be initialized with
 * gst_init() before it can be used. You should pass pointers to the main argc
 * and argv variables so that GStreamer can process its own command line
 * options, as shown in the following example.
 *
 * <example>
 * <title>Initializing the gstreamer library</title>
 * <programlisting language="c">
 * int
 * main (int argc, char *argv[])
 * {
 *   // initialize the GStreamer library
 *   gst_init (&amp;argc, &amp;argv);
 *   ...
 * }
 * </programlisting>
 * </example>
 *
 * It's allowed to pass two NULL pointers to gst_init() in case you don't want
 * to pass the command line args to GStreamer.
 *
 * You can also use GOption to initialize your own parameters as shown in
 * the next code fragment:
 * <example>
 * <title>Initializing own parameters when initializing gstreamer</title>
 * <programlisting>
 * static gboolean stats = FALSE;
 * ...
 * int
 * main (int argc, char *argv[])
 * {
 *  GOptionEntry options[] = {
 *   {"tags", 't', 0, G_OPTION_ARG_NONE, &amp;tags,
 *       N_("Output tags (also known as metadata)"), NULL},
 *   {NULL}
 *  };
 *  // must initialise the threading system before using any other GLib funtion
 *  if (!g_thread_supported ())
 *    g_thread_init (NULL);
 *  ctx = g_option_context_new ("[ADDITIONAL ARGUMENTS]");
 *  g_option_context_add_main_entries (ctx, options, GETTEXT_PACKAGE);
 *  g_option_context_add_group (ctx, gst_init_get_option_group ());
 *  if (!g_option_context_parse (ctx, &amp;argc, &amp;argv, &amp;err)) {
 *    g_print ("Error initializing: &percnt;s\n", GST_STR_NULL (err->message));
 *    exit (1);
 *  }
 *  g_option_context_free (ctx);
 * ...
 * }
 * </programlisting>
 * </example>
 *
 * Use gst_version() to query the library version at runtime or use the
 * GST_VERSION_* macros to find the version at compile time. Optionally
 * gst_version_string() returns a printable string.
 *
 * The gst_deinit() call is used to clean up all internal resources used
 * by <application>GStreamer</application>. It is mostly used in unit tests 
 * to check for leaks.
 *
 * Last reviewed on 2006-08-11 (0.10.10)
 */

#include "gst_private.h"
#include "gstconfig.h"
#include <stdlib.h>
#include <stdio.h>
#include <sys/types.h>
#ifdef HAVE_SYS_UTSNAME_H
#include <sys/utsname.h>
#endif
#ifdef HAVE_UNISTD_H
#include <unistd.h>
#endif
#ifdef G_OS_WIN32
#define WIN32_LEAN_AND_MEAN     /* prevents from including too many things */
#include <windows.h>            /* GetStdHandle, windows console */
#endif

#include "gst-i18n-lib.h"
#include <locale.h>             /* for LC_ALL */

#include "gst.h"
#include "gsttrace.h"

#define GST_CAT_DEFAULT GST_CAT_GST_INIT

#define MAX_PATH_SPLIT  16
#define GST_PLUGIN_SEPARATOR ","

static gboolean gst_initialized = FALSE;
static gboolean gst_deinitialized = FALSE;

#ifdef G_OS_WIN32
HMODULE _priv_gst_dll_handle = NULL;
#endif

#ifndef GST_DISABLE_REGISTRY
GList *_priv_gst_plugin_paths = NULL;   /* for delayed processing in post_init */

extern gboolean _priv_gst_disable_registry_update;
#endif

#ifndef GST_DISABLE_GST_DEBUG
extern const gchar *priv_gst_dump_dot_dir;
#endif

/* defaults */

/* set to TRUE when segfaults need to be left as is */
static gboolean _gst_disable_segtrap = FALSE;

static gboolean init_pre (GOptionContext * context, GOptionGroup * group,
    gpointer data, GError ** error);
static gboolean init_post (GOptionContext * context, GOptionGroup * group,
    gpointer data, GError ** error);
#ifndef GST_DISABLE_OPTION_PARSING
static gboolean parse_goption_arg (const gchar * s_opt,
    const gchar * arg, gpointer data, GError ** err);
#endif

GSList *_priv_gst_preload_plugins = NULL;

const gchar g_log_domain_gstreamer[] = "GStreamer";

static void
debug_log_handler (const gchar * log_domain,
    GLogLevelFlags log_level, const gchar * message, gpointer user_data)
{
  g_log_default_handler (log_domain, log_level, message, user_data);
  /* FIXME: do we still need this ? fatal errors these days are all
   * other than core errors */
  /* g_on_error_query (NULL); */
}

enum
{
  ARG_VERSION = 1,
  ARG_FATAL_WARNINGS,
#ifndef GST_DISABLE_GST_DEBUG
  ARG_DEBUG_LEVEL,
  ARG_DEBUG,
  ARG_DEBUG_DISABLE,
  ARG_DEBUG_NO_COLOR,
  ARG_DEBUG_HELP,
#endif
  ARG_PLUGIN_SPEW,
  ARG_PLUGIN_PATH,
  ARG_PLUGIN_LOAD,
  ARG_SEGTRAP_DISABLE,
  ARG_REGISTRY_UPDATE_DISABLE,
  ARG_REGISTRY_FORK_DISABLE
};

/* debug-spec ::= category-spec [, category-spec]*
 * category-spec ::= category:val | val
 * category ::= [^:]+
 * val ::= [0-5]
 */

#ifndef NUL
#define NUL '\0'
#endif

#ifndef GST_DISABLE_GST_DEBUG
static gboolean
parse_debug_category (gchar * str, const gchar ** category)
{
  if (!str)
    return FALSE;

  /* works in place */
  g_strstrip (str);

  if (str[0] != NUL) {
    *category = str;
    return TRUE;
  }

  return FALSE;
}

static gboolean
parse_debug_level (gchar * str, GstDebugLevel * level)
{
  if (!str)
    return FALSE;

  /* works in place */
  g_strstrip (str);

  if (str[0] != NUL && str[1] == NUL
      && str[0] >= '0' && str[0] < '0' + GST_LEVEL_COUNT) {
    *level = (GstDebugLevel) (str[0] - '0');
    return TRUE;
  }

  return FALSE;
}

static void
parse_debug_list (const gchar * list)
{
  gchar **split;
  gchar **walk;

  g_assert (list);

  split = g_strsplit (list, ",", 0);

  for (walk = split; *walk; walk++) {
    if (strchr (*walk, ':')) {
      gchar **values = g_strsplit (*walk, ":", 2);

      if (values[0] && values[1]) {
        GstDebugLevel level;
        const gchar *category;

        if (parse_debug_category (values[0], &category)
            && parse_debug_level (values[1], &level))
          gst_debug_set_threshold_for_name (category, level);
      }

      g_strfreev (values);
    } else {
      GstDebugLevel level;

      if (parse_debug_level (*walk, &level))
        gst_debug_set_default_threshold (level);
    }
  }

  g_strfreev (split);
}
#endif

#ifdef G_OS_WIN32
BOOL WINAPI DllMain (HINSTANCE hinstDLL, DWORD fdwReason, LPVOID lpvReserved);
BOOL WINAPI
DllMain (HINSTANCE hinstDLL, DWORD fdwReason, LPVOID lpvReserved)
{
  if (fdwReason == DLL_PROCESS_ATTACH)
    _priv_gst_dll_handle = (HMODULE) hinstDLL;
  return TRUE;
}

#endif

/**
 * gst_init_get_option_group: (skip)
 *
 * Returns a #GOptionGroup with GStreamer's argument specifications. The
 * group is set up to use standard GOption callbacks, so when using this
 * group in combination with GOption parsing methods, all argument parsing
 * and initialization is automated.
 *
 * This function is useful if you want to integrate GStreamer with other
 * libraries that use GOption (see g_option_context_add_group() ).
 *
 * If you use this function, you should make sure you initialise the GLib
 * threading system as one of the very first things in your program
 * (see the example at the beginning of this section).
 *
 * Returns: (transfer full): a pointer to GStreamer's option group.
 */

GOptionGroup *
gst_init_get_option_group (void)
{
#ifndef GST_DISABLE_OPTION_PARSING
  GOptionGroup *group;
  static const GOptionEntry gst_args[] = {
    {"gst-version", 0, G_OPTION_FLAG_NO_ARG, G_OPTION_ARG_CALLBACK,
        (gpointer) parse_goption_arg, N_("Print the GStreamer version"), NULL},
    {"gst-fatal-warnings", 0, G_OPTION_FLAG_NO_ARG, G_OPTION_ARG_CALLBACK,
        (gpointer) parse_goption_arg, N_("Make all warnings fatal"), NULL},
#ifndef GST_DISABLE_GST_DEBUG
    {"gst-debug-help", 0, G_OPTION_FLAG_NO_ARG, G_OPTION_ARG_CALLBACK,
          (gpointer) parse_goption_arg,
          N_("Print available debug categories and exit"),
        NULL},
    {"gst-debug-level", 0, 0, G_OPTION_ARG_CALLBACK,
          (gpointer) parse_goption_arg,
          N_("Default debug level from 1 (only error) to 5 (anything) or "
              "0 for no output"),
        N_("LEVEL")},
    {"gst-debug", 0, 0, G_OPTION_ARG_CALLBACK, (gpointer) parse_goption_arg,
          N_("Comma-separated list of category_name:level pairs to set "
              "specific levels for the individual categories. Example: "
              "GST_AUTOPLUG:5,GST_ELEMENT_*:3"),
        N_("LIST")},
    {"gst-debug-no-color", 0, G_OPTION_FLAG_NO_ARG, G_OPTION_ARG_CALLBACK,
          (gpointer) parse_goption_arg, N_("Disable colored debugging output"),
        NULL},
    {"gst-debug-disable", 0, G_OPTION_FLAG_NO_ARG, G_OPTION_ARG_CALLBACK,
        (gpointer) parse_goption_arg, N_("Disable debugging"), NULL},
#endif
    {"gst-plugin-spew", 0, G_OPTION_FLAG_NO_ARG, G_OPTION_ARG_CALLBACK,
          (gpointer) parse_goption_arg,
          N_("Enable verbose plugin loading diagnostics"),
        NULL},
    {"gst-plugin-path", 0, 0, G_OPTION_ARG_CALLBACK,
          (gpointer) parse_goption_arg,
        N_("Colon-separated paths containing plugins"), N_("PATHS")},
    {"gst-plugin-load", 0, 0, G_OPTION_ARG_CALLBACK,
          (gpointer) parse_goption_arg,
          N_("Comma-separated list of plugins to preload in addition to the "
              "list stored in environment variable GST_PLUGIN_PATH"),
        N_("PLUGINS")},
    {"gst-disable-segtrap", 0, G_OPTION_FLAG_NO_ARG, G_OPTION_ARG_CALLBACK,
          (gpointer) parse_goption_arg,
          N_("Disable trapping of segmentation faults during plugin loading"),
        NULL},
    {"gst-disable-registry-update", 0, G_OPTION_FLAG_NO_ARG,
          G_OPTION_ARG_CALLBACK,
          (gpointer) parse_goption_arg,
          N_("Disable updating the registry"),
        NULL},
    {"gst-disable-registry-fork", 0, G_OPTION_FLAG_NO_ARG,
          G_OPTION_ARG_CALLBACK,
          (gpointer) parse_goption_arg,
          N_("Disable spawning a helper process while scanning the registry"),
        NULL},
    {NULL}
  };

  group = g_option_group_new ("gst", _("GStreamer Options"),
      _("Show GStreamer Options"), NULL, NULL);
  g_option_group_set_parse_hooks (group, (GOptionParseFunc) init_pre,
      (GOptionParseFunc) init_post);

  g_option_group_add_entries (group, gst_args);
  g_option_group_set_translation_domain (group, GETTEXT_PACKAGE);

  return group;
#else
  return NULL;
#endif
}

/**
 * gst_init_check:
 * @argc: (inout) (allow-none): pointer to application's argc
 * @argv: (inout) (array length=argc) (allow-none): pointer to application's argv
 * @err: pointer to a #GError to which a message will be posted on error
 *
 * Initializes the GStreamer library, setting up internal path lists,
 * registering built-in elements, and loading standard plugins.
 *
 * This function will return %FALSE if GStreamer could not be initialized
 * for some reason.  If you want your program to fail fatally,
 * use gst_init() instead.
 *
 * This function should be called before calling any other GLib functions. If
 * this is not an option, your program must initialise the GLib thread system
 * using g_thread_init() before any other GLib functions are called.
 *
 * Returns: %TRUE if GStreamer could be initialized.
 */
gboolean
gst_init_check (int *argc, char **argv[], GError ** err)
{
#ifndef GST_DISABLE_OPTION_PARSING
  GOptionGroup *group;
  GOptionContext *ctx;
#endif
  gboolean res;

  if (gst_initialized) {
    GST_DEBUG ("already initialized gst");
    return TRUE;
  }
#ifndef GST_DISABLE_OPTION_PARSING
  ctx = g_option_context_new ("- GStreamer initialization");
  g_option_context_set_ignore_unknown_options (ctx, TRUE);
  group = gst_init_get_option_group ();
  g_option_context_add_group (ctx, group);
  res = g_option_context_parse (ctx, argc, argv, err);
  g_option_context_free (ctx);
#else
  init_pre (NULL, NULL, NULL, NULL);
  init_post (NULL, NULL, NULL, NULL);
  res = TRUE;
#endif

  gst_initialized = res;

  if (res) {
    GST_INFO ("initialized GStreamer successfully");
  } else {
    GST_INFO ("failed to initialize GStreamer");
  }

  return res;
}

/**
 * gst_init:
 * @argc: (inout) (allow-none): pointer to application's argc
 * @argv: (inout) (array length=argc) (allow-none): pointer to application's argv
 *
 * Initializes the GStreamer library, setting up internal path lists,
 * registering built-in elements, and loading standard plugins.
 *
 * Unless the plugin registry is disabled at compile time, the registry will be
 * loaded. By default this will also check if the registry cache needs to be
 * updated and rescan all plugins if needed. See gst_update_registry() for
 * details and section
 * <link linkend="gst-running">Running GStreamer Applications</link>
 * for how to disable automatic registry updates.
 *
 * This function should be called before calling any other GLib functions. If
 * this is not an option, your program must initialise the GLib thread system
 * using g_thread_init() before any other GLib functions are called.
 *
 * <note><para>
 * This function will terminate your program if it was unable to initialize
 * GStreamer for some reason.  If you want your program to fall back,
 * use gst_init_check() instead.
 * </para></note>
 *
 * WARNING: This function does not work in the same way as corresponding
 * functions in other glib-style libraries, such as gtk_init().  In
 * particular, unknown command line options cause this function to
 * abort program execution.
 */
void
gst_init (int *argc, char **argv[])
{
  GError *err = NULL;

  if (!gst_init_check (argc, argv, &err)) {
    g_print ("Could not initialize GStreamer: %s\n",
        err ? err->message : "unknown error occurred");
    if (err) {
      g_error_free (err);
    }
    exit (1);
  }
}

/**
 * gst_is_initialized:
 *
 * Use this function to check if GStreamer has been initialized with gst_init()
 * or gst_init_check().
 *
 * Returns: TRUE if initialization has been done, FALSE otherwise.
 *
 * Since: 0.10.31
 */
gboolean
gst_is_initialized (void)
{
  return gst_initialized;
}

#ifndef GST_DISABLE_REGISTRY
static void
add_path_func (gpointer data, gpointer user_data)
{
  GST_INFO ("Adding plugin path: \"%s\", will scan later", (gchar *) data);
  _priv_gst_plugin_paths =
      g_list_append (_priv_gst_plugin_paths, g_strdup (data));
}
#endif

#ifndef GST_DISABLE_OPTION_PARSING
static void
prepare_for_load_plugin_func (gpointer data, gpointer user_data)
{
  _priv_gst_preload_plugins =
      g_slist_prepend (_priv_gst_preload_plugins, g_strdup (data));
}
#endif

#ifndef GST_DISABLE_OPTION_PARSING
static void
split_and_iterate (const gchar * stringlist, const gchar * separator,
    GFunc iterator, gpointer user_data)
{
  gchar **strings;
  gint j = 0;
  gchar *lastlist = g_strdup (stringlist);

  while (lastlist) {
    strings = g_strsplit (lastlist, separator, MAX_PATH_SPLIT);
    g_free (lastlist);
    lastlist = NULL;

    while (strings[j]) {
      iterator (strings[j], user_data);
      if (++j == MAX_PATH_SPLIT) {
        lastlist = g_strdup (strings[j]);
        j = 0;
        break;
      }
    }
    g_strfreev (strings);
  }
}
#endif

/* we have no fail cases yet, but maybe in the future */
static gboolean
init_pre (GOptionContext * context, GOptionGroup * group, gpointer data,
    GError ** error)
{
  if (gst_initialized) {
    GST_DEBUG ("already initialized");
    return TRUE;
  }

  g_type_init ();

#ifndef GST_DISABLE_GST_DEBUG
  _priv_gst_debug_init ();
#endif

#ifdef ENABLE_NLS
  setlocale (LC_ALL, "");
  bindtextdomain (GETTEXT_PACKAGE, LOCALEDIR);
  bind_textdomain_codeset (GETTEXT_PACKAGE, "UTF-8");
#endif /* ENABLE_NLS */

#ifndef GST_DISABLE_GST_DEBUG
  {
    const gchar *debug_list;

    if (g_getenv ("GST_DEBUG_NO_COLOR") != NULL)
      gst_debug_set_colored (FALSE);

    debug_list = g_getenv ("GST_DEBUG");
    if (debug_list) {
      parse_debug_list (debug_list);
    }
  }

  priv_gst_dump_dot_dir = g_getenv ("GST_DEBUG_DUMP_DOT_DIR");
#endif
  /* This is the earliest we can make stuff show up in the logs.
   * So give some useful info about GStreamer here */
  GST_INFO ("Initializing GStreamer Core Library version %s", VERSION);
  GST_INFO ("Using library installed in %s", LIBDIR);

  /* Print some basic system details if possible (OS/architecture) */
#ifdef HAVE_SYS_UTSNAME_H
  {
    struct utsname sys_details;

    if (uname (&sys_details) == 0) {
      GST_INFO ("%s %s %s %s %s", sys_details.sysname,
          sys_details.nodename, sys_details.release, sys_details.version,
          sys_details.machine);
    }
  }
#endif

  return TRUE;
}

static gboolean
gst_register_core_elements (GstPlugin * plugin)
{
  /* register some standard builtin types */
  if (!gst_element_register (plugin, "bin", GST_RANK_PRIMARY,
          GST_TYPE_BIN) ||
      !gst_element_register (plugin, "pipeline", GST_RANK_PRIMARY,
          GST_TYPE_PIPELINE)
      )
    g_assert_not_reached ();

  return TRUE;
}

/*
 * this bit handles:
 * - initalization of threads if we use them
 * - log handler
 * - initial output
 * - initializes gst_format
 * - registers a bunch of types for gst_objects
 *
 * - we don't have cases yet where this fails, but in the future
 *   we might and then it's nice to be able to return that
 */
static gboolean
init_post (GOptionContext * context, GOptionGroup * group, gpointer data,
    GError ** error)
{
  GLogLevelFlags llf;

  if (gst_initialized) {
    GST_DEBUG ("already initialized");
    return TRUE;
  }

  llf = G_LOG_LEVEL_CRITICAL | G_LOG_LEVEL_ERROR | G_LOG_FLAG_FATAL;
  g_log_set_handler (g_log_domain_gstreamer, llf, debug_log_handler, NULL);

  _priv_gst_alloc_trace_initialize ();

  _priv_gst_mini_object_initialize ();
  _priv_gst_quarks_initialize ();
  _priv_gst_memory_initialize ();
  _priv_gst_format_initialize ();
  _priv_gst_query_initialize ();
  _priv_gst_structure_initialize ();
  _priv_gst_caps_initialize ();
  _priv_gst_meta_initialize ();

  g_type_class_ref (gst_object_get_type ());
  g_type_class_ref (gst_pad_get_type ());
  g_type_class_ref (gst_element_factory_get_type ());
  g_type_class_ref (gst_element_get_type ());
  g_type_class_ref (gst_type_find_factory_get_type ());
  g_type_class_ref (gst_bin_get_type ());
  g_type_class_ref (gst_bus_get_type ());
  g_type_class_ref (gst_task_get_type ());
  g_type_class_ref (gst_clock_get_type ());

  gst_uri_handler_get_type ();

  g_type_class_ref (gst_object_flags_get_type ());
  g_type_class_ref (gst_bin_flags_get_type ());
  g_type_class_ref (gst_buffer_flags_get_type ());
  g_type_class_ref (gst_buffer_copy_flags_get_type ());
  g_type_class_ref (gst_bus_flags_get_type ());
  g_type_class_ref (gst_bus_sync_reply_get_type ());
  g_type_class_ref (gst_caps_flags_get_type ());
  g_type_class_ref (gst_clock_return_get_type ());
  g_type_class_ref (gst_clock_entry_type_get_type ());
  g_type_class_ref (gst_clock_flags_get_type ());
  g_type_class_ref (gst_clock_type_get_type ());
  g_type_class_ref (gst_debug_graph_details_get_type ());
  g_type_class_ref (gst_state_get_type ());
  g_type_class_ref (gst_state_change_return_get_type ());
  g_type_class_ref (gst_state_change_get_type ());
  g_type_class_ref (gst_element_flags_get_type ());
  g_type_class_ref (gst_core_error_get_type ());
  g_type_class_ref (gst_library_error_get_type ());
  g_type_class_ref (gst_resource_error_get_type ());
  g_type_class_ref (gst_stream_error_get_type ());
  g_type_class_ref (gst_event_type_flags_get_type ());
  g_type_class_ref (gst_event_type_get_type ());
  g_type_class_ref (gst_seek_type_get_type ());
  g_type_class_ref (gst_seek_flags_get_type ());
  g_type_class_ref (gst_stream_config_flags_get_type ());
  g_type_class_ref (gst_qos_type_get_type ());
  g_type_class_ref (gst_format_get_type ());
  g_type_class_ref (gst_debug_level_get_type ());
  g_type_class_ref (gst_debug_color_flags_get_type ());
  g_type_class_ref (gst_iterator_result_get_type ());
  g_type_class_ref (gst_iterator_item_get_type ());
  g_type_class_ref (gst_message_type_get_type ());
  g_type_class_ref (gst_mini_object_flags_get_type ());
  g_type_class_ref (gst_pad_link_return_get_type ());
  g_type_class_ref (gst_pad_link_check_get_type ());
  g_type_class_ref (gst_flow_return_get_type ());
  g_type_class_ref (gst_pad_mode_get_type ());
  g_type_class_ref (gst_pad_direction_get_type ());
  g_type_class_ref (gst_pad_flags_get_type ());
  g_type_class_ref (gst_pad_presence_get_type ());
  g_type_class_ref (gst_pad_template_flags_get_type ());
  g_type_class_ref (gst_pipeline_flags_get_type ());
  g_type_class_ref (gst_plugin_error_get_type ());
  g_type_class_ref (gst_plugin_flags_get_type ());
  g_type_class_ref (gst_plugin_dependency_flags_get_type ());
  g_type_class_ref (gst_rank_get_type ());
  g_type_class_ref (gst_query_type_flags_get_type ());
  g_type_class_ref (gst_query_type_get_type ());
  g_type_class_ref (gst_buffering_mode_get_type ());
  g_type_class_ref (gst_stream_status_type_get_type ());
  g_type_class_ref (gst_structure_change_type_get_type ());
  g_type_class_ref (gst_tag_merge_mode_get_type ());
  g_type_class_ref (gst_tag_flag_get_type ());
  g_type_class_ref (gst_task_pool_get_type ());
  g_type_class_ref (gst_task_state_get_type ());
  g_type_class_ref (gst_type_find_probability_get_type ());
  g_type_class_ref (gst_uri_error_get_type ());
  g_type_class_ref (gst_uri_type_get_type ());
  g_type_class_ref (gst_parse_error_get_type ());
  g_type_class_ref (gst_parse_flags_get_type ());
  g_type_class_ref (gst_search_mode_get_type ());
  g_type_class_ref (gst_progress_type_get_type ());
  g_type_class_ref (gst_buffer_pool_acquire_flags_get_type ());
  g_type_class_ref (gst_memory_flags_get_type ());
  g_type_class_ref (gst_map_flags_get_type ());
  g_type_class_ref (gst_caps_intersect_mode_get_type ());
  g_type_class_ref (gst_pad_probe_type_get_type ());
  g_type_class_ref (gst_pad_probe_return_get_type ());
  g_type_class_ref (gst_segment_flags_get_type ());
  g_type_class_ref (gst_scheduling_flags_get_type ());
  g_type_class_ref (gst_meta_flags_get_type ());

  g_type_class_ref (gst_control_binding_get_type ());
  g_type_class_ref (gst_control_source_get_type ());

  _priv_gst_event_initialize ();
  _priv_gst_buffer_initialize ();
  _priv_gst_message_initialize ();
  _priv_gst_buffer_list_initialize ();
  _priv_gst_sample_initialize ();
  _priv_gst_value_initialize ();
  g_type_class_ref (gst_param_spec_fraction_get_type ());
<<<<<<< HEAD
  _priv_gst_tag_initialize ();
=======
  gst_caps_get_type ();
  _gst_event_initialize ();
  _gst_buffer_initialize ();
  _gst_buffer_list_initialize ();
  gst_buffer_list_iterator_get_type ();
  _gst_message_initialize ();
  _gst_tag_initialize ();
  _gst_toc_initialize ();
>>>>>>> ea9cc8c8
  gst_parse_context_get_type ();

  _priv_gst_plugin_initialize ();

  /* register core plugins */
  gst_plugin_register_static (GST_VERSION_MAJOR, GST_VERSION_MINOR,
      "staticelements", "core elements linked into the GStreamer library",
      gst_register_core_elements, VERSION, GST_LICENSE, PACKAGE,
      GST_PACKAGE_NAME, GST_PACKAGE_ORIGIN);

  /*
   * Any errors happening below this point are non-fatal, we therefore mark
   * gstreamer as being initialized, since it is the case from a plugin point of
   * view.
   *
   * If anything fails, it will be put back to FALSE in gst_init_check().
   * This allows some special plugins that would call gst_init() to not cause a
   * looping effect (i.e. initializing GStreamer twice).
   */
  gst_initialized = TRUE;

  if (!gst_update_registry ())
    return FALSE;

  GST_INFO ("GLib runtime version: %d.%d.%d", glib_major_version,
      glib_minor_version, glib_micro_version);
  GST_INFO ("GLib headers version: %d.%d.%d", GLIB_MAJOR_VERSION,
      GLIB_MINOR_VERSION, GLIB_MICRO_VERSION);

  return TRUE;
}

#ifndef GST_DISABLE_GST_DEBUG
static gboolean
select_all (GstPlugin * plugin, gpointer user_data)
{
  return TRUE;
}

static gint
sort_by_category_name (gconstpointer a, gconstpointer b)
{
  return strcmp (gst_debug_category_get_name ((GstDebugCategory *) a),
      gst_debug_category_get_name ((GstDebugCategory *) b));
}

static void
gst_debug_help (void)
{
  GSList *list, *walk;
  GList *list2, *g;

  /* Need to ensure the registry is loaded to get debug categories */
  if (!init_post (NULL, NULL, NULL, NULL))
    exit (1);

  list2 = gst_registry_plugin_filter (gst_registry_get (),
      select_all, FALSE, NULL);

  /* FIXME this is gross.  why don't debug have categories PluginFeatures? */
  for (g = list2; g; g = g_list_next (g)) {
    GstPlugin *plugin = GST_PLUGIN_CAST (g->data);

    gst_plugin_load (plugin);
  }
  g_list_free (list2);

  list = gst_debug_get_all_categories ();
  walk = list = g_slist_sort (list, sort_by_category_name);

  g_print ("\n");
  g_print ("name                  level    description\n");
  g_print ("---------------------+--------+--------------------------------\n");

  while (walk) {
    GstDebugCategory *cat = (GstDebugCategory *) walk->data;

    if (gst_debug_is_colored ()) {
#ifdef G_OS_WIN32
      gint color = gst_debug_construct_win_color (cat->color);
      const gint clear = FOREGROUND_RED | FOREGROUND_GREEN | FOREGROUND_BLUE;

      SetConsoleTextAttribute (GetStdHandle (STD_OUTPUT_HANDLE), color);
      g_print ("%-20s", gst_debug_category_get_name (cat));
      SetConsoleTextAttribute (GetStdHandle (STD_OUTPUT_HANDLE), clear);
      g_print (" %1d %s ", gst_debug_category_get_threshold (cat),
          gst_debug_level_get_name (gst_debug_category_get_threshold (cat)));
      SetConsoleTextAttribute (GetStdHandle (STD_OUTPUT_HANDLE), color);
      g_print ("%s", gst_debug_category_get_description (cat));
      SetConsoleTextAttribute (GetStdHandle (STD_OUTPUT_HANDLE), clear);
      g_print ("\n");
#else /* G_OS_WIN32 */
      gchar *color = gst_debug_construct_term_color (cat->color);

      g_print ("%s%-20s\033[00m  %1d %s  %s%s\033[00m\n",
          color,
          gst_debug_category_get_name (cat),
          gst_debug_category_get_threshold (cat),
          gst_debug_level_get_name (gst_debug_category_get_threshold (cat)),
          color, gst_debug_category_get_description (cat));
      g_free (color);
#endif /* G_OS_WIN32 */
    } else {
      g_print ("%-20s  %1d %s  %s\n", gst_debug_category_get_name (cat),
          gst_debug_category_get_threshold (cat),
          gst_debug_level_get_name (gst_debug_category_get_threshold (cat)),
          gst_debug_category_get_description (cat));
    }
    walk = g_slist_next (walk);
  }
  g_slist_free (list);
  g_print ("\n");
}
#endif

#ifndef GST_DISABLE_OPTION_PARSING
static gboolean
parse_one_option (gint opt, const gchar * arg, GError ** err)
{
  switch (opt) {
    case ARG_VERSION:
      g_print ("GStreamer Core Library version %s\n", PACKAGE_VERSION);
      exit (0);
    case ARG_FATAL_WARNINGS:{
      GLogLevelFlags fatal_mask;

      fatal_mask = g_log_set_always_fatal (G_LOG_FATAL_MASK);
      fatal_mask |= G_LOG_LEVEL_WARNING | G_LOG_LEVEL_CRITICAL;
      g_log_set_always_fatal (fatal_mask);
      break;
    }
#ifndef GST_DISABLE_GST_DEBUG
    case ARG_DEBUG_LEVEL:{
      GstDebugLevel tmp = GST_LEVEL_NONE;

      tmp = (GstDebugLevel) strtol (arg, NULL, 0);
      if (((guint) tmp) < GST_LEVEL_COUNT) {
        gst_debug_set_default_threshold (tmp);
      }
      break;
    }
    case ARG_DEBUG:
      parse_debug_list (arg);
      break;
    case ARG_DEBUG_NO_COLOR:
      gst_debug_set_colored (FALSE);
      break;
    case ARG_DEBUG_DISABLE:
      gst_debug_set_active (FALSE);
      break;
    case ARG_DEBUG_HELP:
      gst_debug_help ();
      exit (0);
#endif
    case ARG_PLUGIN_SPEW:
      break;
    case ARG_PLUGIN_PATH:
#ifndef GST_DISABLE_REGISTRY
      split_and_iterate (arg, G_SEARCHPATH_SEPARATOR_S, add_path_func, NULL);
#endif /* GST_DISABLE_REGISTRY */
      break;
    case ARG_PLUGIN_LOAD:
      split_and_iterate (arg, ",", prepare_for_load_plugin_func, NULL);
      break;
    case ARG_SEGTRAP_DISABLE:
      _gst_disable_segtrap = TRUE;
      break;
    case ARG_REGISTRY_UPDATE_DISABLE:
#ifndef GST_DISABLE_REGISTRY
      _priv_gst_disable_registry_update = TRUE;
#endif
      break;
    case ARG_REGISTRY_FORK_DISABLE:
      gst_registry_fork_set_enabled (FALSE);
      break;
    default:
      g_set_error (err, G_OPTION_ERROR, G_OPTION_ERROR_UNKNOWN_OPTION,
          _("Unknown option"));
      return FALSE;
  }

  return TRUE;
}

static gboolean
parse_goption_arg (const gchar * opt,
    const gchar * arg, gpointer data, GError ** err)
{
  static const struct
  {
    const gchar *opt;
    int val;
  } options[] = {
    {
    "--gst-version", ARG_VERSION}, {
    "--gst-fatal-warnings", ARG_FATAL_WARNINGS},
#ifndef GST_DISABLE_GST_DEBUG
    {
    "--gst-debug-level", ARG_DEBUG_LEVEL}, {
    "--gst-debug", ARG_DEBUG}, {
    "--gst-debug-disable", ARG_DEBUG_DISABLE}, {
    "--gst-debug-no-color", ARG_DEBUG_NO_COLOR}, {
    "--gst-debug-help", ARG_DEBUG_HELP},
#endif
    {
    "--gst-plugin-spew", ARG_PLUGIN_SPEW}, {
    "--gst-plugin-path", ARG_PLUGIN_PATH}, {
    "--gst-plugin-load", ARG_PLUGIN_LOAD}, {
    "--gst-disable-segtrap", ARG_SEGTRAP_DISABLE}, {
    "--gst-disable-registry-update", ARG_REGISTRY_UPDATE_DISABLE}, {
    "--gst-disable-registry-fork", ARG_REGISTRY_FORK_DISABLE}, {
    NULL}
  };
  gint val = 0, n;

  for (n = 0; options[n].opt; n++) {
    if (!strcmp (opt, options[n].opt)) {
      val = options[n].val;
      break;
    }
  }

  return parse_one_option (val, arg, err);
}
#endif

/**
 * gst_deinit:
 *
 * Clean up any resources created by GStreamer in gst_init().
 *
 * It is normally not needed to call this function in a normal application
 * as the resources will automatically be freed when the program terminates.
 * This function is therefore mostly used by testsuites and other memory
 * profiling tools.
 *
 * After this call GStreamer (including this method) should not be used anymore. 
 */
void
gst_deinit (void)
{
  GstClock *clock;

  GST_INFO ("deinitializing GStreamer");

  if (gst_deinitialized) {
    GST_DEBUG ("already deinitialized");
    return;
  }

  g_slist_foreach (_priv_gst_preload_plugins, (GFunc) g_free, NULL);
  g_slist_free (_priv_gst_preload_plugins);
  _priv_gst_preload_plugins = NULL;

#ifndef GST_DISABLE_REGISTRY
  g_list_foreach (_priv_gst_plugin_paths, (GFunc) g_free, NULL);
  g_list_free (_priv_gst_plugin_paths);
  _priv_gst_plugin_paths = NULL;
#endif

  clock = gst_system_clock_obtain ();
  gst_object_unref (clock);
  gst_object_unref (clock);

  _priv_gst_registry_cleanup ();

  _priv_gst_alloc_trace_deinit ();

  g_type_class_unref (g_type_class_peek (gst_object_get_type ()));
  g_type_class_unref (g_type_class_peek (gst_pad_get_type ()));
  g_type_class_unref (g_type_class_peek (gst_element_factory_get_type ()));
  g_type_class_unref (g_type_class_peek (gst_element_get_type ()));
  g_type_class_unref (g_type_class_peek (gst_type_find_factory_get_type ()));
  g_type_class_unref (g_type_class_peek (gst_bin_get_type ()));
  g_type_class_unref (g_type_class_peek (gst_bus_get_type ()));
  g_type_class_unref (g_type_class_peek (gst_task_get_type ()));
  g_type_class_unref (g_type_class_peek (gst_object_flags_get_type ()));
  g_type_class_unref (g_type_class_peek (gst_bin_flags_get_type ()));
  g_type_class_unref (g_type_class_peek (gst_buffer_flags_get_type ()));
  g_type_class_unref (g_type_class_peek (gst_buffer_copy_flags_get_type ()));
  g_type_class_unref (g_type_class_peek (gst_bus_flags_get_type ()));
  g_type_class_unref (g_type_class_peek (gst_bus_sync_reply_get_type ()));
  g_type_class_unref (g_type_class_peek (gst_caps_flags_get_type ()));
  g_type_class_unref (g_type_class_peek (gst_clock_type_get_type ()));
  g_type_class_unref (g_type_class_peek (gst_clock_return_get_type ()));
  g_type_class_unref (g_type_class_peek (gst_clock_entry_type_get_type ()));
  g_type_class_unref (g_type_class_peek (gst_clock_flags_get_type ()));
  g_type_class_unref (g_type_class_peek (gst_debug_graph_details_get_type ()));
  g_type_class_unref (g_type_class_peek (gst_state_get_type ()));
  g_type_class_unref (g_type_class_peek (gst_state_change_return_get_type ()));
  g_type_class_unref (g_type_class_peek (gst_state_change_get_type ()));
  g_type_class_unref (g_type_class_peek (gst_element_flags_get_type ()));
  g_type_class_unref (g_type_class_peek (gst_core_error_get_type ()));
  g_type_class_unref (g_type_class_peek (gst_library_error_get_type ()));
  g_type_class_unref (g_type_class_peek (gst_plugin_dependency_flags_get_type
          ()));
  g_type_class_unref (g_type_class_peek (gst_parse_flags_get_type ()));
  g_type_class_unref (g_type_class_peek (gst_resource_error_get_type ()));
  g_type_class_unref (g_type_class_peek (gst_search_mode_get_type ()));
  g_type_class_unref (g_type_class_peek (gst_stream_config_flags_get_type ()));
  g_type_class_unref (g_type_class_peek (gst_stream_error_get_type ()));
  g_type_class_unref (g_type_class_peek (gst_stream_status_type_get_type ()));
  g_type_class_unref (g_type_class_peek (gst_structure_change_type_get_type
          ()));
  g_type_class_unref (g_type_class_peek (gst_event_type_flags_get_type ()));
  g_type_class_unref (g_type_class_peek (gst_event_type_get_type ()));
  g_type_class_unref (g_type_class_peek (gst_seek_type_get_type ()));
  g_type_class_unref (g_type_class_peek (gst_seek_flags_get_type ()));
  g_type_class_unref (g_type_class_peek (gst_qos_type_get_type ()));
  g_type_class_unref (g_type_class_peek (gst_format_get_type ()));
  g_type_class_unref (g_type_class_peek (gst_debug_level_get_type ()));
  g_type_class_unref (g_type_class_peek (gst_debug_color_flags_get_type ()));
  g_type_class_unref (g_type_class_peek (gst_iterator_result_get_type ()));
  g_type_class_unref (g_type_class_peek (gst_iterator_item_get_type ()));
  g_type_class_unref (g_type_class_peek (gst_message_type_get_type ()));
  g_type_class_unref (g_type_class_peek (gst_meta_flags_get_type ()));
  g_type_class_unref (g_type_class_peek (gst_mini_object_flags_get_type ()));
  g_type_class_unref (g_type_class_peek (gst_pad_link_return_get_type ()));
  g_type_class_unref (g_type_class_peek (gst_pad_link_check_get_type ()));
  g_type_class_unref (g_type_class_peek (gst_flow_return_get_type ()));
  g_type_class_unref (g_type_class_peek (gst_pad_mode_get_type ()));
  g_type_class_unref (g_type_class_peek (gst_pad_direction_get_type ()));
  g_type_class_unref (g_type_class_peek (gst_pad_flags_get_type ()));
  g_type_class_unref (g_type_class_peek (gst_pad_presence_get_type ()));
  g_type_class_unref (g_type_class_peek (gst_pad_template_flags_get_type ()));
  g_type_class_unref (g_type_class_peek (gst_pipeline_flags_get_type ()));
  g_type_class_unref (g_type_class_peek (gst_plugin_error_get_type ()));
  g_type_class_unref (g_type_class_peek (gst_plugin_flags_get_type ()));
  g_type_class_unref (g_type_class_peek (gst_rank_get_type ()));
  g_type_class_unref (g_type_class_peek (gst_query_type_flags_get_type ()));
  g_type_class_unref (g_type_class_peek (gst_query_type_get_type ()));
  g_type_class_unref (g_type_class_peek (gst_buffering_mode_get_type ()));
  g_type_class_unref (g_type_class_peek (gst_tag_merge_mode_get_type ()));
  g_type_class_unref (g_type_class_peek (gst_tag_flag_get_type ()));
  g_type_class_unref (g_type_class_peek (gst_task_state_get_type ()));
  g_type_class_unref (g_type_class_peek (gst_type_find_probability_get_type
          ()));
  g_type_class_unref (g_type_class_peek (gst_uri_type_get_type ()));
  g_type_class_unref (g_type_class_peek (gst_uri_error_get_type ()));
  g_type_class_unref (g_type_class_peek (gst_parse_error_get_type ()));
  g_type_class_unref (g_type_class_peek (gst_param_spec_fraction_get_type ()));
  g_type_class_unref (g_type_class_peek (gst_progress_type_get_type ()));
  g_type_class_unref (g_type_class_peek (gst_buffer_pool_acquire_flags_get_type
          ()));
  g_type_class_unref (g_type_class_peek (gst_memory_flags_get_type ()));
  g_type_class_unref (g_type_class_peek (gst_map_flags_get_type ()));
  g_type_class_unref (g_type_class_peek (gst_caps_intersect_mode_get_type ()));
  g_type_class_unref (g_type_class_peek (gst_pad_probe_type_get_type ()));
  g_type_class_unref (g_type_class_peek (gst_pad_probe_return_get_type ()));
  g_type_class_unref (g_type_class_peek (gst_segment_flags_get_type ()));
  g_type_class_unref (g_type_class_peek (gst_scheduling_flags_get_type ()));

  g_type_class_unref (g_type_class_peek (gst_control_binding_get_type ()));
  g_type_class_unref (g_type_class_peek (gst_control_source_get_type ()));

  gst_deinitialized = TRUE;
  GST_INFO ("deinitialized GStreamer");
}

/**
 * gst_version:
 * @major: (out): pointer to a guint to store the major version number
 * @minor: (out): pointer to a guint to store the minor version number
 * @micro: (out): pointer to a guint to store the micro version number
 * @nano:  (out): pointer to a guint to store the nano version number
 *
 * Gets the version number of the GStreamer library.
 */
void
gst_version (guint * major, guint * minor, guint * micro, guint * nano)
{
  g_return_if_fail (major);
  g_return_if_fail (minor);
  g_return_if_fail (micro);
  g_return_if_fail (nano);

  *major = GST_VERSION_MAJOR;
  *minor = GST_VERSION_MINOR;
  *micro = GST_VERSION_MICRO;
  *nano = GST_VERSION_NANO;
}

/**
 * gst_version_string:
 *
 * This function returns a string that is useful for describing this version
 * of GStreamer to the outside world: user agent strings, logging, ...
 *
 * Returns: (transfer full): a newly allocated string describing this version
 *     of GStreamer.
 */

gchar *
gst_version_string (void)
{
  guint major, minor, micro, nano;

  gst_version (&major, &minor, &micro, &nano);
  if (nano == 0)
    return g_strdup_printf ("GStreamer %d.%d.%d", major, minor, micro);
  else if (nano == 1)
    return g_strdup_printf ("GStreamer %d.%d.%d (GIT)", major, minor, micro);
  else
    return g_strdup_printf ("GStreamer %d.%d.%d (prerelease)", major, minor,
        micro);
}

/**
 * gst_segtrap_is_enabled:
 *
 * Some functions in the GStreamer core might install a custom SIGSEGV handler
 * to better catch and report errors to the application. Currently this feature
 * is enabled by default when loading plugins.
 *
 * Applications might want to disable this behaviour with the
 * gst_segtrap_set_enabled() function. This is typically done if the application
 * wants to install its own handler without GStreamer interfering.
 *
 * Returns: %TRUE if GStreamer is allowed to install a custom SIGSEGV handler.
 *
 * Since: 0.10.10
 */
gboolean
gst_segtrap_is_enabled (void)
{
  /* yeps, it's enabled when it's not disabled */
  return !_gst_disable_segtrap;
}

/**
 * gst_segtrap_set_enabled:
 * @enabled: whether a custom SIGSEGV handler should be installed.
 *
 * Applications might want to disable/enable the SIGSEGV handling of
 * the GStreamer core. See gst_segtrap_is_enabled() for more information.
 *
 * Since: 0.10.10
 */
void
gst_segtrap_set_enabled (gboolean enabled)
{
  _gst_disable_segtrap = !enabled;
}<|MERGE_RESOLUTION|>--- conflicted
+++ resolved
@@ -740,18 +740,8 @@
   _priv_gst_sample_initialize ();
   _priv_gst_value_initialize ();
   g_type_class_ref (gst_param_spec_fraction_get_type ());
-<<<<<<< HEAD
   _priv_gst_tag_initialize ();
-=======
-  gst_caps_get_type ();
-  _gst_event_initialize ();
-  _gst_buffer_initialize ();
-  _gst_buffer_list_initialize ();
-  gst_buffer_list_iterator_get_type ();
-  _gst_message_initialize ();
-  _gst_tag_initialize ();
-  _gst_toc_initialize ();
->>>>>>> ea9cc8c8
+  _priv_gst_toc_initialize ();
   gst_parse_context_get_type ();
 
   _priv_gst_plugin_initialize ();
